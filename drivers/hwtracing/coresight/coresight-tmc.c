--- conflicted
+++ resolved
@@ -551,6 +551,8 @@
 		desc->subtype.sink_subtype = CORESIGHT_DEV_SUBTYPE_SINK_BUFFER;
 		desc->groups = coresight_tmc_etr_groups;
 		desc->ops = &tmc_etr_cs_ops;
+		idr_init(&drvdata->idr);
+		mutex_init(&drvdata->idr_mutex);
 		break;
 	case TMC_CONFIG_TYPE_ETF:
 		desc->type = CORESIGHT_DEV_TYPE_LINKSINK;
@@ -621,7 +623,6 @@
 		drvdata->size = readl_relaxed(drvdata->base + TMC_RSZ) * 4;
 	}
 
-<<<<<<< HEAD
 	ret = of_get_coresight_csr_name(adev->dev.of_node, &drvdata->csr_name);
 	if (ret)
 		dev_err(dev, "No csr data\n");
@@ -650,8 +651,6 @@
 		}
 	}
 
-=======
->>>>>>> 34f21ff3
 	desc.pdata = pdata;
 	desc.dev = dev;
 	ret = tmc_config_desc(drvdata, &desc);
@@ -661,28 +660,12 @@
 	if (drvdata->config_type == TMC_CONFIG_TYPE_ETR) {
 		ret = tmc_etr_setup_caps(drvdata, devid, id->data);
 		if (ret)
-<<<<<<< HEAD
 			return ret;
 
 		drvdata->byte_cntr = byte_cntr_init(adev, drvdata);
 		ret = tmc_etr_bam_init(adev, drvdata);
 		if (ret)
 			return ret;
-=======
-			goto out;
-		idr_init(&drvdata->idr);
-		mutex_init(&drvdata->idr_mutex);
-		break;
-	case TMC_CONFIG_TYPE_ETF:
-		desc.type = CORESIGHT_DEV_TYPE_LINKSINK;
-		desc.subtype.link_subtype = CORESIGHT_DEV_SUBTYPE_LINK_FIFO;
-		desc.ops = &tmc_etf_cs_ops;
-		break;
-	default:
-		pr_err("%s: Unsupported TMC config\n", pdata->name);
-		ret = -EINVAL;
-		goto out;
->>>>>>> 34f21ff3
 	}
 
 	drvdata->csdev = coresight_register(&desc);
@@ -697,18 +680,12 @@
 	ret = misc_register(&drvdata->miscdev);
 	if (ret) {
 		coresight_unregister(drvdata->csdev);
-<<<<<<< HEAD
 		return ret;
 	}
 
 	if (!ret)
 		pm_runtime_put(&adev->dev);
 
-=======
-	else
-		pm_runtime_put(&adev->dev);
-out:
->>>>>>> 34f21ff3
 	return ret;
 }
 
