#
# Serial device configuration
#

if TTY

menu "Serial drivers"
	depends on HAS_IOMEM

config SERIAL_EARLYCON
	bool
	help
	  Support for early consoles with the earlycon parameter. This enables
	  the console before standard serial driver is probed. The console is
	  enabled when early_param is processed.

source "drivers/tty/serial/8250/Kconfig"

comment "Non-8250 serial port support"

config SERIAL_AMBA_PL010
	tristate "ARM AMBA PL010 serial port support"
	depends on ARM_AMBA
	select SERIAL_CORE
	help
	  This selects the ARM(R) AMBA(R) PrimeCell PL010 UART.  If you have
	  an Integrator/AP or Integrator/PP2 platform, or if you have a
	  Cirrus Logic EP93xx CPU, say Y or M here.

	  If unsure, say N.

config SERIAL_AMBA_PL010_CONSOLE
	bool "Support for console on AMBA serial port"
	depends on SERIAL_AMBA_PL010=y
	select SERIAL_CORE_CONSOLE
	---help---
	  Say Y here if you wish to use an AMBA PrimeCell UART as the system
	  console (the system console is the device which receives all kernel
	  messages and warnings and which allows logins in single user mode).

	  Even if you say Y here, the currently visible framebuffer console
	  (/dev/tty0) will still be used as the system console by default, but
	  you can alter that using a kernel command line option such as
	  "console=ttyAM0". (Try "man bootparam" or see the documentation of
	  your boot loader (lilo or loadlin) about how to pass options to the
	  kernel at boot time.)

config SERIAL_AMBA_PL011
	tristate "ARM AMBA PL011 serial port support"
	depends on ARM_AMBA
	select SERIAL_CORE
	help
	  This selects the ARM(R) AMBA(R) PrimeCell PL011 UART.  If you have
	  an Integrator/PP2, Integrator/CP or Versatile platform, say Y or M
	  here.

	  If unsure, say N.

config SERIAL_AMBA_PL011_CONSOLE
	bool "Support for console on AMBA serial port"
	depends on SERIAL_AMBA_PL011=y
	select SERIAL_CORE_CONSOLE
	select SERIAL_EARLYCON
	---help---
	  Say Y here if you wish to use an AMBA PrimeCell UART as the system
	  console (the system console is the device which receives all kernel
	  messages and warnings and which allows logins in single user mode).

	  Even if you say Y here, the currently visible framebuffer console
	  (/dev/tty0) will still be used as the system console by default, but
	  you can alter that using a kernel command line option such as
	  "console=ttyAMA0". (Try "man bootparam" or see the documentation of
	  your boot loader (lilo or loadlin) about how to pass options to the
	  kernel at boot time.)

config SERIAL_EARLYCON_ARM_SEMIHOST
	bool "Early console using ARM semihosting"
	depends on ARM64 || ARM
	select SERIAL_CORE
	select SERIAL_CORE_CONSOLE
	select SERIAL_EARLYCON
	help
	  Support for early debug console using ARM semihosting. This enables
	  the console before standard serial driver is probed. This is enabled
	  with "earlycon=smh" on the kernel command line. The console is
	  enabled when early_param is processed.

config SERIAL_SB1250_DUART
	tristate "BCM1xxx on-chip DUART serial support"
	depends on SIBYTE_SB1xxx_SOC=y
	select SERIAL_CORE
	default y
	---help---
	  Support for the asynchronous serial interface (DUART) included in
	  the BCM1250 and derived System-On-a-Chip (SOC) devices.  Note that
	  the letter D in DUART stands for "dual", which is how the device
	  is implemented.  Depending on the SOC configuration there may be
	  one or more DUARTs available of which all are handled.

	  If unsure, say Y.  To compile this driver as a module, choose M here:
	  the module will be called sb1250-duart.

config SERIAL_SB1250_DUART_CONSOLE
	bool "Support for console on a BCM1xxx DUART serial port"
	depends on SERIAL_SB1250_DUART=y
	select SERIAL_CORE_CONSOLE
	default y
	---help---
	  If you say Y here, it will be possible to use a serial port as the
	  system console (the system console is the device which receives all
	  kernel messages and warnings and which allows logins in single user
	  mode).

	  If unsure, say Y.

config SERIAL_ATMEL
	bool "AT91 on-chip serial port support"
	depends on ARCH_AT91 || COMPILE_TEST
	select SERIAL_CORE
	select SERIAL_MCTRL_GPIO if GPIOLIB
	help
	  This enables the driver for the on-chip UARTs of the Atmel
	  AT91 processors.

config SERIAL_ATMEL_CONSOLE
	bool "Support for console on AT91 serial port"
	depends on SERIAL_ATMEL=y
	select SERIAL_CORE_CONSOLE
	help
	  Say Y here if you wish to use an on-chip UART on a Atmel
	  AT91 processor as the system console (the system
	  console is the device which receives all kernel messages and
	  warnings and which allows logins in single user mode).

config SERIAL_ATMEL_PDC
	bool "Support DMA transfers on AT91 serial port"
	depends on SERIAL_ATMEL
	default y
	help
	  Say Y here if you wish to use the PDC to do DMA transfers to
	  and from the Atmel AT91 serial port. In order to
	  actually use DMA transfers, make sure that the use_dma_tx
	  and use_dma_rx members in the atmel_uart_data struct is set
	  appropriately for each port.

	  Note that break and error handling currently doesn't work
	  properly when DMA is enabled. Make sure that ports where
	  this matters don't use DMA.

config SERIAL_ATMEL_TTYAT
	bool "Install as device ttyATn instead of ttySn"
	depends on SERIAL_ATMEL=y
	help
	  Say Y here if you wish to have the internal AT91 UARTs
	  appear as /dev/ttyATn (major 204, minor starting at 154)
	  instead of the normal /dev/ttySn (major 4, minor starting at
	  64). This is necessary if you also want other UARTs, such as
	  external 8250/16C550 compatible UARTs.
	  The ttySn nodes are legally reserved for the 8250 serial driver
	  but are often misused by other serial drivers.

	  To use this, you should create suitable ttyATn device nodes in
	  /dev/, and pass "console=ttyATn" to the kernel.

	  Say Y if you have an external 8250/16C550 UART.  If unsure, say N.

config SERIAL_KGDB_NMI
	bool "Serial console over KGDB NMI debugger port"
	depends on KGDB_SERIAL_CONSOLE
	help
	  This special driver allows you to temporary use NMI debugger port
	  as a normal console (assuming that the port is attached to KGDB).

	  Unlike KDB's disable_nmi command, with this driver you are always
	  able to go back to the debugger using KGDB escape sequence ($3#33).
	  This is because this console driver processes the input in NMI
	  context, and thus is able to intercept the magic sequence.

	  Note that since the console interprets input and uses polling
	  communication methods, for things like PPP you still must fully
	  detach debugger port from the KGDB NMI (i.e. disable_nmi), and
	  use raw console.

	  If unsure, say N.

config SERIAL_KS8695
	bool "Micrel KS8695 (Centaur) serial port support"
	depends on ARCH_KS8695
	select SERIAL_CORE
	help
	  This selects the Micrel Centaur KS8695 UART.  Say Y here.

config SERIAL_KS8695_CONSOLE
	bool "Support for console on KS8695 (Centaur) serial port"
	depends on SERIAL_KS8695=y
	select SERIAL_CORE_CONSOLE
	help
	  Say Y here if you wish to use a KS8695 (Centaur) UART as the
	  system console (the system console is the device which
	  receives all kernel messages and warnings and which allows
	  logins in single user mode).

config SERIAL_MESON
	tristate "Meson serial port support"
	depends on ARCH_MESON
	select SERIAL_CORE
	help
	  This enables the driver for the on-chip UARTs of the Amlogic
	  MesonX processors.

config SERIAL_MESON_CONSOLE
	bool "Support for console on meson"
	depends on SERIAL_MESON=y
	select SERIAL_CORE_CONSOLE
	select SERIAL_EARLYCON
	help
	  Say Y here if you wish to use a Amlogic MesonX UART as the
	  system console (the system console is the device which
	  receives all kernel messages and warnings and which allows
	  logins in single user mode) as /dev/ttyAMLx.

config SERIAL_CLPS711X
	tristate "CLPS711X serial port support"
	depends on ARCH_CLPS711X || COMPILE_TEST
	select SERIAL_CORE
	select SERIAL_MCTRL_GPIO if GPIOLIB
	help
	  This enables the driver for the on-chip UARTs of the Cirrus
	  Logic EP711x/EP721x/EP731x processors.

config SERIAL_CLPS711X_CONSOLE
	bool "Support for console on CLPS711X serial port"
	depends on SERIAL_CLPS711X=y
	select SERIAL_CORE_CONSOLE
	help
	  Even if you say Y here, the currently visible virtual console
	  (/dev/tty0) will still be used as the system console by default, but
	  you can alter that using a kernel command line option such as
	  "console=ttyCL1".

config SERIAL_SAMSUNG
	tristate "Samsung SoC serial support"
	depends on PLAT_SAMSUNG || ARCH_EXYNOS
	select SERIAL_CORE
	help
	  Support for the on-chip UARTs on the Samsung S3C24XX series CPUs,
	  providing /dev/ttySAC0, 1 and 2 (note, some machines may not
	  provide all of these ports, depending on how the serial port
	  pins are configured.

config SERIAL_SAMSUNG_UARTS_4
	bool
	depends on SERIAL_SAMSUNG
	default y if !(CPU_S3C2410 || CPU_S3C2412 || CPU_S3C2440 || CPU_S3C2442)
	help
	  Internal node for the common case of 4 Samsung compatible UARTs

config SERIAL_SAMSUNG_UARTS
	int
	depends on SERIAL_SAMSUNG
	default 4 if SERIAL_SAMSUNG_UARTS_4 || CPU_S3C2416
	default 3
	help
	  Select the number of available UART ports for the Samsung S3C
	  serial driver
	
config SERIAL_SAMSUNG_DEBUG
	bool "Samsung SoC serial debug"
	depends on SERIAL_SAMSUNG && DEBUG_LL
	help
	  Add support for debugging the serial driver. Since this is
	  generally being used as a console, we use our own output
	  routines that go via the low-level debug printascii()
	  function.

config SERIAL_SAMSUNG_CONSOLE
	bool "Support for console on Samsung SoC serial port"
	depends on SERIAL_SAMSUNG=y
	select SERIAL_CORE_CONSOLE
	select SERIAL_EARLYCON
	help
	  Allow selection of the S3C24XX on-board serial ports for use as
	  an virtual console.

	  Even if you say Y here, the currently visible virtual console
	  (/dev/tty0) will still be used as the system console by default, but
	  you can alter that using a kernel command line option such as
	  "console=ttySACx". (Try "man bootparam" or see the documentation of
	  your boot loader about how to pass options to the kernel at
	  boot time.)

config SERIAL_SIRFSOC
        tristate "SiRF SoC Platform Serial port support"
        depends on ARCH_SIRF
        select SERIAL_CORE
        help
          Support for the on-chip UART on the CSR SiRFprimaII series,
          providing /dev/ttySiRF0, 1 and 2 (note, some machines may not
          provide all of these ports, depending on how the serial port
          pins are configured).

config SERIAL_SIRFSOC_CONSOLE
        bool "Support for console on SiRF SoC serial port"
        depends on SERIAL_SIRFSOC=y
        select SERIAL_CORE_CONSOLE
        help
          Even if you say Y here, the currently visible virtual console
          (/dev/tty0) will still be used as the system console by default, but
          you can alter that using a kernel command line option such as
          "console=ttySiRFx". (Try "man bootparam" or see the documentation of
          your boot loader about how to pass options to the kernel at
          boot time.)

config SERIAL_TEGRA
	tristate "NVIDIA Tegra20/30 SoC serial controller"
	depends on ARCH_TEGRA && TEGRA20_APB_DMA
	select SERIAL_CORE
	help
	  Support for the on-chip UARTs on the NVIDIA Tegra series SOCs
	  providing /dev/ttyTHS0, 1, 2, 3 and 4 (note, some machines may not
	  provide all of these ports, depending on how the serial port
	  are enabled). This driver uses the APB DMA to achieve higher baudrate
	  and better performance.

config SERIAL_MAX3100
	tristate "MAX3100 support"
	depends on SPI
	select SERIAL_CORE
	help
	  MAX3100 chip support

config SERIAL_MAX310X
	tristate "MAX310X support"
	depends on SPI_MASTER
	select SERIAL_CORE
	select REGMAP_SPI if SPI_MASTER
	default n
	help
	  This selects support for an advanced UART from Maxim (Dallas).
	  Supported ICs are MAX3107, MAX3108, MAX3109, MAX14830.
	  Each IC contains 128 words each of receive and transmit FIFO
	  that can be controlled through I2C or high-speed SPI.

	  Say Y here if you want to support this ICs.

config SERIAL_DZ
	bool "DECstation DZ serial driver"
	depends on MACH_DECSTATION && 32BIT
	select SERIAL_CORE
	default y
	---help---
	  DZ11-family serial controllers for DECstations and VAXstations,
	  including the DC7085, M7814, and M7819.

config SERIAL_DZ_CONSOLE
	bool "Support console on DECstation DZ serial driver"
	depends on SERIAL_DZ=y
	select SERIAL_CORE_CONSOLE
	default y
	---help---
	  If you say Y here, it will be possible to use a serial port as the
	  system console (the system console is the device which receives all
	  kernel messages and warnings and which allows logins in single user
	  mode).

	  Note that the firmware uses ttyS3 as the serial console on
	  DECstations that use this driver.

	  If unsure, say Y.

config SERIAL_ZS
	tristate "DECstation Z85C30 serial support"
	depends on MACH_DECSTATION
	select SERIAL_CORE
	default y
	---help---
	  Support for the Zilog 85C350 serial communications controller used
	  for serial ports in newer DECstation systems.  These include the
	  DECsystem 5900 and all models of the DECstation and DECsystem 5000
	  systems except from model 200.

	  If unsure, say Y.  To compile this driver as a module, choose M here:
	  the module will be called zs.

config SERIAL_ZS_CONSOLE
	bool "Support for console on a DECstation Z85C30 serial port"
	depends on SERIAL_ZS=y
	select SERIAL_CORE_CONSOLE
	default y
	---help---
	  If you say Y here, it will be possible to use a serial port as the
	  system console (the system console is the device which receives all
	  kernel messages and warnings and which allows logins in single user
	  mode).

	  Note that the firmware uses ttyS1 as the serial console on the
	  Maxine and ttyS3 on the others using this driver.

	  If unsure, say Y.

config SERIAL_21285
	tristate "DC21285 serial port support"
	depends on FOOTBRIDGE
	select SERIAL_CORE
	help
	  If you have a machine based on a 21285 (Footbridge) StrongARM(R)/
	  PCI bridge you can enable its onboard serial port by enabling this
	  option.

config SERIAL_21285_CONSOLE
	bool "Console on DC21285 serial port"
	depends on SERIAL_21285=y
	select SERIAL_CORE_CONSOLE
	help
	  If you have enabled the serial port on the 21285 footbridge you can
	  make it the console by answering Y to this option.

	  Even if you say Y here, the currently visible virtual console
	  (/dev/tty0) will still be used as the system console by default, but
	  you can alter that using a kernel command line option such as
	  "console=ttyFB". (Try "man bootparam" or see the documentation of
	  your boot loader (lilo or loadlin) about how to pass options to the
	  kernel at boot time.)

config SERIAL_MPSC
	bool "Marvell MPSC serial port support"
	depends on MV64X60
	select SERIAL_CORE
	help
	  Say Y here if you want to use the Marvell MPSC serial controller.

config SERIAL_MPSC_CONSOLE
	bool "Support for console on Marvell MPSC serial port"
	depends on SERIAL_MPSC
	select SERIAL_CORE_CONSOLE
	help
	  Say Y here if you want to support a serial console on a Marvell MPSC.

config SERIAL_PXA
	bool "PXA serial port support (DEPRECATED)"
	depends on ARCH_PXA || ARCH_MMP
	select SERIAL_CORE
	select SERIAL_8250_PXA if SERIAL_8250=y
	select SERIAL_PXA_NON8250 if !SERIAL_8250=y
	help
	  If you have a machine based on an Intel XScale PXA2xx CPU you
	  can enable its onboard serial ports by enabling this option.

	  Unless you have a specific need, you should use SERIAL_8250_PXA
	  instead of this.

config SERIAL_PXA_NON8250
	bool
	depends on !SERIAL_8250

config SERIAL_PXA_CONSOLE
	bool "Console on PXA serial port (DEPRECATED)"
	depends on SERIAL_PXA
	select SERIAL_CORE_CONSOLE
	select SERIAL_8250_CONSOLE if SERIAL_8250=y
	help
	  If you have enabled the serial port on the Intel XScale PXA
	  CPU you can make it the console by answering Y to this option.

	  Even if you say Y here, the currently visible virtual console
	  (/dev/tty0) will still be used as the system console by default, but
	  you can alter that using a kernel command line option such as
	  "console=ttySA0". (Try "man bootparam" or see the documentation of
	  your boot loader (lilo or loadlin) about how to pass options to the
	  kernel at boot time.)

	  Unless you have a specific need, you should use SERIAL_8250_PXA
	  and SERIAL_8250_CONSOLE instead of this.

config SERIAL_SA1100
	bool "SA1100 serial port support"
	depends on ARCH_SA1100
	select SERIAL_CORE
	help
	  If you have a machine based on a SA1100/SA1110 StrongARM(R) CPU you
	  can enable its onboard serial port by enabling this option.
	  Please read <file:Documentation/arm/SA1100/serial_UART> for further
	  info.

config SERIAL_SA1100_CONSOLE
	bool "Console on SA1100 serial port"
	depends on SERIAL_SA1100
	select SERIAL_CORE_CONSOLE
	help
	  If you have enabled the serial port on the SA1100/SA1110 StrongARM
	  CPU you can make it the console by answering Y to this option.

	  Even if you say Y here, the currently visible virtual console
	  (/dev/tty0) will still be used as the system console by default, but
	  you can alter that using a kernel command line option such as
	  "console=ttySA0". (Try "man bootparam" or see the documentation of
	  your boot loader (lilo or loadlin) about how to pass options to the
	  kernel at boot time.)

config SERIAL_IMX
	tristate "IMX serial port support"
	depends on ARCH_MXC || COMPILE_TEST
	select SERIAL_CORE
	select RATIONAL
	select SERIAL_MCTRL_GPIO if GPIOLIB
	help
	  If you have a machine based on a Motorola IMX CPU you
	  can enable its onboard serial port by enabling this option.

config SERIAL_IMX_CONSOLE
	bool "Console on IMX serial port"
	depends on SERIAL_IMX=y
	select SERIAL_CORE_CONSOLE
	select SERIAL_EARLYCON if OF
	help
	  If you have enabled the serial port on the Freescale IMX
	  CPU you can make it the console by answering Y to this option.

	  Even if you say Y here, the currently visible virtual console
	  (/dev/tty0) will still be used as the system console by default, but
	  you can alter that using a kernel command line option such as
	  "console=ttymxc0". (Try "man bootparam" or see the documentation of
	  your bootloader about how to pass options to the kernel at boot time.)

config SERIAL_UARTLITE
	tristate "Xilinx uartlite serial port support"
	depends on HAS_IOMEM
	select SERIAL_CORE
	help
	  Say Y here if you want to use the Xilinx uartlite serial controller.

	  To compile this driver as a module, choose M here: the
	  module will be called uartlite.

config SERIAL_UARTLITE_CONSOLE
	bool "Support for console on Xilinx uartlite serial port"
	depends on SERIAL_UARTLITE=y
	select SERIAL_CORE_CONSOLE
	select SERIAL_EARLYCON
	help
	  Say Y here if you wish to use a Xilinx uartlite as the system
	  console (the system console is the device which receives all kernel
	  messages and warnings and which allows logins in single user mode).

config SERIAL_UARTLITE_NR_UARTS
	int "Maximum number of uartlite serial ports"
	depends on SERIAL_UARTLITE
	range 1 256
	default 1
	help
	  Set this to the number of uartlites in your system, or the number
	  you think you might implement.

config SERIAL_SUNCORE
	bool
	depends on SPARC
	select SERIAL_CORE
	select SERIAL_CORE_CONSOLE
	default y

config SERIAL_SUNZILOG
	tristate "Sun Zilog8530 serial support"
	depends on SPARC
	help
	  This driver supports the Zilog8530 serial ports found on many Sparc
	  systems.  Say Y or M if you want to be able to these serial ports.

config SERIAL_SUNZILOG_CONSOLE
	bool "Console on Sun Zilog8530 serial port"
	depends on SERIAL_SUNZILOG=y
	help
	  If you would like to be able to use the Zilog8530 serial port
	  on your Sparc system as the console, you can do so by answering
	  Y to this option.

config SERIAL_SUNSU
	tristate "Sun SU serial support"
	depends on SPARC && PCI
	help
	  This driver supports the 8250 serial ports that run the keyboard and
	  mouse on (PCI) UltraSPARC systems.  Say Y or M if you want to be able
	  to these serial ports.

config SERIAL_SUNSU_CONSOLE
	bool "Console on Sun SU serial port"
	depends on SERIAL_SUNSU=y
	help
	  If you would like to be able to use the SU serial port
	  on your Sparc system as the console, you can do so by answering
	  Y to this option.

config SERIAL_MUX
	tristate "Serial MUX support"
	depends on GSC
	select SERIAL_CORE
	default y
	---help---
	  Saying Y here will enable the hardware MUX serial driver for
	  the Nova, K class systems and D class with a 'remote control card'.
	  The hardware MUX is not 8250/16550 compatible therefore the
	  /dev/ttyB0 device is shared between the Serial MUX and the PDC
	  software console. The following steps need to be completed to use
	  the Serial MUX:

	    1. create the device entry (mknod /dev/ttyB0 c 11 0)
	    2. Edit the /etc/inittab to start a getty listening on /dev/ttyB0
	    3. Add device ttyB0 to /etc/securetty (if you want to log on as
		 root on this console.)
	    4. Change the kernel command console parameter to: console=ttyB0

config SERIAL_MUX_CONSOLE
	bool "Support for console on serial MUX"
	depends on SERIAL_MUX=y
	select SERIAL_CORE_CONSOLE
	default y

config PDC_CONSOLE
	bool "PDC software console support"
	depends on PARISC && !SERIAL_MUX && VT
	default n
	help
	  Saying Y here will enable the software based PDC console to be 
	  used as the system console.  This is useful for machines in 
	  which the hardware based console has not been written yet.  The
	  following steps must be completed to use the PDC console:

	    1. create the device entry (mknod /dev/ttyB0 c 11 0)
	    2. Edit the /etc/inittab to start a getty listening on /dev/ttyB0
	    3. Add device ttyB0 to /etc/securetty (if you want to log on as
		 root on this console.)
	    4. Change the kernel command console parameter to: console=ttyB0

config SERIAL_SUNSAB
	tristate "Sun Siemens SAB82532 serial support"
	depends on SPARC && PCI
	help
	  This driver supports the Siemens SAB82532 DUSCC serial ports on newer
	  (PCI) UltraSPARC systems.  Say Y or M if you want to be able to these
	  serial ports.

config SERIAL_SUNSAB_CONSOLE
	bool "Console on Sun Siemens SAB82532 serial port"
	depends on SERIAL_SUNSAB=y
	help
	  If you would like to be able to use the SAB82532 serial port
	  on your Sparc system as the console, you can do so by answering
	  Y to this option.

config SERIAL_SUNHV
	bool "Sun4v Hypervisor Console support"
	depends on SPARC64
	help
	  This driver supports the console device found on SUN4V Sparc
	  systems.  Say Y if you want to be able to use this device.

config SERIAL_IP22_ZILOG
	tristate "SGI Zilog8530 serial support"
	depends on SGI_HAS_ZILOG
	select SERIAL_CORE
	help
	  This driver supports the Zilog8530 serial ports found on SGI
	  systems.  Say Y or M if you want to be able to these serial ports.

config SERIAL_IP22_ZILOG_CONSOLE
	bool "Console on SGI Zilog8530 serial port"
	depends on SERIAL_IP22_ZILOG=y
	select SERIAL_CORE_CONSOLE

config SERIAL_SH_SCI
	tristate "SuperH SCI(F) serial port support"
	depends on SUPERH || ARCH_RENESAS || H8300 || COMPILE_TEST
	select SERIAL_CORE
	select SERIAL_MCTRL_GPIO if GPIOLIB

config SERIAL_SH_SCI_NR_UARTS
	int "Maximum number of SCI(F) serial ports" if EXPERT
	range 1 64 if 64BIT
	range 1 32 if !64BIT
	depends on SERIAL_SH_SCI
	default "3" if H8300
	default "10" if SUPERH
	default "18" if ARCH_RENESAS
	default "2"

config SERIAL_SH_SCI_CONSOLE
	bool "Support for console on SuperH SCI(F)" if EXPERT
	depends on SERIAL_SH_SCI=y
	select SERIAL_CORE_CONSOLE
	default y

config SERIAL_SH_SCI_EARLYCON
	bool "Support for early console on SuperH SCI(F)" if EXPERT
	depends on SERIAL_SH_SCI=y
	select SERIAL_CORE_CONSOLE
	select SERIAL_EARLYCON
	default ARCH_RENESAS || H8300

config SERIAL_SH_SCI_DMA
	bool "DMA support" if EXPERT
	depends on SERIAL_SH_SCI && DMA_ENGINE
	default ARCH_RENESAS

config SERIAL_PNX8XXX
	bool "Enable PNX8XXX SoCs' UART Support"
	depends on SOC_PNX833X
	select SERIAL_CORE
	help
	  If you have a MIPS-based Philips SoC such as PNX8330 and you want
	  to use serial ports, say Y.  Otherwise, say N.

config SERIAL_PNX8XXX_CONSOLE
	bool "Enable PNX8XX0 serial console"
	depends on SERIAL_PNX8XXX
	select SERIAL_CORE_CONSOLE
	help
	  If you have a MIPS-based Philips SoC such as PNX8330 and you want
	  to use serial console, say Y. Otherwise, say N.

config SERIAL_HS_LPC32XX
	tristate "LPC32XX high speed serial port support"
	depends on ARCH_LPC32XX && OF
	select SERIAL_CORE
	help
	  Support for the LPC32XX high speed serial ports (up to 900kbps).
	  Those are UARTs completely different from the Standard UARTs on the
	  LPC32XX SoC.
	  Choose M or Y here to build this driver.

config SERIAL_HS_LPC32XX_CONSOLE
	bool "Enable LPC32XX high speed UART serial console"
	depends on SERIAL_HS_LPC32XX=y
	select SERIAL_CORE_CONSOLE
	help
	  If you would like to be able to use one of the high speed serial
	  ports on the LPC32XX as the console, you can do so by answering
	  Y to this option.

config SERIAL_CORE
	tristate

config SERIAL_CORE_CONSOLE
	bool

config CONSOLE_POLL
	bool

config SERIAL_MCF
	bool "Coldfire serial support"
	depends on COLDFIRE
	select SERIAL_CORE
	help
	  This serial driver supports the Freescale Coldfire serial ports.

config SERIAL_MCF_BAUDRATE
	int "Default baudrate for Coldfire serial ports"
	depends on SERIAL_MCF
	default 19200
	help
	  This setting lets you define what the default baudrate is for the
	  ColdFire serial ports. The usual default varies from board to board,
	  and this setting is a way of catering for that.

config SERIAL_MCF_CONSOLE
	bool "Coldfire serial console support"
	depends on SERIAL_MCF
	select SERIAL_CORE_CONSOLE
	help
	  Enable a ColdFire internal serial port to be the system console.

config SERIAL_PMACZILOG
	tristate "Mac or PowerMac z85c30 ESCC support"
	depends on (M68K && MAC) || PPC_PMAC
	select SERIAL_CORE
	help
	  This driver supports the Zilog z85C30 serial ports found on
	  (Power)Mac machines.
	  Say Y or M if you want to be able to these serial ports.

config SERIAL_PMACZILOG_TTYS
	bool "Use ttySn device nodes for Zilog z85c30"
	depends on SERIAL_PMACZILOG
	help
	  The pmac_zilog driver for the z85C30 chip on many powermacs
	  historically used the device numbers for /dev/ttySn.  The
	  8250 serial port driver also uses these numbers, which means
	  the two drivers being unable to coexist; you could not use
	  both z85C30 and 8250 type ports at the same time.

	  If this option is not selected, the pmac_zilog driver will
	  use the device numbers allocated for /dev/ttyPZn.  This allows
	  the pmac_zilog and 8250 drivers to co-exist, but may cause
	  existing userspace setups to break.  Programs that need to
	  access the built-in serial ports on powermacs will need to
	  be reconfigured to use /dev/ttyPZn instead of /dev/ttySn.

	  If you enable this option, any z85c30 ports in the system will
	  be registered as ttyS0 onwards as in the past, and you will be
	  unable to use the 8250 module for PCMCIA or other 16C550-style
	  UARTs.

	  Say N unless you need the z85c30 ports on your (Power)Mac
	  to appear as /dev/ttySn.

config SERIAL_PMACZILOG_CONSOLE
	bool "Console on Mac or PowerMac z85c30 serial port"
	depends on SERIAL_PMACZILOG=y
	select SERIAL_CORE_CONSOLE
	help
	  If you would like to be able to use the z85c30 serial port
	  on your (Power)Mac as the console, you can do so by answering
	  Y to this option.

config SERIAL_CPM
	tristate "CPM SCC/SMC serial port support"
	depends on CPM2 || CPM1
	select SERIAL_CORE
	help
	  This driver supports the SCC and SMC serial ports on Motorola 
	  embedded PowerPC that contain a CPM1 (8xx) or CPM2 (8xxx)

config SERIAL_CPM_CONSOLE
	bool "Support for console on CPM SCC/SMC serial port"
	depends on SERIAL_CPM=y
	select SERIAL_CORE_CONSOLE
	help
	  Say Y here if you wish to use a SCC or SMC CPM UART as the system
	  console (the system console is the device which receives all kernel
	  messages and warnings and which allows logins in single user mode).

	  Even if you say Y here, the currently visible framebuffer console
	  (/dev/tty0) will still be used as the system console by default, but
	  you can alter that using a kernel command line option such as
	  "console=ttyCPM0". (Try "man bootparam" or see the documentation of
	  your boot loader (lilo or loadlin) about how to pass options to the
	  kernel at boot time.)

config SERIAL_SGI_L1_CONSOLE
	bool "SGI Altix L1 serial console support"
	depends on IA64_GENERIC || IA64_SGI_SN2
	select SERIAL_CORE
	select SERIAL_CORE_CONSOLE
	help
		If you have an SGI Altix and you would like to use the system
		controller serial port as your console (you want this!),
		say Y.  Otherwise, say N.

config SERIAL_PIC32
	tristate "Microchip PIC32 serial support"
	depends on MACH_PIC32
	select SERIAL_CORE
	help
	  If you have a PIC32, this driver supports the serial ports.

	  Say Y or M to use PIC32 serial ports, otherwise say N. Note that
	  to use a serial port as a console, this must be included in kernel and
	  not as a module.

config SERIAL_PIC32_CONSOLE
	bool "PIC32 serial console support"
	depends on SERIAL_PIC32
	select SERIAL_CORE_CONSOLE
	help
	  If you have a PIC32, this driver supports the putting a console on one
	  of the serial ports.

	  Say Y to use the PIC32 console, otherwise say N.

config SERIAL_MPC52xx
	tristate "Freescale MPC52xx/MPC512x family PSC serial support"
	depends on PPC_MPC52xx || PPC_MPC512x
	select SERIAL_CORE
	help
	  This driver supports MPC52xx and MPC512x PSC serial ports. If you would
	  like to use them, you must answer Y or M to this option. Note that
	  for use as console, it must be included in kernel and not as a
	  module.

config SERIAL_MPC52xx_CONSOLE
	bool "Console on a Freescale MPC52xx/MPC512x family PSC serial port"
	depends on SERIAL_MPC52xx=y
	select SERIAL_CORE_CONSOLE
	help
	  Select this options if you'd like to use one of the PSC serial port
	  of the Freescale MPC52xx family as a console.

config SERIAL_MPC52xx_CONSOLE_BAUD
	int "Freescale MPC52xx/MPC512x family PSC serial port baud"
	depends on SERIAL_MPC52xx_CONSOLE=y
	default "9600"
	help
	  Select the MPC52xx console baud rate.
	  This value is only used if the bootloader doesn't pass in the
	  console baudrate

config SERIAL_ICOM
	tristate "IBM Multiport Serial Adapter"
	depends on PCI && PPC_PSERIES
	select SERIAL_CORE
	select FW_LOADER
	help
	  This driver is for a family of multiport serial adapters
	  including 2 port RVX, 2 port internal modem, 4 port internal
	  modem and a split 1 port RVX and 1 port internal modem.

	  This driver can also be built as a module.  If so, the module
	  will be called icom.

config SERIAL_TXX9
	bool "TMPTX39XX/49XX SIO support"
	depends on HAS_TXX9_SERIAL
	select SERIAL_CORE
	default y

config HAS_TXX9_SERIAL
	bool

config SERIAL_TXX9_NR_UARTS
	int "Maximum number of TMPTX39XX/49XX SIO ports"
	depends on SERIAL_TXX9
	default "6"

config SERIAL_TXX9_CONSOLE
	bool "TMPTX39XX/49XX SIO Console support"
	depends on SERIAL_TXX9=y
	select SERIAL_CORE_CONSOLE

config SERIAL_TXX9_STDSERIAL
	bool "TX39XX/49XX SIO act as standard serial"
	depends on !SERIAL_8250 && SERIAL_TXX9

config SERIAL_VR41XX
	tristate "NEC VR4100 series Serial Interface Unit support"
	depends on CPU_VR41XX
	select SERIAL_CORE
	help
	  If you have a NEC VR4100 series processor and you want to use
	  Serial Interface Unit(SIU) or Debug Serial Interface Unit(DSIU)
	  (not include VR4111/VR4121 DSIU), say Y.  Otherwise, say N.

config SERIAL_VR41XX_CONSOLE
	bool "Enable NEC VR4100 series Serial Interface Unit console"
	depends on SERIAL_VR41XX=y
	select SERIAL_CORE_CONSOLE
	help
	  If you have a NEC VR4100 series processor and you want to use
	  a console on a serial port, say Y.  Otherwise, say N.

config SERIAL_JSM
	tristate "Digi International NEO and Classic PCI Support"
	depends on PCI
	select SERIAL_CORE
	help
	  This is a driver for Digi International's Neo and Classic series
	  of cards which provide multiple serial ports. You would need
	  something like this to connect more than two modems to your Linux
	  box, for instance in order to become a dial-in server. This driver
	  supports PCI boards only.

	  If you have a card like this, say Y here, otherwise say N.

	  To compile this driver as a module, choose M here: the
	  module will be called jsm.

config SERIAL_SGI_IOC4
	tristate "SGI IOC4 controller serial support"
	depends on (IA64_GENERIC || IA64_SGI_SN2) && SGI_IOC4
	select SERIAL_CORE
	help
		If you have an SGI Altix with an IOC4 based Base IO card
		and wish to use the serial ports on this card, say Y.
		Otherwise, say N.

config SERIAL_SGI_IOC3
	tristate "SGI Altix IOC3 serial support"
	depends on (IA64_GENERIC || IA64_SGI_SN2) && SGI_IOC3
	select SERIAL_CORE
	help
	  If you have an SGI Altix with an IOC3 serial card,
	  say Y or M.  Otherwise, say N.

config SERIAL_MSM
	tristate "MSM on-chip serial port support"
	depends on ARCH_QCOM
	select SERIAL_CORE

config SERIAL_MSM_CONSOLE
	bool "MSM serial console support"
	depends on SERIAL_MSM=y
	select SERIAL_CORE_CONSOLE
	select SERIAL_EARLYCON

<<<<<<< HEAD
config SERIAL_MSM_GENI
	tristate "MSM on-chip GENI HW based serial port support"
	depends on ARCH_QCOM
=======
config SERIAL_MSM_GENI_HALF_SAMPLING
	bool "Changes clock divider which impacts sampling rate for QUP HW ver greater than 2.5.0"
	help
	  Clock divider value should be doubled for QUP hardware version
	  greater than 2.5.0.
	  As earlycon can't have HW version awareness, decision is taken
	  based on the configuration.

config SERIAL_MSM_GENI_EARLY_CONSOLE
	bool "MSM on-chip GENI HW based early console support"
	select SERIAL_MSM_GENI_HALF_SAMPLING
	help
	  Serial early console driver for Qualcomm Technologies Inc's GENI
	  based QUP hardware.

config SERIAL_QCOM_GENI
	tristate "QCOM on-chip GENI based serial port support"
	depends on ARCH_QCOM || COMPILE_TEST
	depends on QCOM_GENI_SE
>>>>>>> 5e52a76e
	select SERIAL_CORE
	help
	    Serial driver for Qualcomm Technologies Inc's GENI based QUPv3
	    hardware.
	    The driver supports console and High speed UART functions.

config SERIAL_MSM_GENI_CONSOLE
	tristate "MSM on-chip GENI HW based console support"
	depends on SERIAL_MSM_GENI=y
	select SERIAL_CORE_CONSOLE
	select SERIAL_EARLYCON

config SERIAL_MSM_GENI_HALF_SAMPLING
	bool "Changes clock divider which impacts sampling rate for QUP HW ver greater than 2.5.0"
	depends on SERIAL_MSM_GENI
	help
	  Clock divider value should be doubled for QUP hardware version
	  greater than 2.5.0.
	  As earlycon can't have HW version awareness, decision is taken
	  based on the configuration.

config SERIAL_MSM_HS
	tristate "MSM UART High Speed: Serial Driver"
	depends on ARCH_QCOM
	select SERIAL_CORE
	help
	  If you have a machine based on MSM family of SoCs, you
	  can enable its onboard high speed serial port by enabling
	  this option.

	  Choose M here to compile it as a module. The module will be
	  called msm_serial_hs.

config SERIAL_VT8500
	bool "VIA VT8500 on-chip serial port support"
	depends on ARCH_VT8500
	select SERIAL_CORE

config SERIAL_VT8500_CONSOLE
	bool "VIA VT8500 serial console support"
	depends on SERIAL_VT8500=y
	select SERIAL_CORE_CONSOLE

config SERIAL_NETX
	tristate "NetX serial port support"
	depends on ARCH_NETX
	select SERIAL_CORE
	help
	  If you have a machine based on a Hilscher NetX SoC you
	  can enable its onboard serial port by enabling this option.

          To compile this driver as a module, choose M here: the
          module will be called netx-serial.

config SERIAL_NETX_CONSOLE
	bool "Console on NetX serial port"
	depends on SERIAL_NETX=y
	select SERIAL_CORE_CONSOLE
	help
	  If you have enabled the serial port on the Hilscher NetX SoC
	  you can make it the console by answering Y to this option.

config SERIAL_OMAP
	tristate "OMAP serial port support"
	depends on ARCH_OMAP2PLUS
	select SERIAL_CORE
	help
	  If you have a machine based on an Texas Instruments OMAP CPU you
	  can enable its onboard serial ports by enabling this option.

	  By enabling this option you take advantage of dma feature available
	  with the omap-serial driver. DMA support can be enabled from platform
	  data.

config SERIAL_OMAP_CONSOLE
	bool "Console on OMAP serial port"
	depends on SERIAL_OMAP=y
	select SERIAL_CORE_CONSOLE
	help
	  Select this option if you would like to use omap serial port as
	  console.

	  Even if you say Y here, the currently visible virtual console
	  (/dev/tty0) will still be used as the system console by default, but
	  you can alter that using a kernel command line option such as
	  "console=ttyOx". (Try "man bootparam" or see the documentation of
	  your boot loader about how to pass options to the kernel at
	  boot time.)

config SERIAL_LANTIQ
	bool "Lantiq serial driver"
	depends on LANTIQ
	select SERIAL_CORE
	select SERIAL_CORE_CONSOLE
	select SERIAL_EARLYCON
	help
	  Support for console and UART on Lantiq SoCs.

config SERIAL_QE
	tristate "Freescale QUICC Engine serial port support"
	depends on QUICC_ENGINE
	select SERIAL_CORE
	select FW_LOADER
	default n
	help
	  This driver supports the QE serial ports on Freescale embedded
	  PowerPC that contain a QUICC Engine.

config SERIAL_SCCNXP
	tristate "SCCNXP serial port support"
	select SERIAL_CORE
	help
	  This selects support for an advanced UART from NXP (Philips).
	  Supported ICs are SCC2681, SCC2691, SCC2692, SC28L91, SC28L92,
	  SC28L202, SCC68681 and SCC68692.

config SERIAL_SCCNXP_CONSOLE
	bool "Console on SCCNXP serial port"
	depends on SERIAL_SCCNXP=y
	select SERIAL_CORE_CONSOLE
	help
	  Support for console on SCCNXP serial ports.

config SERIAL_SC16IS7XX_CORE
        tristate

config SERIAL_SC16IS7XX
        tristate "SC16IS7xx serial support"
        select SERIAL_CORE
        depends on (SPI_MASTER && !I2C) || I2C
        help
          This selects support for SC16IS7xx serial ports.
          Supported ICs are SC16IS740, SC16IS741, SC16IS750, SC16IS752,
          SC16IS760 and SC16IS762. Select supported buses using options below.

config SERIAL_SC16IS7XX_I2C
        bool "SC16IS7xx for I2C interface"
        depends on SERIAL_SC16IS7XX
        depends on I2C
        select SERIAL_SC16IS7XX_CORE if SERIAL_SC16IS7XX
        select REGMAP_I2C if I2C
        default y
        help
          Enable SC16IS7xx driver on I2C bus,
          If required say y, and say n to i2c if not required,
          Enabled by default to support oldconfig.
          You must select at least one bus for the driver to be built.

config SERIAL_SC16IS7XX_SPI
        bool "SC16IS7xx for spi interface"
        depends on SERIAL_SC16IS7XX
        depends on SPI_MASTER
        select SERIAL_SC16IS7XX_CORE if SERIAL_SC16IS7XX
        select REGMAP_SPI if SPI_MASTER
        help
          Enable SC16IS7xx driver on SPI bus,
          If required say y, and say n to spi if not required,
          This is additional support to exsisting driver.
          You must select at least one bus for the driver to be built.

config SERIAL_TIMBERDALE
	tristate "Support for timberdale UART"
	select SERIAL_CORE
	depends on X86_32 || COMPILE_TEST
	---help---
	Add support for UART controller on timberdale.

config SERIAL_BCM63XX
	tristate "Broadcom BCM63xx/BCM33xx UART support"
	select SERIAL_CORE
	depends on MIPS || ARM || COMPILE_TEST
	help
	  This enables the driver for the onchip UART core found on
	  the following chipsets:

	    BCM33xx (cable modem)
	    BCM63xx/BCM63xxx (DSL)
	    BCM68xx (PON)
	    BCM7xxx (STB) - DOCSIS console

config SERIAL_BCM63XX_CONSOLE
	bool "Console on BCM63xx serial port"
	depends on SERIAL_BCM63XX=y
	select SERIAL_CORE_CONSOLE
	select SERIAL_EARLYCON
	help
	  If you have enabled the serial port on the BCM63xx CPU
	  you can make it the console by answering Y to this option.

config SERIAL_GRLIB_GAISLER_APBUART
	tristate "GRLIB APBUART serial support"
	depends on OF && SPARC
	select SERIAL_CORE
	---help---
	Add support for the GRLIB APBUART serial port.

config SERIAL_GRLIB_GAISLER_APBUART_CONSOLE
	bool "Console on GRLIB APBUART serial port"
	depends on SERIAL_GRLIB_GAISLER_APBUART=y
	select SERIAL_CORE_CONSOLE
	help
	Support for running a console on the GRLIB APBUART

config SERIAL_ALTERA_JTAGUART
	tristate "Altera JTAG UART support"
	select SERIAL_CORE
	help
	  This driver supports the Altera JTAG UART port.

config SERIAL_ALTERA_JTAGUART_CONSOLE
	bool "Altera JTAG UART console support"
	depends on SERIAL_ALTERA_JTAGUART=y
	select SERIAL_CORE_CONSOLE
	select SERIAL_EARLYCON
	help
	  Enable a Altera JTAG UART port to be the system console.

config SERIAL_ALTERA_JTAGUART_CONSOLE_BYPASS
	bool "Bypass output when no connection"
	depends on SERIAL_ALTERA_JTAGUART_CONSOLE
	select SERIAL_CORE_CONSOLE
	help
	  Bypass console output and keep going even if there is no
	  JTAG terminal connection with the host.

config SERIAL_ALTERA_UART
	tristate "Altera UART support"
	select SERIAL_CORE
	help
	  This driver supports the Altera softcore UART port.

config SERIAL_ALTERA_UART_MAXPORTS
	int "Maximum number of Altera UART ports"
	depends on SERIAL_ALTERA_UART
	default 4
	help
	  This setting lets you define the maximum number of the Altera
	  UART ports. The usual default varies from board to board, and
	  this setting is a way of catering for that.

config SERIAL_ALTERA_UART_BAUDRATE
	int "Default baudrate for Altera UART ports"
	depends on SERIAL_ALTERA_UART
	default 115200
	help
	  This setting lets you define what the default baudrate is for the
	  Altera UART ports. The usual default varies from board to board,
	  and this setting is a way of catering for that.

config SERIAL_ALTERA_UART_CONSOLE
	bool "Altera UART console support"
	depends on SERIAL_ALTERA_UART=y
	select SERIAL_CORE_CONSOLE
	select SERIAL_EARLYCON
	help
	  Enable a Altera UART port to be the system console.

config SERIAL_IFX6X60
        tristate "SPI protocol driver for Infineon 6x60 modem (EXPERIMENTAL)"
	depends on GPIOLIB || COMPILE_TEST
	depends on SPI && HAS_DMA
	help
	  Support for the IFX6x60 modem devices on Intel MID platforms.

config SERIAL_PCH_UART
	tristate "Intel EG20T PCH/LAPIS Semicon IOH(ML7213/ML7223/ML7831) UART"
	depends on PCI && (X86_32 || MIPS ||  COMPILE_TEST)
	select SERIAL_CORE
	help
	  This driver is for PCH(Platform controller Hub) UART of Intel EG20T
	  which is an IOH(Input/Output Hub) for x86 embedded processor.
	  Enabling PCH_DMA, this PCH UART works as DMA mode.

	  This driver also can be used for LAPIS Semiconductor IOH(Input/
	  Output Hub), ML7213, ML7223 and ML7831.
	  ML7213 IOH is for IVI(In-Vehicle Infotainment) use, ML7223 IOH is
	  for MP(Media Phone) use and ML7831 IOH is for general purpose use.
	  ML7213/ML7223/ML7831 is companion chip for Intel Atom E6xx series.
	  ML7213/ML7223/ML7831 is completely compatible for Intel EG20T PCH.

config SERIAL_PCH_UART_CONSOLE
	bool "Support for console on Intel EG20T PCH UART/OKI SEMICONDUCTOR ML7213 IOH"
	depends on SERIAL_PCH_UART=y
	select SERIAL_CORE_CONSOLE
	help
	  Say Y here if you wish to use the PCH UART as the system console
	  (the system  console is the device which receives all kernel messages and
	  warnings and which allows logins in single user mode).

config SERIAL_MXS_AUART
	tristate "MXS AUART support"
	depends on ARCH_MXS || MACH_ASM9260 || COMPILE_TEST
	select SERIAL_CORE
	select SERIAL_MCTRL_GPIO if GPIOLIB
	help
	  This driver supports the MXS and Alphascale ASM9260 Application
	  UART (AUART) port.

config SERIAL_MXS_AUART_CONSOLE
	bool "MXS AUART console support"
	depends on SERIAL_MXS_AUART=y
	select SERIAL_CORE_CONSOLE
	help
	  Enable a MXS AUART port to be the system console.

config SERIAL_XILINX_PS_UART
	tristate "Cadence (Xilinx Zynq) UART support"
	depends on OF
	select SERIAL_CORE
	help
	  This driver supports the Cadence UART. It is found e.g. in Xilinx
	  Zynq.

config SERIAL_XILINX_PS_UART_CONSOLE
	bool "Cadence UART console support"
	depends on SERIAL_XILINX_PS_UART=y
	select SERIAL_CORE_CONSOLE
	select SERIAL_EARLYCON
	help
	  Enable a Cadence UART port to be the system console.

config SERIAL_AR933X
	tristate "AR933X serial port support"
	depends on HAVE_CLK && ATH79
	select SERIAL_CORE
	help
	  If you have an Atheros AR933X SOC based board and want to use the
	  built-in UART of the SoC, say Y to this option.

	  To compile this driver as a module, choose M here: the
	  module will be called ar933x_uart.

config SERIAL_AR933X_CONSOLE
	bool "Console on AR933X serial port"
	depends on SERIAL_AR933X=y
	select SERIAL_CORE_CONSOLE
	help
	  Enable a built-in UART port of the AR933X to be the system console.

config SERIAL_AR933X_NR_UARTS
	int "Maximum number of AR933X serial ports"
	depends on SERIAL_AR933X
	default "2"
	help
	  Set this to the number of serial ports you want the driver
	  to support.

config SERIAL_EFM32_UART
	tristate "EFM32 UART/USART port"
	depends on ARM && (ARCH_EFM32 || COMPILE_TEST)
	select SERIAL_CORE
	help
	  This driver support the USART and UART ports on
	  Energy Micro's efm32 SoCs.

config SERIAL_MPS2_UART_CONSOLE
	bool "MPS2 UART console support"
	depends on SERIAL_MPS2_UART
	select SERIAL_CORE_CONSOLE
	select SERIAL_EARLYCON

config SERIAL_MPS2_UART
	bool "MPS2 UART port"
	depends on ARCH_MPS2 || COMPILE_TEST
	select SERIAL_CORE
	help
	  This driver support the UART ports on ARM MPS2.

config SERIAL_EFM32_UART_CONSOLE
	bool "EFM32 UART/USART console support"
	depends on SERIAL_EFM32_UART=y
	select SERIAL_CORE_CONSOLE

config SERIAL_ARC
	tristate "ARC UART driver support"
	select SERIAL_CORE
	help
	  Driver for on-chip UART for ARC(Synopsys) for the legacy
	  FPGA Boards (ML50x/ARCAngel4)

config SERIAL_ARC_CONSOLE
	bool "Console on ARC UART"
	depends on SERIAL_ARC=y
	select SERIAL_CORE_CONSOLE
	select SERIAL_EARLYCON
	help
	  Enable system Console on ARC UART

config SERIAL_ARC_NR_PORTS
	int "Number of ARC UART ports"
	depends on SERIAL_ARC
	range 1 3
	default "1"
	help
	  Set this to the number of serial ports you want the driver
	  to support.

config SERIAL_RP2
	tristate "Comtrol RocketPort EXPRESS/INFINITY support"
	depends on PCI
	select SERIAL_CORE
	help
	  This driver supports the Comtrol RocketPort EXPRESS and
	  RocketPort INFINITY families of PCI/PCIe multiport serial adapters.
	  These adapters use a "RocketPort 2" ASIC that is not compatible
	  with the original RocketPort driver (CONFIG_ROCKETPORT).

	  To compile this driver as a module, choose M here: the
	  module will be called rp2.

	  If you want to compile this driver into the kernel, say Y here.  If
	  you don't have a suitable RocketPort card installed, say N.

config SERIAL_RP2_NR_UARTS
	int "Maximum number of RocketPort EXPRESS/INFINITY ports"
	depends on SERIAL_RP2
	default "32"
	help
	  If multiple cards are present, the default limit of 32 ports may
	  need to be increased.

config SERIAL_FSL_LPUART
	tristate "Freescale lpuart serial port support"
	depends on HAS_DMA
	select SERIAL_CORE
	help
	  Support for the on-chip lpuart on some Freescale SOCs.

config SERIAL_FSL_LPUART_CONSOLE
	bool "Console on Freescale lpuart serial port"
	depends on SERIAL_FSL_LPUART=y
	select SERIAL_CORE_CONSOLE
	select SERIAL_EARLYCON
	help
	  If you have enabled the lpuart serial port on the Freescale SoCs,
	  you can make it the console by answering Y to this option.

config SERIAL_CONEXANT_DIGICOLOR
	tristate "Conexant Digicolor CX92xxx USART serial port support"
	depends on OF
	select SERIAL_CORE
	help
	  Support for the on-chip USART on Conexant Digicolor SoCs.

config SERIAL_CONEXANT_DIGICOLOR_CONSOLE
	bool "Console on Conexant Digicolor serial port"
	depends on SERIAL_CONEXANT_DIGICOLOR=y
	select SERIAL_CORE_CONSOLE
	help
	  If you have enabled the USART serial port on Conexant Digicolor
	  SoCs, you can make it the console by answering Y to this option.

config SERIAL_ST_ASC
	tristate "ST ASC serial port support"
	select SERIAL_CORE
	depends on ARM || COMPILE_TEST
	help
	  This driver is for the on-chip Asychronous Serial Controller on
	  STMicroelectronics STi SoCs.
	  ASC is embedded in ST COMMS IP block. It supports Rx & Tx functionality.
	  It support all industry standard baud rates.

	  If unsure, say N.

config SERIAL_ST_ASC_CONSOLE
	bool "Support for console on ST ASC"
	depends on SERIAL_ST_ASC=y
	select SERIAL_CORE_CONSOLE

config SERIAL_MEN_Z135
	tristate "MEN 16z135 Support"
	select SERIAL_CORE
	depends on MCB
	help
	  Say yes here to enable support for the MEN 16z135 High Speed UART IP-Core
	  on a MCB carrier.

	  This driver can also be build as a module. If so, the module will be called
	  men_z135_uart.ko

config SERIAL_SPRD
	tristate "Support for Spreadtrum serial"
	depends on ARCH_SPRD
	select SERIAL_CORE
	help
	  This enables the driver for the Spreadtrum's serial.

config SERIAL_SPRD_CONSOLE
	bool "Spreadtrum UART console support"
	depends on SERIAL_SPRD=y
	select SERIAL_CORE_CONSOLE
	select SERIAL_EARLYCON
	help
	  Support for early debug console using Spreadtrum's serial. This enables
	  the console before standard serial driver is probed. This is enabled
	  with "earlycon" on the kernel command line. The console is
	  enabled when early_param is processed.

config SERIAL_STM32
	tristate "STMicroelectronics STM32 serial port support"
	select SERIAL_CORE
	depends on ARCH_STM32 || COMPILE_TEST
	help
	  This driver is for the on-chip Serial Controller on
	  STMicroelectronics STM32 MCUs.
	  USART supports Rx & Tx functionality.
	  It support all industry standard baud rates.

	  If unsure, say N.

config SERIAL_STM32_CONSOLE
	bool "Support for console on STM32"
	depends on SERIAL_STM32=y
	select SERIAL_CORE_CONSOLE

config SERIAL_MVEBU_UART
	bool "Marvell EBU serial port support"
	depends on ARCH_MVEBU || COMPILE_TEST
	select SERIAL_CORE
	help
	  This driver is for Marvell EBU SoC's UART. If you have a machine
	  based on the Armada-3700 SoC and wish to use the on-board serial
	  port,
	  say 'Y' here.
	  Otherwise, say 'N'.

config SERIAL_MVEBU_CONSOLE
	bool "Console on Marvell EBU serial port"
	depends on SERIAL_MVEBU_UART
	select SERIAL_CORE_CONSOLE
	select SERIAL_EARLYCON
	default y
	help
	  Say 'Y' here if you wish to use Armada-3700 UART as the system console.
	  (the system console is the device which receives all kernel messages
	  and warnings and which allows logins in single user mode)
	  Otherwise, say 'N'.

config SERIAL_OWL
	tristate "Actions Semi Owl serial port support"
	depends on ARCH_ACTIONS || COMPILE_TEST
	select SERIAL_CORE
	help
	  This driver is for Actions Semiconductor S500/S900 SoC's UART.
	  Say 'Y' here if you wish to use the on-board serial port.
	  Otherwise, say 'N'.

config SERIAL_OWL_CONSOLE
	bool "Console on Actions Semi Owl serial port"
	depends on SERIAL_OWL=y
	select SERIAL_CORE_CONSOLE
	select SERIAL_EARLYCON
	default y
	help
	  Say 'Y' here if you wish to use Actions Semiconductor S500/S900 UART
	  as the system console.

endmenu

config SERIAL_MCTRL_GPIO
	tristate

endif # TTY<|MERGE_RESOLUTION|>--- conflicted
+++ resolved
@@ -989,11 +989,15 @@
 	select SERIAL_CORE_CONSOLE
 	select SERIAL_EARLYCON
 
-<<<<<<< HEAD
 config SERIAL_MSM_GENI
 	tristate "MSM on-chip GENI HW based serial port support"
 	depends on ARCH_QCOM
-=======
+	select SERIAL_CORE
+	help
+	    Serial driver for Qualcomm Technologies Inc's GENI based QUPv3
+	    hardware.
+	    The driver supports console and High speed UART functions.
+
 config SERIAL_MSM_GENI_HALF_SAMPLING
 	bool "Changes clock divider which impacts sampling rate for QUP HW ver greater than 2.5.0"
 	help
@@ -1008,17 +1012,6 @@
 	help
 	  Serial early console driver for Qualcomm Technologies Inc's GENI
 	  based QUP hardware.
-
-config SERIAL_QCOM_GENI
-	tristate "QCOM on-chip GENI based serial port support"
-	depends on ARCH_QCOM || COMPILE_TEST
-	depends on QCOM_GENI_SE
->>>>>>> 5e52a76e
-	select SERIAL_CORE
-	help
-	    Serial driver for Qualcomm Technologies Inc's GENI based QUPv3
-	    hardware.
-	    The driver supports console and High speed UART functions.
 
 config SERIAL_MSM_GENI_CONSOLE
 	tristate "MSM on-chip GENI HW based console support"
