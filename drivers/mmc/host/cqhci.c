// SPDX-License-Identifier: GPL-2.0-only
/*
 * Copyright (c) 2015,2019  The Linux Foundation. All rights reserved.
 */

#include <linux/delay.h>
#include <linux/highmem.h>
#include <linux/io.h>
#include <linux/iopoll.h>
#include <linux/module.h>
#include <linux/dma-mapping.h>
#include <linux/slab.h>
#include <linux/scatterlist.h>
#include <linux/platform_device.h>
#include <linux/ktime.h>

#include <linux/mmc/mmc.h>
#include <linux/mmc/host.h>
#include <linux/mmc/card.h>

#include "../core/queue.h"
#include "cqhci.h"
#include "cqhci-crypto.h"

#include "sdhci-msm.h"

#define DCMD_SLOT 31
#define NUM_SLOTS 32

struct cqhci_slot {
	struct mmc_request *mrq;
	unsigned int flags;
#define CQHCI_EXTERNAL_TIMEOUT	BIT(0)
#define CQHCI_COMPLETED		BIT(1)
#define CQHCI_HOST_CRC		BIT(2)
#define CQHCI_HOST_TIMEOUT	BIT(3)
#define CQHCI_HOST_OTHER	BIT(4)
};

static inline u8 *get_desc(struct cqhci_host *cq_host, u8 tag)
{
	return cq_host->desc_base + (tag * cq_host->slot_sz);
}

static inline u8 *get_link_desc(struct cqhci_host *cq_host, u8 tag)
{
	u8 *desc = get_desc(cq_host, tag);

	return desc + cq_host->task_desc_len;
}

static inline dma_addr_t get_trans_desc_dma(struct cqhci_host *cq_host, u8 tag)
{
	return cq_host->trans_desc_dma_base +
		(cq_host->mmc->max_segs * tag *
		 cq_host->trans_desc_len);
}

static inline u8 *get_trans_desc(struct cqhci_host *cq_host, u8 tag)
{
	return cq_host->trans_desc_base +
		(cq_host->trans_desc_len * cq_host->mmc->max_segs * tag);
}

static void setup_trans_desc(struct cqhci_host *cq_host, u8 tag)
{
	u8 *link_temp;
	dma_addr_t trans_temp;

	link_temp = get_link_desc(cq_host, tag);
	trans_temp = get_trans_desc_dma(cq_host, tag);

	memset(link_temp, 0, cq_host->link_desc_len);
	if (cq_host->link_desc_len > 8)
		*(link_temp + 8) = 0;

	if (tag == DCMD_SLOT && (cq_host->mmc->caps2 & MMC_CAP2_CQE_DCMD)) {
		*link_temp = CQHCI_VALID(0) | CQHCI_ACT(0) | CQHCI_END(1);
		return;
	}

	*link_temp = CQHCI_VALID(1) | CQHCI_ACT(0x6) | CQHCI_END(0);

	if (cq_host->dma64) {
		__le64 *data_addr = (__le64 __force *)(link_temp + 4);

		data_addr[0] = cpu_to_le64(trans_temp);
	} else {
		__le32 *data_addr = (__le32 __force *)(link_temp + 4);

		data_addr[0] = cpu_to_le32(trans_temp);
	}
}

static void cqhci_set_irqs(struct cqhci_host *cq_host, u32 set)
{
	cqhci_writel(cq_host, set, CQHCI_ISTE);
	cqhci_writel(cq_host, set, CQHCI_ISGE);
}

#define DRV_NAME "cqhci"

#define CQHCI_DUMP(f, x...) \
	pr_err("%s: " DRV_NAME ": " f, mmc_hostname(mmc), ## x)

static void cqhci_dumpregs(struct cqhci_host *cq_host)
{
	struct mmc_host *mmc = cq_host->mmc;
	int offset = 0;

	if (cq_host->offset_changed)
		offset = CQE_V5_VENDOR_CFG;

	mmc_log_string(mmc,
	"CQHCI_CTL=0x%08x CQHCI_IS=0x%08x CQHCI_ISTE=0x%08x CQHCI_ISGE=0x%08x CQHCI_TDBR=0x%08x CQHCI_TCN=0x%08x CQHCI_DQS=0x%08x CQHCI_DPT=0x%08x CQHCI_TERRI=0x%08x CQHCI_CRI=0x%08x CQHCI_CRA=0x%08x CQHCI_CRDCT=0x%08x\n",
	cqhci_readl(cq_host, CQHCI_CTL), cqhci_readl(cq_host, CQHCI_IS),
	cqhci_readl(cq_host, CQHCI_ISTE), cqhci_readl(cq_host, CQHCI_ISGE),
	cqhci_readl(cq_host, CQHCI_TDBR), cqhci_readl(cq_host, CQHCI_TCN),
	cqhci_readl(cq_host, CQHCI_DQS), cqhci_readl(cq_host, CQHCI_DPT),
	cqhci_readl(cq_host, CQHCI_TERRI), cqhci_readl(cq_host, CQHCI_CRI),
	cqhci_readl(cq_host, CQHCI_CRA), cqhci_readl(cq_host, CQHCI_CRDCT));

	CQHCI_DUMP("============ CQHCI REGISTER DUMP ===========\n");

	CQHCI_DUMP("Caps:      0x%08x | Version:  0x%08x\n",
		   cqhci_readl(cq_host, CQHCI_CAP),
		   cqhci_readl(cq_host, CQHCI_VER));
	CQHCI_DUMP("Config:    0x%08x | Control:  0x%08x\n",
		   cqhci_readl(cq_host, CQHCI_CFG),
		   cqhci_readl(cq_host, CQHCI_CTL));
	CQHCI_DUMP("Int stat:  0x%08x | Int enab: 0x%08x\n",
		   cqhci_readl(cq_host, CQHCI_IS),
		   cqhci_readl(cq_host, CQHCI_ISTE));
	CQHCI_DUMP("Int sig:   0x%08x | Int Coal: 0x%08x\n",
		   cqhci_readl(cq_host, CQHCI_ISGE),
		   cqhci_readl(cq_host, CQHCI_IC));
	CQHCI_DUMP("TDL base:  0x%08x | TDL up32: 0x%08x\n",
		   cqhci_readl(cq_host, CQHCI_TDLBA),
		   cqhci_readl(cq_host, CQHCI_TDLBAU));
	CQHCI_DUMP("Doorbell:  0x%08x | TCN:      0x%08x\n",
		   cqhci_readl(cq_host, CQHCI_TDBR),
		   cqhci_readl(cq_host, CQHCI_TCN));
	CQHCI_DUMP("Dev queue: 0x%08x | Dev Pend: 0x%08x\n",
		   cqhci_readl(cq_host, CQHCI_DQS),
		   cqhci_readl(cq_host, CQHCI_DPT));
	CQHCI_DUMP("Task clr:  0x%08x | SSC1:     0x%08x\n",
		   cqhci_readl(cq_host, CQHCI_TCLR),
		   cqhci_readl(cq_host, CQHCI_SSC1));
	CQHCI_DUMP("SSC2:      0x%08x | DCMD rsp: 0x%08x\n",
		   cqhci_readl(cq_host, CQHCI_SSC2),
		   cqhci_readl(cq_host, CQHCI_CRDCT));
	CQHCI_DUMP("RED mask:  0x%08x | TERRI:    0x%08x\n",
		   cqhci_readl(cq_host, CQHCI_RMEM),
		   cqhci_readl(cq_host, CQHCI_TERRI));
	CQHCI_DUMP("Resp idx:  0x%08x | Resp arg: 0x%08x\n",
		   cqhci_readl(cq_host, CQHCI_CRI),
		   cqhci_readl(cq_host, CQHCI_CRA));
	CQHCI_DUMP("Vendor cfg 0x%08x\n",
		   cqhci_readl(cq_host, CQHCI_VENDOR_CFG + offset));

	cqhci_crypto_debug(cq_host);

	if (cq_host->ops->dumpregs)
		cq_host->ops->dumpregs(mmc);
	else
		CQHCI_DUMP(": ===========================================\n");
}

/**
 * The allocated descriptor table for task, link & transfer descritors
 * looks like:
 * |----------|
 * |task desc |  |->|----------|
 * |----------|  |  |trans desc|
 * |link desc-|->|  |----------|
 * |----------|          .
 *      .                .
 *  no. of slots      max-segs
 *      .           |----------|
 * |----------|
 * The idea here is to create the [task+trans] table and mark & point the
 * link desc to the transfer desc table on a per slot basis.
 */
static int cqhci_host_alloc_tdl(struct cqhci_host *cq_host)
{
	int i = 0;

	/* task descriptor can be 64/128 bit irrespective of arch */
	if (cq_host->caps & CQHCI_TASK_DESC_SZ_128) {
		cqhci_writel(cq_host, cqhci_readl(cq_host, CQHCI_CFG) |
			       CQHCI_TASK_DESC_SZ, CQHCI_CFG);
		cq_host->task_desc_len = 16;
	} else {
		cq_host->task_desc_len = 8;
	}

	/*
	 * 96 bits length of transfer desc instead of 128 bits which means
	 * ADMA would expect next valid descriptor at the 96th bit
	 * or 128th bit
	 */
	if (cq_host->dma64) {
		if (cq_host->quirks & CQHCI_QUIRK_SHORT_TXFR_DESC_SZ)
			cq_host->trans_desc_len = 12;
		else
			cq_host->trans_desc_len = 16;
		cq_host->link_desc_len = 16;
	} else {
		cq_host->trans_desc_len = 8;
		cq_host->link_desc_len = 8;
	}

	/* total size of a slot: 1 task & 1 transfer (link) */
	cq_host->slot_sz = cq_host->task_desc_len + cq_host->link_desc_len;

	cq_host->desc_size = cq_host->slot_sz * cq_host->num_slots;

	cq_host->data_size = cq_host->trans_desc_len * cq_host->mmc->max_segs *
		cq_host->mmc->cqe_qdepth;

	pr_debug("%s: cqhci: desc_size: %zu data_sz: %zu slot-sz: %d\n",
		 mmc_hostname(cq_host->mmc), cq_host->desc_size, cq_host->data_size,
		 cq_host->slot_sz);

	/*
	 * allocate a dma-mapped chunk of memory for the descriptors
	 * allocate a dma-mapped chunk of memory for link descriptors
	 * setup each link-desc memory offset per slot-number to
	 * the descriptor table.
	 */
	cq_host->desc_base = dmam_alloc_coherent(mmc_dev(cq_host->mmc),
						 cq_host->desc_size,
						 &cq_host->desc_dma_base,
						 GFP_KERNEL);
	if (!cq_host->desc_base)
		return -ENOMEM;

	cq_host->trans_desc_base = dmam_alloc_coherent(mmc_dev(cq_host->mmc),
					      cq_host->data_size,
					      &cq_host->trans_desc_dma_base,
					      GFP_KERNEL);
	if (!cq_host->trans_desc_base) {
		dmam_free_coherent(mmc_dev(cq_host->mmc), cq_host->desc_size,
				   cq_host->desc_base,
				   cq_host->desc_dma_base);
		cq_host->desc_base = NULL;
		cq_host->desc_dma_base = 0;
		return -ENOMEM;
	}

	pr_debug("%s: cqhci: desc-base: 0x%p trans-base: 0x%p\n desc_dma 0x%llx trans_dma: 0x%llx\n",
		 mmc_hostname(cq_host->mmc), cq_host->desc_base, cq_host->trans_desc_base,
		(unsigned long long)cq_host->desc_dma_base,
		(unsigned long long)cq_host->trans_desc_dma_base);

	for (; i < (cq_host->num_slots); i++)
		setup_trans_desc(cq_host, i);

	return 0;
}

static void __cqhci_enable(struct cqhci_host *cq_host)
{
	struct mmc_host *mmc = cq_host->mmc;
	u32 cqcfg;

	cqcfg = cqhci_readl(cq_host, CQHCI_CFG);

	/* Configuration must not be changed while enabled */
	if (cqcfg & CQHCI_ENABLE) {
		cqcfg &= ~CQHCI_ENABLE;
		cqhci_writel(cq_host, cqcfg, CQHCI_CFG);
	}

	cqcfg &= ~(CQHCI_DCMD | CQHCI_TASK_DESC_SZ);

	if (mmc->caps2 & MMC_CAP2_CQE_DCMD)
		cqcfg |= CQHCI_DCMD;

	if (cq_host->caps & CQHCI_TASK_DESC_SZ_128)
		cqcfg |= CQHCI_TASK_DESC_SZ;

	if (cqhci_host_is_crypto_supported(cq_host)) {
		cqhci_crypto_enable(cq_host);
		cqcfg |= CQHCI_ICE_ENABLE;
		/* For SDHC v5.0 onwards, ICE 3.0 specific registers are added
		 * in CQ register space, due to which few CQ registers are
		 * shifted. Set offset_changed boolean to use updated address.
		 */
		 cq_host->offset_changed = true;
	}

	cqhci_writel(cq_host, cqcfg, CQHCI_CFG);

	cqcfg |= CQHCI_ENABLE;
	cqhci_writel(cq_host, cqcfg, CQHCI_CFG);

	cqhci_writel(cq_host, lower_32_bits(cq_host->desc_dma_base),
		     CQHCI_TDLBA);
	cqhci_writel(cq_host, upper_32_bits(cq_host->desc_dma_base),
		     CQHCI_TDLBAU);

	cqhci_writel(cq_host, cq_host->rca, CQHCI_SSC2);

	/* send QSR at lesser intervals than the default */
	cqhci_writel(cq_host, SEND_QSR_INTERVAL, CQHCI_SSC1);

	cqhci_set_irqs(cq_host, 0);

	mmc->cqe_on = true;

	if (cq_host->ops->enable)
		cq_host->ops->enable(mmc);

	/* Ensure all writes are done before interrupts are enabled */
	wmb();

	cqhci_set_irqs(cq_host, CQHCI_IS_MASK);

	cq_host->activated = true;
	mmc_log_string(mmc, "CQ enabled\n");
}

static void __cqhci_disable(struct cqhci_host *cq_host)
{
	u32 cqcfg;

	if (cqhci_host_is_crypto_supported(cq_host))
		cqhci_crypto_disable(cq_host);

	cqcfg = cqhci_readl(cq_host, CQHCI_CFG);
	cqcfg &= ~CQHCI_ENABLE;
	cqhci_writel(cq_host, cqcfg, CQHCI_CFG);

	cq_host->mmc->cqe_on = false;

	cq_host->activated = false;

	mmc_log_string(cq_host->mmc, "CQ disabled\n");
}

int cqhci_suspend(struct mmc_host *mmc)
{
	struct cqhci_host *cq_host = mmc->cqe_private;

	cqhci_crypto_suspend(cq_host);

	if (cq_host->enabled)
		__cqhci_disable(cq_host);

	return 0;
}
EXPORT_SYMBOL(cqhci_suspend);

int cqhci_resume(struct mmc_host *mmc)
{
	/* Re-enable is done upon first request */
	return 0;
}
EXPORT_SYMBOL(cqhci_resume);

static int cqhci_enable(struct mmc_host *mmc, struct mmc_card *card)
{
	struct cqhci_host *cq_host = mmc->cqe_private;
	int err;

	if (cq_host->enabled)
		return 0;

	cq_host->rca = card->rca;

	err = cqhci_host_alloc_tdl(cq_host);
	if (err)
		return err;

	__cqhci_enable(cq_host);

	cq_host->enabled = true;

#ifdef DEBUG
	cqhci_dumpregs(cq_host);
#endif
	return 0;
}

/* CQHCI is idle and should halt immediately, so set a small timeout */
#define CQHCI_OFF_TIMEOUT 100

static u32 cqhci_read_ctl(struct cqhci_host *cq_host)
{
	return cqhci_readl(cq_host, CQHCI_CTL);
}

static void cqhci_off(struct mmc_host *mmc)
{
	struct cqhci_host *cq_host = mmc->cqe_private;
	u32 reg;
	int err;

	if (!cq_host->enabled || !mmc->cqe_on || cq_host->recovery_halt) {
		pr_debug("%s: %s: CQE is already %s\n", mmc_hostname(mmc),
				__func__, mmc->cqe_on ? "off" : "on");
		return;
	}

	if (cq_host->ops->disable)
		cq_host->ops->disable(mmc, false);

	cqhci_writel(cq_host, CQHCI_HALT, CQHCI_CTL);

<<<<<<< HEAD
	timeout = ktime_add_us(ktime_get(), CQHCI_OFF_TIMEOUT);
	while (1) {
		timed_out = ktime_compare(ktime_get(), timeout) > 0;
		reg = cqhci_readl(cq_host, CQHCI_CTL);
		if ((reg & CQHCI_HALT) || timed_out)
			break;
	}

	if (timed_out && !(reg & CQHCI_HALT))
=======
	err = readx_poll_timeout(cqhci_read_ctl, cq_host, reg,
				 reg & CQHCI_HALT, 0, CQHCI_OFF_TIMEOUT);
	if (err < 0)
>>>>>>> 5e52a76e
		pr_err("%s: cqhci: CQE stuck on\n", mmc_hostname(mmc));
	else {
		pr_debug("%s: cqhci: CQE off\n", mmc_hostname(mmc));
		mmc_log_string(mmc, "cqhci: CQE off\n");
	}
	mmc->cqe_on = false;
}

static void cqhci_disable(struct mmc_host *mmc)
{
	struct cqhci_host *cq_host = mmc->cqe_private;

	if (!cq_host->enabled)
		return;

	cqhci_off(mmc);

	__cqhci_disable(cq_host);

	dmam_free_coherent(mmc_dev(mmc), cq_host->data_size,
			   cq_host->trans_desc_base,
			   cq_host->trans_desc_dma_base);

	dmam_free_coherent(mmc_dev(mmc), cq_host->desc_size,
			   cq_host->desc_base,
			   cq_host->desc_dma_base);

	cq_host->trans_desc_base = NULL;
	cq_host->desc_base = NULL;

	cq_host->enabled = false;
}

static void cqhci_prep_task_desc(struct mmc_request *mrq,
					u64 *data, bool intr)
{
	u32 req_flags = mrq->data->flags;

	*data = CQHCI_VALID(1) |
		CQHCI_END(1) |
		CQHCI_INT(intr) |
		CQHCI_ACT(0x5) |
		CQHCI_FORCED_PROG(!!(req_flags & MMC_DATA_FORCED_PRG)) |
		CQHCI_DATA_TAG(!!(req_flags & MMC_DATA_DAT_TAG)) |
		CQHCI_DATA_DIR(!!(req_flags & MMC_DATA_READ)) |
		CQHCI_PRIORITY(!!(req_flags & MMC_DATA_PRIO)) |
		CQHCI_QBAR(!!(req_flags & MMC_DATA_QBR)) |
		CQHCI_REL_WRITE(!!(req_flags & MMC_DATA_REL_WR)) |
		CQHCI_BLK_COUNT(mrq->data->blocks) |
		CQHCI_BLK_ADDR((u64)mrq->data->blk_addr);

	pr_debug("%s: cqhci: tag %d task descriptor 0x016%llx\n",
		 mmc_hostname(mrq->host), mrq->tag, (unsigned long long)*data);
}

static int cqhci_dma_map(struct mmc_host *host, struct mmc_request *mrq)
{
	int sg_count;
	struct mmc_data *data = mrq->data;

	if (!data)
		return -EINVAL;

	sg_count = dma_map_sg(mmc_dev(host), data->sg,
			      data->sg_len,
			      (data->flags & MMC_DATA_WRITE) ?
			      DMA_TO_DEVICE : DMA_FROM_DEVICE);
	if (!sg_count) {
		pr_err("%s: sg-len: %d\n", __func__, data->sg_len);
		return -ENOMEM;
	}

	return sg_count;
}

static void cqhci_set_tran_desc(u8 *desc, dma_addr_t addr, int len, bool end,
				bool dma64)
{
	__le32 *attr = (__le32 __force *)desc;

	*attr = (CQHCI_VALID(1) |
		 CQHCI_END(end ? 1 : 0) |
		 CQHCI_INT(0) |
		 CQHCI_ACT(0x4) |
		 CQHCI_DAT_LENGTH(len));

	if (dma64) {
		__le64 *dataddr = (__le64 __force *)(desc + 4);

		dataddr[0] = cpu_to_le64(addr);
	} else {
		__le32 *dataddr = (__le32 __force *)(desc + 4);

		dataddr[0] = cpu_to_le32(addr);
	}
}

static int cqhci_prep_tran_desc(struct mmc_request *mrq,
			       struct cqhci_host *cq_host, int tag)
{
	struct mmc_data *data = mrq->data;
	int i, sg_count, len;
	bool end = false;
	bool dma64 = cq_host->dma64;
	dma_addr_t addr;
	u8 *desc;
	struct scatterlist *sg;

	sg_count = cqhci_dma_map(mrq->host, mrq);
	if (sg_count < 0) {
		pr_err("%s: %s: unable to map sg lists, %d\n",
				mmc_hostname(mrq->host), __func__, sg_count);
		return sg_count;
	}

	desc = get_trans_desc(cq_host, tag);

	for_each_sg(data->sg, sg, sg_count, i) {
		addr = sg_dma_address(sg);
		len = sg_dma_len(sg);

		if ((i+1) == sg_count)
			end = true;
		cqhci_set_tran_desc(desc, addr, len, end, dma64);
		desc += cq_host->trans_desc_len;
	}

	return 0;
}

static void cqhci_prep_dcmd_desc(struct mmc_host *mmc,
				   struct mmc_request *mrq)
{
	u64 *task_desc = NULL;
	u64 data = 0;
	u8 resp_type;
	u8 *desc;
	__le64 *dataddr;
	struct cqhci_host *cq_host = mmc->cqe_private;
	u8 timing;

	if (!(mrq->cmd->flags & MMC_RSP_PRESENT)) {
		resp_type = 0x0;
		timing = 0x1;
	} else {
		if (mrq->cmd->flags & MMC_RSP_BUSY) {
			resp_type = 0x3;
			timing = 0x0;
		} else {
			resp_type = 0x2;
			timing = 0x1;
		}
	}

	task_desc = (__le64 __force *)get_desc(cq_host, cq_host->dcmd_slot);
	memset(task_desc, 0, cq_host->task_desc_len);
	data |= (CQHCI_VALID(1) |
		 CQHCI_END(1) |
		 CQHCI_INT(1) |
		 CQHCI_QBAR(1) |
		 CQHCI_ACT(0x5) |
		 CQHCI_CMD_INDEX(mrq->cmd->opcode) |
		 CQHCI_CMD_TIMING(timing) | CQHCI_RESP_TYPE(resp_type));
	*task_desc |= data;
	desc = (u8 *)task_desc;
	pr_debug("%s: cqhci: dcmd: cmd: %d timing: %d resp: %d\n",
		 mmc_hostname(mmc), mrq->cmd->opcode, timing, resp_type);
	dataddr = (__le64 __force *)(desc + 4);
	dataddr[0] = cpu_to_le64((u64)mrq->cmd->arg);

}

static void cqhci_pm_qos_vote(struct sdhci_host *host, struct mmc_request *mrq)
{
	struct sdhci_pltfm_host *pltfm_host = sdhci_priv(host);
	struct sdhci_msm_host *msm_host = pltfm_host->priv;
	struct mmc_queue_req *mqrq = container_of(mrq, struct mmc_queue_req,
						  brq.mrq);
	struct request *req = mmc_queue_req_to_req(mqrq);

	sdhci_msm_pm_qos_cpu_vote(host,
		msm_host->pdata->pm_qos_data.cmdq_latency, req->cpu);
}

static void cqhci_pm_qos_unvote(struct sdhci_host *host,
						struct mmc_request *mrq)
{
	struct mmc_queue_req *mqrq = container_of(mrq, struct mmc_queue_req,
						  brq.mrq);
	struct request *req = mmc_queue_req_to_req(mqrq);

	/* use async as we're inside an atomic context (soft-irq) */
	sdhci_msm_pm_qos_cpu_unvote(host, req->cpu, true);
}

static void cqhci_post_req(struct mmc_host *host, struct mmc_request *mrq)
{
	struct mmc_data *data = mrq->data;
	struct sdhci_host *sdhci_host = mmc_priv(host);

	if (data) {
		dma_unmap_sg(mmc_dev(host), data->sg, data->sg_len,
			     (data->flags & MMC_DATA_READ) ?
			     DMA_FROM_DEVICE : DMA_TO_DEVICE);

		/* we're in atomic context (soft-irq) so unvote async. */
		sdhci_msm_pm_qos_irq_unvote(sdhci_host, true);
		cqhci_pm_qos_unvote(sdhci_host, mrq);
	}
}

static inline int cqhci_tag(struct mmc_request *mrq)
{
	return mrq->cmd ? DCMD_SLOT : mrq->tag;
}

static inline
void cqhci_prep_crypto_desc(struct cqhci_host *cq_host, u64 *task_desc,
			u64 ice_ctx)
{
	u64 *ice_desc = NULL;

	if (cq_host->caps & CQHCI_CAP_CRYPTO_SUPPORT) {
		/*
		 * Get the address of ice context for the given task descriptor.
		 * ice context is present in the upper 64bits of task descriptor
		 * ice_conext_base_address = task_desc + 8-bytes
		 */
		ice_desc = (u64 *)((u8 *)task_desc +
					CQHCI_TASK_DESC_ICE_PARAM_OFFSET);
		memset(ice_desc, 0, CQHCI_TASK_DESC_ICE_PARAMS_SIZE);

		/*
		 *  Assign upper 64bits data of task descritor with ice context
		 */
		if (ice_ctx)
			*ice_desc = cpu_to_le64(ice_ctx);
	}
}

static int cqhci_request(struct mmc_host *mmc, struct mmc_request *mrq)
{
	int err = 0;
	u64 data = 0;
	u64 *task_desc = NULL;
	int tag = cqhci_tag(mrq);
	struct cqhci_host *cq_host = mmc->cqe_private;
	unsigned long flags;
	struct sdhci_host *host = mmc_priv(mmc);
	u64 ice_ctx = 0;

	if (!cq_host->enabled) {
		pr_err("%s: cqhci: not enabled\n", mmc_hostname(mmc));
		return -EINVAL;
	}

	/* First request after resume has to re-enable */
	if (!cq_host->activated)
		__cqhci_enable(cq_host);

	if (!mmc->cqe_on) {
		cqhci_writel(cq_host, 0, CQHCI_CTL);
		mmc->cqe_on = true;
		mmc_log_string(mmc, "cqhci: CQE on\n");
		pr_debug("%s: cqhci: CQE on\n", mmc_hostname(mmc));
		if (cqhci_readl(cq_host, CQHCI_CTL) && CQHCI_HALT) {
			pr_err("%s: cqhci: CQE failed to exit halt state\n",
			       mmc_hostname(mmc));
		}
		if (cq_host->ops->enable)
			cq_host->ops->enable(mmc);
	}

	if (mrq->data) {
		err = cqhci_crypto_get_ctx(cq_host, mrq, &ice_ctx);
		if (err) {
			mmc->err_stats[MMC_ERR_ICE_CFG]++;
			pr_err("%s: failed to retrieve crypto ctx for tag %d\n",
				mmc_hostname(mmc), tag);
			goto out;
		}
		task_desc = (__le64 __force *)get_desc(cq_host, tag);
		cqhci_prep_task_desc(mrq, &data, 1);
		*task_desc = cpu_to_le64(data);
		cqhci_prep_crypto_desc(cq_host, task_desc, ice_ctx);

		err = cqhci_prep_tran_desc(mrq, cq_host, tag);
		if (err) {
			pr_err("%s: cqhci: failed to setup tx desc: %d\n",
			       mmc_hostname(mmc), err);
			goto out;
		}
		/* PM QoS */
		sdhci_msm_pm_qos_irq_vote(host);
		cqhci_pm_qos_vote(host, mrq);
	} else {
		cqhci_prep_dcmd_desc(mmc, mrq);
	}

	spin_lock_irqsave(&cq_host->lock, flags);

	if (cq_host->recovery_halt) {
		err = -EBUSY;
		goto out_unlock;
	}

	cq_host->slot[tag].mrq = mrq;
	cq_host->slot[tag].flags = 0;

	cq_host->qcnt += 1;

	/* Ensure the task descriptor list is flushed before ringing doorbell */
	wmb();
	if (cqhci_readl(cq_host, CQHCI_TDBR) & (1 << tag)) {
		cqhci_dumpregs(cq_host);
		BUG();
	}
	mmc_log_string(mmc, "tag: %d\n", tag);
	/* Make sure descriptors are ready before ringing the doorbell */
	wmb();
	cqhci_writel(cq_host, 1 << tag, CQHCI_TDBR);
	/* Commit the doorbell write immediately */
	wmb();
	if (!(cqhci_readl(cq_host, CQHCI_TDBR) & (1 << tag)))
		pr_debug("%s: cqhci: doorbell not set for tag %d\n",
			 mmc_hostname(mmc), tag);
out_unlock:
	spin_unlock_irqrestore(&cq_host->lock, flags);

	if (err)
		cqhci_post_req(mmc, mrq);

	if (mrq->data)
		cqhci_complete_crypto_desc(cq_host, mrq, NULL);
out:
	return err;
}

static void cqhci_crypto_update_queue(struct mmc_host *mmc,
					struct request_queue *queue)
{
	struct cqhci_host *cq_host;

	if (!mmc) {
		pr_err("%s mmc host is NULL\n", __func__);
		return;
	}

	cq_host = mmc->cqe_private;
	if (!cq_host) {
		pr_err("%s cq host is NULL\n", __func__);
		return;
	}

	if (cq_host->caps & CQHCI_CAP_CRYPTO_SUPPORT) {
		if (queue)
			cqhci_crypto_setup_rq_keyslot_manager(cq_host, queue);
		else
			pr_err("%s can not register keyslot manager\n",
				mmc_hostname(mmc));
	}
}

static void cqhci_recovery_needed(struct mmc_host *mmc, struct mmc_request *mrq,
				  bool notify)
{
	struct cqhci_host *cq_host = mmc->cqe_private;

	if (!cq_host->recovery_halt) {
		cq_host->recovery_halt = true;
		pr_debug("%s: cqhci: recovery needed\n", mmc_hostname(mmc));
		wake_up(&cq_host->wait_queue);
		if (notify && mrq->recovery_notifier)
			mrq->recovery_notifier(mrq);
	}
}

static unsigned int cqhci_error_flags(int error1, int error2)
{
	int error = error1 ? error1 : error2;

	switch (error) {
	case -EILSEQ:
		return CQHCI_HOST_CRC;
	case -ETIMEDOUT:
		return CQHCI_HOST_TIMEOUT;
	default:
		return CQHCI_HOST_OTHER;
	}
}

static void cqhci_error_irq(struct mmc_host *mmc, u32 status, int cmd_error,
			    int data_error)
{
	struct cqhci_host *cq_host = mmc->cqe_private;
	struct cqhci_slot *slot;
	u32 terri;
	int tag;

	spin_lock(&cq_host->lock);

	terri = cqhci_readl(cq_host, CQHCI_TERRI);

	pr_err("%s: cqhci: error IRQ status: 0x%08x cmd error %d data error %d TERRI: 0x%08x\n",
		 mmc_hostname(mmc), status, cmd_error, data_error, terri);
	mmc_log_string(mmc, "%s: cqhci: status:0x%08x TERRI:0x%08x\n",
		 mmc_hostname(mmc), status, terri);

	/* Forget about errors when recovery has already been triggered */
	if (cq_host->recovery_halt)
		goto out_unlock;

	if (!cq_host->qcnt) {
		WARN_ONCE(1, "%s: cqhci: error when idle. IRQ status: 0x%08x cmd error %d data error %d TERRI: 0x%08x\n",
			  mmc_hostname(mmc), status, cmd_error, data_error,
			  terri);
		goto out_unlock;
	}

	if (CQHCI_TERRI_C_VALID(terri)) {
		tag = CQHCI_TERRI_C_TASK(terri);
		slot = &cq_host->slot[tag];
		if (slot->mrq) {
			slot->flags = cqhci_error_flags(cmd_error, data_error);
			cqhci_recovery_needed(mmc, slot->mrq, true);
		}
	}

	if (CQHCI_TERRI_D_VALID(terri)) {
		tag = CQHCI_TERRI_D_TASK(terri);
		slot = &cq_host->slot[tag];
		if (slot->mrq) {
			slot->flags = cqhci_error_flags(data_error, cmd_error);
			cqhci_recovery_needed(mmc, slot->mrq, true);
		}
	}

	if (!cq_host->recovery_halt) {
		/*
		 * The only way to guarantee forward progress is to mark at
		 * least one task in error, so if none is indicated, pick one.
		 */
		for (tag = 0; tag < NUM_SLOTS; tag++) {
			slot = &cq_host->slot[tag];
			if (!slot->mrq)
				continue;
			slot->flags = cqhci_error_flags(data_error, cmd_error);
			cqhci_recovery_needed(mmc, slot->mrq, true);
			break;
		}
	}

out_unlock:
	spin_unlock(&cq_host->lock);
}

static void cqhci_finish_mrq(struct mmc_host *mmc, unsigned int tag)
{
	struct cqhci_host *cq_host = mmc->cqe_private;
	struct cqhci_slot *slot = &cq_host->slot[tag];
	struct mmc_request *mrq = slot->mrq;
	struct mmc_data *data;
	int offset = 0;

	if (cq_host->offset_changed)
		offset = CQE_V5_VENDOR_CFG;
	if (!mrq) {
		WARN_ONCE(1, "%s: cqhci: spurious TCN for tag %d\n",
			  mmc_hostname(mmc), tag);
		return;
	}

	/* No completions allowed during recovery */
	if (cq_host->recovery_halt) {
		slot->flags |= CQHCI_COMPLETED;
		return;
	}

	slot->mrq = NULL;

	cq_host->qcnt -= 1;

	data = mrq->data;
	if (data) {
		cqhci_complete_crypto_desc(cq_host, mrq, NULL);

		if (data->error)
			data->bytes_xfered = 0;
		else
			data->bytes_xfered = data->blksz * data->blocks;
	} else {
		cqhci_writel(cq_host, cqhci_readl(cq_host,
				CQHCI_VENDOR_CFG + offset) |
				CMDQ_SEND_STATUS_TRIGGER,
				CQHCI_VENDOR_CFG + offset);
	}

	mmc_cqe_request_done(mmc, mrq);
}

irqreturn_t cqhci_irq(struct mmc_host *mmc, u32 intmask, int cmd_error,
		      int data_error)
{
	u32 status, ice_err;
	unsigned long tag = 0, comp_status;
	struct cqhci_host *cq_host = mmc->cqe_private;

	status = cqhci_readl(cq_host, CQHCI_IS);
	ice_err = status & (CQHCI_IS_GCE | CQHCI_IS_ICCE);

	pr_debug("%s: cqhci: IRQ status: 0x%08x\n", mmc_hostname(mmc), status);
	mmc_log_string(mmc, "CQIS: 0x%x cmd_error : %d data_err: %d\n",
		status, cmd_error, data_error);

	if ((status & CQHCI_IS_RED) || cmd_error || data_error || ice_err) {
		pr_err("%s: cqhci: error IRQ status: 0x%08x cmd error %d data error %d\n",
			mmc_hostname(mmc), status, cmd_error, data_error);
		cqhci_dumpregs(cq_host);
		mmc->need_hw_reset = true;
		cqhci_writel(cq_host, status, CQHCI_IS);
		cqhci_error_irq(mmc, status, cmd_error, data_error);
	} else {
		/* Clear interrupt */
		cqhci_writel(cq_host, status, CQHCI_IS);
	}

	if (status & CQHCI_IS_TCC) {
		/* read TCN and complete the request */
		comp_status = cqhci_readl(cq_host, CQHCI_TCN);
		cqhci_writel(cq_host, comp_status, CQHCI_TCN);
		pr_debug("%s: cqhci: TCN: 0x%08lx\n",
			 mmc_hostname(mmc), comp_status);

		spin_lock(&cq_host->lock);

		for_each_set_bit(tag, &comp_status, cq_host->num_slots) {
			/* complete the corresponding mrq */
			pr_debug("%s: cqhci: completing tag %lu\n",
				 mmc_hostname(mmc), tag);
			mmc_log_string(mmc, "completing tag -> %lu\n", tag);
			cqhci_finish_mrq(mmc, tag);
		}

		if (cq_host->waiting_for_idle && !cq_host->qcnt) {
			cq_host->waiting_for_idle = false;
			wake_up(&cq_host->wait_queue);
		}

		spin_unlock(&cq_host->lock);
	}

	if (status & CQHCI_IS_TCL)
		wake_up(&cq_host->wait_queue);

	if (status & CQHCI_IS_HAC)
		wake_up(&cq_host->wait_queue);

	return IRQ_HANDLED;
}
EXPORT_SYMBOL(cqhci_irq);

static bool cqhci_is_idle(struct cqhci_host *cq_host, int *ret)
{
	unsigned long flags;
	bool is_idle;

	spin_lock_irqsave(&cq_host->lock, flags);
	is_idle = !cq_host->qcnt || cq_host->recovery_halt;
	*ret = cq_host->recovery_halt ? -EBUSY : 0;
	cq_host->waiting_for_idle = !is_idle;
	spin_unlock_irqrestore(&cq_host->lock, flags);

	return is_idle;
}

static int cqhci_wait_for_idle(struct mmc_host *mmc)
{
	struct cqhci_host *cq_host = mmc->cqe_private;
	int ret;

	wait_event(cq_host->wait_queue, cqhci_is_idle(cq_host, &ret));

	return ret;
}

static bool cqhci_timeout(struct mmc_host *mmc, struct mmc_request *mrq,
			  bool *recovery_needed)
{
	struct cqhci_host *cq_host = mmc->cqe_private;
	int tag = cqhci_tag(mrq);
	struct cqhci_slot *slot = &cq_host->slot[tag];
	unsigned long flags;
	bool timed_out;

	spin_lock_irqsave(&cq_host->lock, flags);
	timed_out = slot->mrq == mrq;
	if (timed_out) {
		slot->flags |= CQHCI_EXTERNAL_TIMEOUT;
		cqhci_recovery_needed(mmc, mrq, false);
		*recovery_needed = cq_host->recovery_halt;
	}
	spin_unlock_irqrestore(&cq_host->lock, flags);

	if (timed_out) {
		pr_err("%s: cqhci: timeout for tag %d\n",
		       mmc_hostname(mmc), tag);
		cqhci_dumpregs(cq_host);
	}

	return timed_out;
}

static bool cqhci_tasks_cleared(struct cqhci_host *cq_host)
{
	return !(cqhci_readl(cq_host, CQHCI_CTL) & CQHCI_CLEAR_ALL_TASKS);
}

static bool cqhci_clear_all_tasks(struct mmc_host *mmc, unsigned int timeout)
{
	struct cqhci_host *cq_host = mmc->cqe_private;
	bool ret;
	u32 ctl;

	cqhci_set_irqs(cq_host, CQHCI_IS_TCL);

	ctl = cqhci_readl(cq_host, CQHCI_CTL);
	ctl |= CQHCI_CLEAR_ALL_TASKS;
	cqhci_writel(cq_host, ctl, CQHCI_CTL);

	wait_event_timeout(cq_host->wait_queue, cqhci_tasks_cleared(cq_host),
			   msecs_to_jiffies(timeout) + 1);

	cqhci_set_irqs(cq_host, 0);

	ret = cqhci_tasks_cleared(cq_host);

	if (!ret)
		pr_debug("%s: cqhci: Failed to clear tasks\n",
			 mmc_hostname(mmc));

	return ret;
}

static bool cqhci_halted(struct cqhci_host *cq_host)
{
	return cqhci_readl(cq_host, CQHCI_CTL) & CQHCI_HALT;
}

static bool cqhci_halt(struct mmc_host *mmc, unsigned int timeout)
{
	struct cqhci_host *cq_host = mmc->cqe_private;
	bool ret;
	u32 ctl;

	if (cqhci_halted(cq_host)) {
		pr_debug("%s: CQE is already halted.\n", mmc_hostname(mmc));
		return true;
	}

	cqhci_set_irqs(cq_host, CQHCI_IS_HAC);

	ctl = cqhci_readl(cq_host, CQHCI_CTL);
	ctl |= CQHCI_HALT;
	cqhci_writel(cq_host, ctl, CQHCI_CTL);

	wait_event_timeout(cq_host->wait_queue, cqhci_halted(cq_host),
			   msecs_to_jiffies(timeout) + 1);

	cqhci_set_irqs(cq_host, 0);

	ret = cqhci_halted(cq_host);

	if (!ret)
		pr_err("%s: cqhci: Failed to halt\n", mmc_hostname(mmc));

	mmc_log_string(mmc, "halt done with ret %d\n", ret);
	return ret;
}

/*
 * After halting we expect to be able to use the command line. We interpret the
 * failure to halt to mean the data lines might still be in use (and the upper
 * layers will need to send a STOP command), so we set the timeout based on a
 * generous command timeout.
 */
#define CQHCI_START_HALT_TIMEOUT	5000

static void cqhci_recovery_start(struct mmc_host *mmc)
{
	struct cqhci_host *cq_host = mmc->cqe_private;

	pr_debug("%s: cqhci: %s\n", mmc_hostname(mmc), __func__);

	cqhci_crypto_reset(cq_host);

	WARN_ON(!cq_host->recovery_halt);

	cqhci_halt(mmc, CQHCI_START_HALT_TIMEOUT);

	if (cq_host->ops->disable)
		cq_host->ops->disable(mmc, true);

	mmc->cqe_on = false;
}

static int cqhci_error_from_flags(unsigned int flags)
{
	if (!flags)
		return 0;

	/* CRC errors might indicate re-tuning so prefer to report that */
	if (flags & CQHCI_HOST_CRC)
		return -EILSEQ;

	if (flags & (CQHCI_EXTERNAL_TIMEOUT | CQHCI_HOST_TIMEOUT))
		return -ETIMEDOUT;

	return -EIO;
}

static void cqhci_recover_mrq(struct cqhci_host *cq_host, unsigned int tag)
{
	struct cqhci_slot *slot = &cq_host->slot[tag];
	struct mmc_request *mrq = slot->mrq;
	struct mmc_data *data;

	if (!mrq)
		return;

	slot->mrq = NULL;

	cq_host->qcnt -= 1;

	data = mrq->data;
	if (data) {
		data->bytes_xfered = 0;
		data->error = cqhci_error_from_flags(slot->flags);
	} else {
		mrq->cmd->error = cqhci_error_from_flags(slot->flags);
	}

	mmc_cqe_request_done(cq_host->mmc, mrq);
}

static void cqhci_recover_mrqs(struct cqhci_host *cq_host)
{
	int i;

	for (i = 0; i < cq_host->num_slots; i++)
		cqhci_recover_mrq(cq_host, i);
}

/*
 * By now the command and data lines should be unused so there is no reason for
 * CQHCI to take a long time to halt, but if it doesn't halt there could be
 * problems clearing tasks, so be generous.
 */
#define CQHCI_FINISH_HALT_TIMEOUT	20

/* CQHCI could be expected to clear it's internal state pretty quickly */
#define CQHCI_CLEAR_TIMEOUT		20

static void cqhci_recovery_finish(struct mmc_host *mmc)
{
	struct cqhci_host *cq_host = mmc->cqe_private;
	unsigned long flags;
	u32 cqcfg;
	bool ok;

	pr_debug("%s: cqhci: %s\n", mmc_hostname(mmc), __func__);

	WARN_ON(!cq_host->recovery_halt);

	ok = cqhci_halt(mmc, CQHCI_FINISH_HALT_TIMEOUT);

	if (!cqhci_clear_all_tasks(mmc, CQHCI_CLEAR_TIMEOUT))
		ok = false;

	/*
	 * The specification contradicts itself, by saying that tasks cannot be
	 * cleared if CQHCI does not halt, but if CQHCI does not halt, it should
	 * be disabled/re-enabled, but not to disable before clearing tasks.
	 * Have a go anyway.
	 */
	if (!ok) {
		pr_debug("%s: cqhci: disable / re-enable\n", mmc_hostname(mmc));
		cqcfg = cqhci_readl(cq_host, CQHCI_CFG);
		cqcfg &= ~CQHCI_ENABLE;
		cqhci_writel(cq_host, cqcfg, CQHCI_CFG);
		cqcfg |= CQHCI_ENABLE;
		cqhci_writel(cq_host, cqcfg, CQHCI_CFG);
		/* Be sure that there are no tasks */
		ok = cqhci_halt(mmc, CQHCI_FINISH_HALT_TIMEOUT);
		if (!cqhci_clear_all_tasks(mmc, CQHCI_CLEAR_TIMEOUT))
			ok = false;
		WARN_ON(!ok);
	}

	cqhci_recover_mrqs(cq_host);

	WARN_ON(cq_host->qcnt);

	spin_lock_irqsave(&cq_host->lock, flags);
	cq_host->qcnt = 0;
	cq_host->recovery_halt = false;
	mmc->cqe_on = false;
	spin_unlock_irqrestore(&cq_host->lock, flags);

	/* Ensure all writes are done before interrupts are re-enabled */
	wmb();

	cqhci_writel(cq_host, CQHCI_IS_HAC | CQHCI_IS_TCL, CQHCI_IS);

	cqhci_set_irqs(cq_host, CQHCI_IS_MASK);

	cqhci_crypto_recovery_finish(cq_host);

	pr_debug("%s: cqhci: recovery done\n", mmc_hostname(mmc));
	mmc_log_string(mmc, "recovery done\n");
}

static const struct mmc_cqe_ops cqhci_cqe_ops = {
	.cqe_enable = cqhci_enable,
	.cqe_disable = cqhci_disable,
	.cqe_request = cqhci_request,
	.cqe_post_req = cqhci_post_req,
	.cqe_off = cqhci_off,
	.cqe_wait_for_idle = cqhci_wait_for_idle,
	.cqe_timeout = cqhci_timeout,
	.cqe_recovery_start = cqhci_recovery_start,
	.cqe_recovery_finish = cqhci_recovery_finish,
	.cqe_crypto_update_queue = cqhci_crypto_update_queue,
};

struct cqhci_host *cqhci_pltfm_init(struct platform_device *pdev)
{
	struct cqhci_host *cq_host;
	struct resource *cqhci_memres = NULL;

	/* check and setup CMDQ interface */
	cqhci_memres = platform_get_resource_byname(pdev, IORESOURCE_MEM,
						   "cqhci_mem");
	if (!cqhci_memres) {
		dev_dbg(&pdev->dev, "CMDQ not supported\n");
		return ERR_PTR(-EINVAL);
	}

	cq_host = devm_kzalloc(&pdev->dev, sizeof(*cq_host), GFP_KERNEL);
	if (!cq_host)
		return ERR_PTR(-ENOMEM);
	cq_host->mmio = devm_ioremap(&pdev->dev,
				     cqhci_memres->start,
				     resource_size(cqhci_memres));
	if (!cq_host->mmio) {
		dev_err(&pdev->dev, "failed to remap cqhci regs\n");
		return ERR_PTR(-EBUSY);
	}
	dev_dbg(&pdev->dev, "CMDQ ioremap: done\n");

	return cq_host;
}
EXPORT_SYMBOL(cqhci_pltfm_init);

static unsigned int cqhci_ver_major(struct cqhci_host *cq_host)
{
	return CQHCI_VER_MAJOR(cqhci_readl(cq_host, CQHCI_VER));
}

static unsigned int cqhci_ver_minor(struct cqhci_host *cq_host)
{
	u32 ver = cqhci_readl(cq_host, CQHCI_VER);

	return CQHCI_VER_MINOR1(ver) * 10 + CQHCI_VER_MINOR2(ver);
}

int cqhci_init(struct cqhci_host *cq_host, struct mmc_host *mmc,
	      bool dma64)
{
	int err;
	u32 cqcap = 0;

	cq_host->dma64 = dma64;
	cq_host->mmc = mmc;
	cq_host->mmc->cqe_private = cq_host;

	cq_host->num_slots = NUM_SLOTS;
	cq_host->dcmd_slot = DCMD_SLOT;

	mmc->cqe_ops = &cqhci_cqe_ops;

	mmc->cqe_qdepth = NUM_SLOTS;
	if (mmc->caps2 & MMC_CAP2_CQE_DCMD)
		mmc->cqe_qdepth -= 1;

	cqcap = cqhci_readl(cq_host, CQHCI_CAP);

	cq_host->slot = devm_kcalloc(mmc_dev(mmc), cq_host->num_slots,
				     sizeof(*cq_host->slot), GFP_KERNEL);
	if (!cq_host->slot) {
		err = -ENOMEM;
		goto out_err;
	}

	spin_lock_init(&cq_host->lock);

	err = cqhci_host_init_crypto(cq_host);
	if (err) {
		pr_err("%s: CQHCI version %u.%02u Crypto init failed err %d\n",
		       mmc_hostname(mmc), cqhci_ver_major(cq_host),
		       cqhci_ver_minor(cq_host), err);
	}

	init_completion(&cq_host->halt_comp);
	init_waitqueue_head(&cq_host->wait_queue);

	pr_info("%s: CQHCI version %u.%02u\n",
		mmc_hostname(mmc), cqhci_ver_major(cq_host),
		cqhci_ver_minor(cq_host));

	return 0;

out_err:
	pr_err("%s: CQHCI version %u.%02u failed to initialize, error %d\n",
	       mmc_hostname(mmc), cqhci_ver_major(cq_host),
	       cqhci_ver_minor(cq_host), err);
	return err;
}
EXPORT_SYMBOL(cqhci_init);

MODULE_AUTHOR("Venkat Gopalakrishnan <venkatg@codeaurora.org>");
MODULE_DESCRIPTION("Command Queue Host Controller Interface driver");
MODULE_LICENSE("GPL v2");<|MERGE_RESOLUTION|>--- conflicted
+++ resolved
@@ -408,21 +408,9 @@
 
 	cqhci_writel(cq_host, CQHCI_HALT, CQHCI_CTL);
 
-<<<<<<< HEAD
-	timeout = ktime_add_us(ktime_get(), CQHCI_OFF_TIMEOUT);
-	while (1) {
-		timed_out = ktime_compare(ktime_get(), timeout) > 0;
-		reg = cqhci_readl(cq_host, CQHCI_CTL);
-		if ((reg & CQHCI_HALT) || timed_out)
-			break;
-	}
-
-	if (timed_out && !(reg & CQHCI_HALT))
-=======
 	err = readx_poll_timeout(cqhci_read_ctl, cq_host, reg,
 				 reg & CQHCI_HALT, 0, CQHCI_OFF_TIMEOUT);
 	if (err < 0)
->>>>>>> 5e52a76e
 		pr_err("%s: cqhci: CQE stuck on\n", mmc_hostname(mmc));
 	else {
 		pr_debug("%s: cqhci: CQE off\n", mmc_hostname(mmc));
