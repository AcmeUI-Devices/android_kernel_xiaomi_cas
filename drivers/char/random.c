--- conflicted
+++ resolved
@@ -1371,15 +1371,9 @@
 }
 
 const struct file_operations random_fops = {
-<<<<<<< HEAD
-	.read  = urandom_read,
-	.write = random_write,
-	.poll  = random_poll,
-=======
 	.read_iter = random_read_iter,
 	.write_iter = random_write_iter,
 	.poll = random_poll,
->>>>>>> 0768ae32
 	.unlocked_ioctl = random_ioctl,
 	.fasync = random_fasync,
 	.llseek = noop_llseek,
