--- conflicted
+++ resolved
@@ -608,7 +608,6 @@
 	  and SSM (Silicon Secured Memory).  Intended consumers of this
 	  driver include crash and makedumpfile.
 
-<<<<<<< HEAD
 config RB5_FAN_CONTROLLER
 	tristate "RB5 fan controller driver support"
 	help
@@ -627,8 +626,6 @@
 
 endmenu
 
-=======
->>>>>>> 653a7356
 config RANDOM_TRUST_CPU
 	bool "Initialize RNG using CPU RNG instructions"
 	default y
@@ -711,6 +708,4 @@
 
 	  Say Y here unless you have reason to mistrust your bootloader or
 	  believe its RNG facilities may be faulty. This may also be configured
-	  at boot time with "random.trust_bootloader=on/off".
-
-endmenu+	  at boot time with "random.trust_bootloader=on/off".