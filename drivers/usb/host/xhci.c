--- conflicted
+++ resolved
@@ -5290,13 +5290,8 @@
 	struct sg_table sgt;
 	phys_addr_t pa;
 
-<<<<<<< HEAD
 	if (intr_num >= xhci->max_interrupters) {
 		xhci_err(xhci, "intr num %d >= max intrs %d\n", intr_num,
-=======
-	if (intr_num > xhci->max_interrupters) {
-		xhci_err(xhci, "intr num %d > max intrs %d\n", intr_num,
->>>>>>> e5445835
 			xhci->max_interrupters);
 		return 0;
 	}
@@ -5360,7 +5355,6 @@
 	return 0;
 }
 
-<<<<<<< HEAD
 int xhci_get_core_id(struct usb_hcd *hcd)
 {
 	struct xhci_hcd *xhci = hcd_to_xhci(hcd);
@@ -5372,25 +5366,12 @@
 	struct usb_device *udev, struct usb_host_endpoint *ep)
 {
 	struct xhci_hcd *xhci = hcd_to_xhci(hcd);
-=======
-static int  xhci_stop_endpoint(struct usb_hcd *hcd,
-	struct usb_device *udev, struct usb_host_endpoint *ep)
-{
-	struct xhci_hcd *xhci;
->>>>>>> e5445835
 	unsigned int ep_index;
 	struct xhci_virt_device *virt_dev;
 	struct xhci_command *cmd;
 	unsigned long flags;
 	int ret = 0;
 
-<<<<<<< HEAD
-=======
-	if (!hcd || !udev || !ep)
-		return -EINVAL;
-
-	xhci = hcd_to_xhci(hcd);
->>>>>>> e5445835
 	cmd = xhci_alloc_command(xhci, true, GFP_NOIO);
 	if (!cmd)
 		return -ENOMEM;
@@ -5434,11 +5415,8 @@
 	return ret;
 }
 
-<<<<<<< HEAD
-
-
-=======
->>>>>>> e5445835
+
+
 static const struct hc_driver xhci_hc_driver = {
 	.description =		"xhci-hcd",
 	.product_desc =		"xHCI Host Controller",
@@ -5503,10 +5481,7 @@
 	.sec_event_ring_cleanup =	xhci_sec_event_ring_cleanup,
 	.get_sec_event_ring_phys_addr =	xhci_get_sec_event_ring_phys_addr,
 	.get_xfer_ring_phys_addr =	xhci_get_xfer_ring_phys_addr,
-<<<<<<< HEAD
 	.get_core_id =			xhci_get_core_id,
-=======
->>>>>>> e5445835
 	.stop_endpoint =		xhci_stop_endpoint,
 };
 
