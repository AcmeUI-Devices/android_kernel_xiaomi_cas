--- conflicted
+++ resolved
@@ -2305,12 +2305,7 @@
 	if (!cdev->req)
 		return -ENOMEM;
 
-<<<<<<< HEAD
-	cdev->req->buf = kzalloc(USB_COMP_EP0_BUFSIZ +
-				(gadget->extra_buf_alloc), GFP_KERNEL);
-=======
 	cdev->req->buf = kzalloc(USB_COMP_EP0_BUFSIZ, GFP_KERNEL);
->>>>>>> 55efe99d
 	if (!cdev->req->buf)
 		goto fail;
 
