--- conflicted
+++ resolved
@@ -3822,13 +3822,8 @@
 	/* Drain any pending AIO completions */
 	drain_workqueue(ffs->io_completion_wq);
 
-<<<<<<< HEAD
+	ffs_event_add(ffs, FUNCTIONFS_UNBIND);
 	if (!--opts->refcnt) {
-		ffs_event_add(ffs, FUNCTIONFS_UNBIND);
-=======
-	ffs_event_add(ffs, FUNCTIONFS_UNBIND);
-	if (!--opts->refcnt)
->>>>>>> 5ac3d09d
 		functionfs_unbind(ffs);
 	}
 
@@ -3854,15 +3849,6 @@
 	func->function.ssp_descriptors = NULL;
 	func->interfaces_nums = NULL;
 
-<<<<<<< HEAD
-	if (opts->refcnt) {
-		ffs_event_add(ffs, FUNCTIONFS_UNBIND);
-
-		ffs_log("exit: state %d setup_state %d flag %lu", ffs->state,
-			ffs->setup_state, ffs->flags);
-	}
-=======
->>>>>>> 5ac3d09d
 }
 
 static struct usb_function *ffs_alloc(struct usb_function_instance *fi)
