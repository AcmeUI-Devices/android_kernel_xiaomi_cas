#ifndef _ASM_X86_XOR_AVX_H
#define _ASM_X86_XOR_AVX_H

/*
 * Optimized RAID-5 checksumming functions for AVX
 *
 * Copyright (C) 2012 Intel Corporation
 * Author: Jim Kukunas <james.t.kukunas@linux.intel.com>
 *
 * Based on Ingo Molnar and Zach Brown's respective MMX and SSE routines
 *
 * This program is free software; you can redistribute it and/or
 * modify it under the terms of the GNU General Public License
 * as published by the Free Software Foundation; version 2
 * of the License.
 */

#ifdef CONFIG_AS_AVX

#include <linux/compiler.h>
#include <asm/fpu/api.h>

#define BLOCK4(i) \
		BLOCK(32 * i, 0) \
		BLOCK(32 * (i + 1), 1) \
		BLOCK(32 * (i + 2), 2) \
		BLOCK(32 * (i + 3), 3)

#define BLOCK16() \
		BLOCK4(0) \
		BLOCK4(4) \
		BLOCK4(8) \
		BLOCK4(12)

static void xor_avx_2(unsigned long bytes, unsigned long *p0, unsigned long *p1)
{
	unsigned long lines = bytes >> 9;

	kernel_fpu_begin();

	while (lines--) {
#undef BLOCK
#define BLOCK(i, reg) \
do { \
	asm volatile("vmovdqa %0, %%ymm" #reg : : "m" (p1[i / sizeof(*p1)])); \
	asm volatile("vxorps %0, %%ymm" #reg ", %%ymm"  #reg : : \
		"m" (p0[i / sizeof(*p0)])); \
	asm volatile("vmovdqa %%ymm" #reg ", %0" : \
		"=m" (p0[i / sizeof(*p0)])); \
} while (0);

		BLOCK16()

		p0 = (unsigned long *)((uintptr_t)p0 + 512);
		p1 = (unsigned long *)((uintptr_t)p1 + 512);
	}

	kernel_fpu_end();
}

static void xor_avx_3(unsigned long bytes, unsigned long *p0, unsigned long *p1,
	unsigned long *p2)
{
	unsigned long lines = bytes >> 9;

	kernel_fpu_begin();

	while (lines--) {
#undef BLOCK
#define BLOCK(i, reg) \
do { \
	asm volatile("vmovdqa %0, %%ymm" #reg : : "m" (p2[i / sizeof(*p2)])); \
	asm volatile("vxorps %0, %%ymm" #reg ", %%ymm" #reg : : \
		"m" (p1[i / sizeof(*p1)])); \
	asm volatile("vxorps %0, %%ymm" #reg ", %%ymm" #reg : : \
		"m" (p0[i / sizeof(*p0)])); \
	asm volatile("vmovdqa %%ymm" #reg ", %0" : \
		"=m" (p0[i / sizeof(*p0)])); \
} while (0);

		BLOCK16()

		p0 = (unsigned long *)((uintptr_t)p0 + 512);
		p1 = (unsigned long *)((uintptr_t)p1 + 512);
		p2 = (unsigned long *)((uintptr_t)p2 + 512);
	}

	kernel_fpu_end();
}

static void xor_avx_4(unsigned long bytes, unsigned long *p0, unsigned long *p1,
	unsigned long *p2, unsigned long *p3)
{
	unsigned long lines = bytes >> 9;

	kernel_fpu_begin();

	while (lines--) {
#undef BLOCK
#define BLOCK(i, reg) \
do { \
	asm volatile("vmovdqa %0, %%ymm" #reg : : "m" (p3[i / sizeof(*p3)])); \
	asm volatile("vxorps %0, %%ymm" #reg ", %%ymm" #reg : : \
		"m" (p2[i / sizeof(*p2)])); \
	asm volatile("vxorps %0, %%ymm" #reg ", %%ymm" #reg : : \
		"m" (p1[i / sizeof(*p1)])); \
	asm volatile("vxorps %0, %%ymm" #reg ", %%ymm" #reg : : \
		"m" (p0[i / sizeof(*p0)])); \
	asm volatile("vmovdqa %%ymm" #reg ", %0" : \
		"=m" (p0[i / sizeof(*p0)])); \
} while (0);

		BLOCK16();

		p0 = (unsigned long *)((uintptr_t)p0 + 512);
		p1 = (unsigned long *)((uintptr_t)p1 + 512);
		p2 = (unsigned long *)((uintptr_t)p2 + 512);
		p3 = (unsigned long *)((uintptr_t)p3 + 512);
	}

	kernel_fpu_end();
}

static void xor_avx_5(unsigned long bytes, unsigned long *p0, unsigned long *p1,
	unsigned long *p2, unsigned long *p3, unsigned long *p4)
{
	unsigned long lines = bytes >> 9;

	kernel_fpu_begin();

	while (lines--) {
#undef BLOCK
#define BLOCK(i, reg) \
do { \
	asm volatile("vmovdqa %0, %%ymm" #reg : : "m" (p4[i / sizeof(*p4)])); \
	asm volatile("vxorps %0, %%ymm" #reg ", %%ymm" #reg : : \
		"m" (p3[i / sizeof(*p3)])); \
	asm volatile("vxorps %0, %%ymm" #reg ", %%ymm" #reg : : \
		"m" (p2[i / sizeof(*p2)])); \
	asm volatile("vxorps %0, %%ymm" #reg ", %%ymm" #reg : : \
		"m" (p1[i / sizeof(*p1)])); \
	asm volatile("vxorps %0, %%ymm" #reg ", %%ymm" #reg : : \
		"m" (p0[i / sizeof(*p0)])); \
	asm volatile("vmovdqa %%ymm" #reg ", %0" : \
		"=m" (p0[i / sizeof(*p0)])); \
} while (0);

		BLOCK16()

		p0 = (unsigned long *)((uintptr_t)p0 + 512);
		p1 = (unsigned long *)((uintptr_t)p1 + 512);
		p2 = (unsigned long *)((uintptr_t)p2 + 512);
		p3 = (unsigned long *)((uintptr_t)p3 + 512);
		p4 = (unsigned long *)((uintptr_t)p4 + 512);
	}

	kernel_fpu_end();
}

static struct xor_block_template xor_block_avx = {
	.name = "avx",
	.do_2 = xor_avx_2,
	.do_3 = xor_avx_3,
	.do_4 = xor_avx_4,
	.do_5 = xor_avx_5,
};

#define AVX_XOR_SPEED \
do { \
<<<<<<< HEAD
	if (cpu_has_avx && boot_cpu_has(X86_FEATURE_OSXSAVE)) \
=======
	if (boot_cpu_has(X86_FEATURE_AVX) && boot_cpu_has(X86_FEATURE_OSXSAVE)) \
>>>>>>> 970442c5
		xor_speed(&xor_block_avx); \
} while (0)

#define AVX_SELECT(FASTEST) \
<<<<<<< HEAD
	(cpu_has_avx && boot_cpu_has(X86_FEATURE_OSXSAVE) ? &xor_block_avx : FASTEST)
=======
	(boot_cpu_has(X86_FEATURE_AVX) && boot_cpu_has(X86_FEATURE_OSXSAVE) ? &xor_block_avx : FASTEST)
>>>>>>> 970442c5

#else

#define AVX_XOR_SPEED {}

#define AVX_SELECT(FASTEST) (FASTEST)

#endif
#endif<|MERGE_RESOLUTION|>--- conflicted
+++ resolved
@@ -167,20 +167,12 @@
 
 #define AVX_XOR_SPEED \
 do { \
-<<<<<<< HEAD
-	if (cpu_has_avx && boot_cpu_has(X86_FEATURE_OSXSAVE)) \
-=======
 	if (boot_cpu_has(X86_FEATURE_AVX) && boot_cpu_has(X86_FEATURE_OSXSAVE)) \
->>>>>>> 970442c5
 		xor_speed(&xor_block_avx); \
 } while (0)
 
 #define AVX_SELECT(FASTEST) \
-<<<<<<< HEAD
-	(cpu_has_avx && boot_cpu_has(X86_FEATURE_OSXSAVE) ? &xor_block_avx : FASTEST)
-=======
 	(boot_cpu_has(X86_FEATURE_AVX) && boot_cpu_has(X86_FEATURE_OSXSAVE) ? &xor_block_avx : FASTEST)
->>>>>>> 970442c5
 
 #else
 
