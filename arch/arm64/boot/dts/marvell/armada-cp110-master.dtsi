--- conflicted
+++ resolved
@@ -70,9 +70,6 @@
 				dma-coherent;
 
 				cpm_eth0: eth0 {
-<<<<<<< HEAD
-					interrupts = <ICU_GRP_NSR 39 IRQ_TYPE_LEVEL_HIGH>;
-=======
 					interrupts = <ICU_GRP_NSR 39 IRQ_TYPE_LEVEL_HIGH>,
 						     <ICU_GRP_NSR 43 IRQ_TYPE_LEVEL_HIGH>,
 						     <ICU_GRP_NSR 47 IRQ_TYPE_LEVEL_HIGH>,
@@ -80,16 +77,12 @@
 						     <ICU_GRP_NSR 55 IRQ_TYPE_LEVEL_HIGH>;
 					interrupt-names = "tx-cpu0", "tx-cpu1", "tx-cpu2",
 							  "tx-cpu3", "rx-shared";
->>>>>>> bb176f67
 					port-id = <0>;
 					gop-port-id = <0>;
 					status = "disabled";
 				};
 
 				cpm_eth1: eth1 {
-<<<<<<< HEAD
-					interrupts = <ICU_GRP_NSR 40 IRQ_TYPE_LEVEL_HIGH>;
-=======
 					interrupts = <ICU_GRP_NSR 40 IRQ_TYPE_LEVEL_HIGH>,
 						     <ICU_GRP_NSR 44 IRQ_TYPE_LEVEL_HIGH>,
 						     <ICU_GRP_NSR 48 IRQ_TYPE_LEVEL_HIGH>,
@@ -97,16 +90,12 @@
 						     <ICU_GRP_NSR 56 IRQ_TYPE_LEVEL_HIGH>;
 					interrupt-names = "tx-cpu0", "tx-cpu1", "tx-cpu2",
 							  "tx-cpu3", "rx-shared";
->>>>>>> bb176f67
 					port-id = <1>;
 					gop-port-id = <2>;
 					status = "disabled";
 				};
 
 				cpm_eth2: eth2 {
-<<<<<<< HEAD
-					interrupts = <ICU_GRP_NSR 41 IRQ_TYPE_LEVEL_HIGH>;
-=======
 					interrupts = <ICU_GRP_NSR 41 IRQ_TYPE_LEVEL_HIGH>,
 						     <ICU_GRP_NSR 45 IRQ_TYPE_LEVEL_HIGH>,
 						     <ICU_GRP_NSR 49 IRQ_TYPE_LEVEL_HIGH>,
@@ -114,7 +103,6 @@
 						     <ICU_GRP_NSR 57 IRQ_TYPE_LEVEL_HIGH>;
 					interrupt-names = "tx-cpu0", "tx-cpu1", "tx-cpu2",
 							  "tx-cpu3", "rx-shared";
->>>>>>> bb176f67
 					port-id = <2>;
 					gop-port-id = <3>;
 					status = "disabled";
@@ -128,7 +116,6 @@
 				reg = <0x12a200 0x10>;
 				clocks = <&cpm_clk 1 9>, <&cpm_clk 1 5>;
 				status = "disabled";
-<<<<<<< HEAD
 			};
 
 			cpm_xmdio: mdio@12a600 {
@@ -147,55 +134,6 @@
 				msi-parent = <&gicp>;
 			};
 
-			cpm_syscon0: system-controller@440000 {
-				compatible = "syscon", "simple-mfd";
-				reg = <0x440000 0x1000>;
-
-				cpm_clk: clock {
-					compatible = "marvell,cp110-clock";
-					#clock-cells = <2>;
-				};
-
-				cpm_gpio1: gpio@100 {
-					compatible = "marvell,armada-8k-gpio";
-					offset = <0x100>;
-					ngpios = <32>;
-					gpio-controller;
-					#gpio-cells = <2>;
-					gpio-ranges = <&cpm_pinctrl 0 0 32>;
-					status = "disabled";
-
-				};
-
-				cpm_gpio2: gpio@140 {
-					compatible = "marvell,armada-8k-gpio";
-					offset = <0x140>;
-					ngpios = <31>;
-					gpio-controller;
-					#gpio-cells = <2>;
-					gpio-ranges = <&cpm_pinctrl 0 32 31>;
-					status = "disabled";
-				};
-=======
-			};
-
-			cpm_xmdio: mdio@12a600 {
-				#address-cells = <1>;
-				#size-cells = <0>;
-				compatible = "marvell,xmdio";
-				reg = <0x12a600 0x10>;
-				status = "disabled";
-			};
-
-			cpm_icu: interrupt-controller@1e0000 {
-				compatible = "marvell,cp110-icu";
-				reg = <0x1e0000 0x10>;
-				#interrupt-cells = <3>;
-				interrupt-controller;
-				msi-parent = <&gicp>;
->>>>>>> bb176f67
-			};
-
 			cpm_rtc: rtc@284000 {
 				compatible = "marvell,armada-8k-rtc";
 				reg = <0x284000 0x20>, <0x284080 0x24>;
@@ -203,15 +141,6 @@
 				interrupts = <ICU_GRP_NSR 77 IRQ_TYPE_LEVEL_HIGH>;
 			};
 
-<<<<<<< HEAD
-			cpm_sata0: sata@540000 {
-				compatible = "marvell,armada-8k-ahci",
-					     "generic-ahci";
-				reg = <0x540000 0x30000>;
-				interrupts = <ICU_GRP_NSR 107 IRQ_TYPE_LEVEL_HIGH>;
-				clocks = <&cpm_clk 1 15>;
-				status = "disabled";
-=======
 			cpm_syscon0: system-controller@440000 {
 				compatible = "syscon", "simple-mfd";
 				reg = <0x440000 0x1000>;
@@ -250,7 +179,6 @@
 						     <ICU_GRP_NSR 79 IRQ_TYPE_LEVEL_HIGH>;
 					status = "disabled";
 				};
->>>>>>> bb176f67
 			};
 
 			cpm_usb3_0: usb3@500000 {
@@ -270,8 +198,6 @@
 				dma-coherent;
 				interrupts = <ICU_GRP_NSR 105 IRQ_TYPE_LEVEL_HIGH>;
 				clocks = <&cpm_clk 1 23>;
-<<<<<<< HEAD
-=======
 				status = "disabled";
 			};
 
@@ -281,7 +207,6 @@
 				reg = <0x540000 0x30000>;
 				interrupts = <ICU_GRP_NSR 107 IRQ_TYPE_LEVEL_HIGH>;
 				clocks = <&cpm_clk 1 15>;
->>>>>>> bb176f67
 				status = "disabled";
 			};
 
@@ -340,8 +265,6 @@
 				#size-cells = <0>;
 				interrupts = <ICU_GRP_NSR 121 IRQ_TYPE_LEVEL_HIGH>;
 				clocks = <&cpm_clk 1 21>;
-<<<<<<< HEAD
-=======
 				status = "disabled";
 			};
 
@@ -357,7 +280,6 @@
 				#size-cells = <1>;
 				interrupts = <ICU_GRP_NSR 115 IRQ_TYPE_LEVEL_HIGH>;
 				clocks = <&cpm_clk 1 2>;
->>>>>>> bb176f67
 				status = "disabled";
 			};
 
@@ -414,11 +336,7 @@
 				/* non-prefetchable memory */
 				0x82000000 0 0xf6000000 0  0xf6000000 0 0xf00000>;
 			interrupt-map-mask = <0 0 0 0>;
-<<<<<<< HEAD
-			interrupt-map = <0 0 0 0 &cpm_icu 0 ICU_GRP_NSR 22 IRQ_TYPE_LEVEL_HIGH>;
-=======
 			interrupt-map = <0 0 0 0 &cpm_icu ICU_GRP_NSR 22 IRQ_TYPE_LEVEL_HIGH>;
->>>>>>> bb176f67
 			interrupts = <ICU_GRP_NSR 22 IRQ_TYPE_LEVEL_HIGH>;
 			num-lanes = <1>;
 			clocks = <&cpm_clk 1 13>;
@@ -444,11 +362,7 @@
 				/* non-prefetchable memory */
 				0x82000000 0 0xf7000000 0  0xf7000000 0 0xf00000>;
 			interrupt-map-mask = <0 0 0 0>;
-<<<<<<< HEAD
-			interrupt-map = <0 0 0 0 &cpm_icu 0 ICU_GRP_NSR 24 IRQ_TYPE_LEVEL_HIGH>;
-=======
 			interrupt-map = <0 0 0 0 &cpm_icu ICU_GRP_NSR 24 IRQ_TYPE_LEVEL_HIGH>;
->>>>>>> bb176f67
 			interrupts = <ICU_GRP_NSR 24 IRQ_TYPE_LEVEL_HIGH>;
 
 			num-lanes = <1>;
@@ -475,11 +389,7 @@
 				/* non-prefetchable memory */
 				0x82000000 0 0xf8000000 0  0xf8000000 0 0xf00000>;
 			interrupt-map-mask = <0 0 0 0>;
-<<<<<<< HEAD
-			interrupt-map = <0 0 0 0 &cpm_icu 0 ICU_GRP_NSR 23 IRQ_TYPE_LEVEL_HIGH>;
-=======
 			interrupt-map = <0 0 0 0 &cpm_icu ICU_GRP_NSR 23 IRQ_TYPE_LEVEL_HIGH>;
->>>>>>> bb176f67
 			interrupts = <ICU_GRP_NSR 23 IRQ_TYPE_LEVEL_HIGH>;
 
 			num-lanes = <1>;
