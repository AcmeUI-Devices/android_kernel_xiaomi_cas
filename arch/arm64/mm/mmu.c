--- conflicted
+++ resolved
@@ -1358,27 +1358,7 @@
 
 int __init arch_ioremap_p4d_supported(void)
 {
-<<<<<<< HEAD
-	void *dt_virt;
-	int size;
-
-	dt_virt = __fixmap_remap_fdt(dt_phys, &size, PAGE_KERNEL_RO);
-	if (!dt_virt)
-		return NULL;
-
-	memblock_reserve(dt_phys, size);
-
-	/*
-	 * memblock_dbg is not up because of parse_early_param get called after
-	 * setup_machine_fd. To capture fdt reserved info below pr_info is
-	 * added.
-	 */
-	pr_info("memblock_reserve: 0x%x %pS\n", size - 1, (void *) _RET_IP_);
-
-	return dt_virt;
-=======
 	return 0;
->>>>>>> f8b19f1e
 }
 
 int __init arch_ioremap_pud_supported(void)
