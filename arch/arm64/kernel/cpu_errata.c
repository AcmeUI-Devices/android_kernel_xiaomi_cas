--- conflicted
+++ resolved
@@ -898,7 +898,6 @@
 		.matches = has_ssbd_mitigation,
 		.midr_range_list = arm64_ssb_cpus,
 	},
-<<<<<<< HEAD
 #ifdef CONFIG_ARM64_ERRATUM_1188873
 	{
 		.desc = "ARM erratum 1188873",
@@ -906,7 +905,6 @@
 		ERRATA_MIDR_RANGE_LIST(arm64_workaround_1188873_cpus),
 	},
 #endif
-=======
 	{
 		.desc = "Spectre-BHB",
 		.capability = ARM64_SPECTRE_BHB,
@@ -914,7 +912,6 @@
 		.matches = is_spectre_bhb_affected,
 		.cpu_enable = spectre_bhb_enable_mitigation,
 	},
->>>>>>> 653a7356
 #ifdef CONFIG_ARM64_ERRATUM_1463225
 	{
 		.desc = "ARM erratum 1463225",
