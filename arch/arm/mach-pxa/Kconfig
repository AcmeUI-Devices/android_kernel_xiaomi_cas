if ARCH_PXA

menu "Intel PXA2xx/PXA3xx Implementations"

if PXA3xx

menu "Supported PXA3xx Processor Variants"

config CPU_PXA300
	bool "PXA300 (codename Monahans-L)"

config CPU_PXA310
	bool "PXA310 (codename Monahans-LV)"
	select CPU_PXA300

config CPU_PXA320
	bool "PXA320 (codename Monahans-P)"

config CPU_PXA930
	bool "PXA930 (codename Tavor-P)"

endmenu

endif

config ARCH_GUMSTIX
	bool "Gumstix XScale boards"
	help
	  Say Y here if you intend to run this kernel on a
	  Gumstix Full Function Minature Computer.

config MACH_GUMSTIX_F
	bool "Basix, Connex, ws-200ax, ws-400ax systems"
	depends on ARCH_GUMSTIX
	select PXA25x

config ARCH_LUBBOCK
	bool "Intel DBPXA250 Development Platform"
	select PXA25x
	select SA1111
	select PXA_HAVE_BOARD_IRQS

config MACH_LOGICPD_PXA270
	bool "LogicPD PXA270 Card Engine Development Platform"
	select PXA27x
	select HAVE_PWM
	select PXA_HAVE_BOARD_IRQS

config MACH_MAINSTONE
	bool "Intel HCDDBBVA0 Development Platform"
	select PXA27x
	select HAVE_PWM
	select PXA_HAVE_BOARD_IRQS

config MACH_MP900C
	bool "Nec Mobilepro 900/c"
	select PXA25x

config ARCH_PXA_IDP
	bool "Accelent Xscale IDP"
	select PXA25x

config PXA_SHARPSL
	bool "SHARP Zaurus SL-5600, SL-C7xx and SL-Cxx00 Models"
	select SHARP_SCOOP
	select SHARP_PARAM
	help
	  Say Y here if you intend to run this kernel on a
	  Sharp Zaurus SL-5600 (Poodle), SL-C700 (Corgi),
	  SL-C750 (Shepherd), SL-C760 (Husky), SL-C1000 (Akita),
	  SL-C3000 (Spitz), SL-C3100 (Borzoi) or SL-C6000x (Tosa)
	  handheld computer.

config MACH_POODLE
	bool "Enable Sharp SL-5600 (Poodle) Support"
	depends on PXA_SHARPSL
	select PXA25x
	select SHARP_LOCOMO
	select PXA_SSP

config MACH_CORGI
	bool "Enable Sharp SL-C700 (Corgi) Support"
	depends on PXA_SHARPSL
	select PXA25x
	select PXA_SHARP_C7xx

config MACH_SHEPHERD
	bool "Enable Sharp SL-C750 (Shepherd) Support"
	depends on PXA_SHARPSL
	select PXA25x
	select PXA_SHARP_C7xx

config MACH_HUSKY
	bool "Enable Sharp SL-C760 (Husky) Support"
	depends on PXA_SHARPSL
	select PXA25x
	select PXA_SHARP_C7xx

config MACH_AKITA
	bool "Enable Sharp SL-1000 (Akita) Support"
	depends on PXA_SHARPSL
	select PXA27x
	select PXA_SHARP_Cxx00
	select MACH_SPITZ
	select I2C
	select I2C_PXA

config MACH_SPITZ
	bool "Enable Sharp Zaurus SL-3000 (Spitz) Support"
	depends on PXA_SHARPSL
	select PXA27x
	select PXA_SHARP_Cxx00

config MACH_BORZOI
	bool "Enable Sharp Zaurus SL-3100 (Borzoi) Support"
	depends on PXA_SHARPSL
	select PXA27x
	select PXA_SHARP_Cxx00

config MACH_TOSA
	bool "Enable Sharp SL-6000x (Tosa) Support"
	depends on PXA_SHARPSL
	select PXA25x
	select PXA_HAVE_BOARD_IRQS

config ARCH_VIPER
	bool "Arcom/Eurotech VIPER SBC"
	select PXA25x
	select ISA
	select I2C_GPIO
	select HAVE_PWM
	select PXA_HAVE_BOARD_IRQS
	select PXA_HAVE_ISA_IRQS

config ARCH_PXA_ESERIES
	bool "PXA based Toshiba e-series PDAs"
	select PXA25x
	select PXA_HAVE_BOARD_IRQS

config MACH_E330
	bool "Toshiba e330"
	default y
	depends on ARCH_PXA_ESERIES
	help
	  Say Y here if you intend to run this kernel on a Toshiba
	  e330 family PDA.

config MACH_E350
	bool "Toshiba e350"
	default y
	depends on ARCH_PXA_ESERIES
	help
	  Say Y here if you intend to run this kernel on a Toshiba
	  e350 family PDA.

config MACH_E740
	bool "Toshiba e740"
	default y
	depends on ARCH_PXA_ESERIES
	select FB_W100
	help
	  Say Y here if you intend to run this kernel on a Toshiba
	  e740 family PDA.

config MACH_E750
	bool "Toshiba e750"
	default y
	depends on ARCH_PXA_ESERIES
	select FB_W100
	help
	  Say Y here if you intend to run this kernel on a Toshiba
	  e750 family PDA.

config MACH_E400
	bool "Toshiba e400"
	default y
	depends on ARCH_PXA_ESERIES
	help
	  Say Y here if you intend to run this kernel on a Toshiba
	  e400 family PDA.

config MACH_E800
	bool "Toshiba e800"
	default y
	depends on ARCH_PXA_ESERIES
	select FB_W100
	help
	  Say Y here if you intend to run this kernel on a Toshiba
	  e800 family PDA.

config TRIZEPS_PXA
	bool "PXA based Keith und Koep Trizeps DIMM-Modules"

config MACH_TRIZEPS4
	bool "Keith und Koep Trizeps4 DIMM-Module"
	depends on TRIZEPS_PXA
	select TRIZEPS_PCMCIA
	select PXA27x

config MACH_TRIZEPS4WL
	bool "Keith und Koep Trizeps4-WL DIMM-Module"
	depends on TRIZEPS_PXA
	select TRIZEPS_PCMCIA
	select PXA27x
	select PXA_SSP

choice
	prompt "Select base board for Trizeps module"
	depends on TRIZEPS_PXA

config MACH_TRIZEPS_CONXS
	bool "ConXS Eval Board"

config MACH_TRIZEPS_UCONXS
	bool "uConXS Eval Board"

config MACH_TRIZEPS_ANY
	bool "another Board"

endchoice

config TRIZEPS_PCMCIA
	bool
	help
	  Enable PCMCIA support for Trizeps modules

config MACH_EM_X270
	bool "CompuLab EM-x270 platform"
	select PXA27x

config MACH_COLIBRI
	bool "Toradex Colibri PX27x"
	select PXA27x

config MACH_ZYLONITE
	bool "PXA3xx Development Platform (aka Zylonite)"
	select PXA3xx
	select PXA_SSP
	select HAVE_PWM

config MACH_LITTLETON
	bool "PXA3xx Form Factor Platform (aka Littleton)"
	select PXA3xx
	select PXA_SSP

config MACH_TAVOREVB
	bool "PXA930 Evaluation Board (aka TavorEVB)"
	select PXA3xx
	select PXA930

config MACH_SAAR
	bool "PXA930 Handheld Platform (aka SAAR)"
	select PXA3xx
	select PXA930

config MACH_ARMCORE
	bool "CompuLab CM-X255/CM-X270 modules"
	select PXA27x
	select IWMMXT
<<<<<<< HEAD
	select ZONE_DMA if PCI
=======
	select PXA25x
	select PXA_SSP

config MACH_CM_X300
	bool "CompuLab CM-X300 modules"
	select PXA3xx
	select CPU_PXA300
>>>>>>> fda50a1c

config MACH_MAGICIAN
	bool "Enable HTC Magician Support"
	select PXA27x
	select IWMMXT
	select PXA_HAVE_BOARD_IRQS

config MACH_MIOA701
	bool "Mitac Mio A701 Support"
	select PXA27x
	select IWMMXT
	select LEDS_GPIO
	select HAVE_PWM
	select GPIO_SYSFS
	help
	  Say Y here if you intend to run this kernel on a
	  MIO A701. Currently there is only basic support
	  for this PDA.

config MACH_PCM027
	bool "Phytec phyCORE-PXA270 CPU module (PCM-027)"
	select PXA27x
	select IWMMXT
	select PXA_SSP
	select PXA_HAVE_BOARD_IRQS

config ARCH_PXA_PALM
	bool "PXA based Palm PDAs"
	select HAVE_PWM

config MACH_PALMTX
	bool "Palm T|X"
	default y
	depends on ARCH_PXA_PALM
	select PXA27x
	select IWMMXT
	help
	  Say Y here if you intend to run this kernel on a Palm T|X
	  handheld computer.

config MACH_PALMZ72
	bool "Palm Zire 72"
	default y
	depends on ARCH_PXA_PALM
	select PXA27x
	select IWMMXT
	help
	  Say Y here if you intend to run this kernel on Palm Zire 72
	  handheld computer.

config MACH_PCM990_BASEBOARD
	bool "PHYTEC PCM-990 development board"
	select HAVE_PWM
	depends on MACH_PCM027

choice
	prompt "display on pcm990"
	depends on MACH_PCM990_BASEBOARD

config PCM990_DISPLAY_SHARP
	bool "sharp lq084v1dg21 stn display"

config PCM990_DISPLAY_NEC
	bool "nec nl6448bc20_18d tft display"

config PCM990_DISPLAY_NONE
	bool "no display"

endchoice

config MACH_AM200EPD
	depends on MACH_GUMSTIX_F
	bool "Enable AM200EPD board support"

config PXA_EZX
	bool "Motorola EZX Platform"
	select PXA27x
	select IWMMXT
	select HAVE_PWM

config MACH_EZX_A780
	bool "Motorola EZX A780"
	default y
	depends on PXA_EZX

config MACH_EZX_E680
	bool "Motorola EZX E680"
	default y
	depends on PXA_EZX

config MACH_EZX_A1200
	bool "Motorola EZX A1200"
	default y
	depends on PXA_EZX

config MACH_EZX_A910
	bool "Motorola EZX A910"
	default y
	depends on PXA_EZX

config MACH_EZX_E6
	bool "Motorola EZX E6"
	default y
	depends on PXA_EZX

config MACH_EZX_E2
	bool "Motorola EZX E2"
	default y
	depends on PXA_EZX

endmenu

config PXA25x
	bool
	help
	  Select code specific to PXA21x/25x/26x variants

config PXA27x
	bool
	help
	  Select code specific to PXA27x variants

config PXA3xx
	bool
	help
	  Select code specific to PXA3xx variants

config PXA_SHARP_C7xx
	bool
	select PXA_SSP
	select SHARPSL_PM
	help
	  Enable support for all Sharp C7xx models

config PXA_SHARP_Cxx00
	bool
	select PXA_SSP
	select SHARPSL_PM
	help
	  Enable common support for Sharp Cxx00 models

config PXA_SSP
	tristate
	help
	  Enable support for PXA2xx SSP ports

config PXA_PWM
	tristate
	default BACKLIGHT_PWM
	help
	  Enable support for PXA2xx/PXA3xx PWM controllers

config TOSA_BT
	tristate "Control the state of built-in bluetooth chip on Sharp SL-6000"
	depends on MACH_TOSA
	select RFKILL
	help
	  This is a simple driver that is able to control
	  the state of built in bluetooth chip on tosa.

config PXA_HAVE_BOARD_IRQS
	bool

config PXA_HAVE_ISA_IRQS
	bool

endif<|MERGE_RESOLUTION|>--- conflicted
+++ resolved
@@ -257,9 +257,7 @@
 	bool "CompuLab CM-X255/CM-X270 modules"
 	select PXA27x
 	select IWMMXT
-<<<<<<< HEAD
 	select ZONE_DMA if PCI
-=======
 	select PXA25x
 	select PXA_SSP
 
@@ -267,7 +265,6 @@
 	bool "CompuLab CM-X300 modules"
 	select PXA3xx
 	select CPU_PXA300
->>>>>>> fda50a1c
 
 config MACH_MAGICIAN
 	bool "Enable HTC Magician Support"
