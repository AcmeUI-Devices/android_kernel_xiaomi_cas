/*
 * Copyright 2012 Freescale Semiconductor, Inc.
 *
 * The code contained herein is licensed under the GNU General Public
 * License. You may obtain a copy of the GNU General Public License
 * Version 2 or later at the following locations:
 *
 * http://www.opensource.org/licenses/gpl-license.html
 * http://www.gnu.org/copyleft/gpl.html
 */

/dts-v1/;
/include/ "imx23.dtsi"

/ {
	model = "Freescale i.MX23 Evaluation Kit";
	compatible = "fsl,imx23-evk", "fsl,imx23";

	memory {
		reg = <0x40000000 0x08000000>;
	};

	apb@80000000 {
		apbh@80000000 {
			gpmi-nand@8000c000 {
				pinctrl-names = "default";
				pinctrl-0 = <&gpmi_pins_a &gpmi_pins_fixup>;
				status = "okay";
			};

			ssp0: ssp@80010000 {
				compatible = "fsl,imx23-mmc";
				pinctrl-names = "default";
				pinctrl-0 = <&mmc0_4bit_pins_a &mmc0_pins_fixup>;
				bus-width = <4>;
				wp-gpios = <&gpio1 30 0>;
				vmmc-supply = <&reg_vddio_sd0>;
				status = "okay";
			};

			pinctrl@80018000 {
				pinctrl-names = "default";
				pinctrl-0 = <&hog_pins_a>;

<<<<<<< HEAD
				hog_pins_a: hog-gpios@0 {
=======
				hog_pins_a: hog@0 {
>>>>>>> 84bae6c3
					reg = <0>;
					fsl,pinmux-ids = <
						0x1123 /* MX23_PAD_LCD_RESET__GPIO_1_18 */
						0x11d3 /* MX23_PAD_PWM3__GPIO_1_29 */
						0x11e3 /* MX23_PAD_PWM4__GPIO_1_30 */
<<<<<<< HEAD
=======
						0x2010 /* MX23_PAD_SSP1_DETECT__SSP1_DETECT */
>>>>>>> 84bae6c3
					>;
					fsl,drive-strength = <0>;
					fsl,voltage = <1>;
					fsl,pull-up = <0>;
				};
			};

			lcdif@80030000 {
				pinctrl-names = "default";
				pinctrl-0 = <&lcdif_24bit_pins_a>;
				panel-enable-gpios = <&gpio1 18 0>;
				status = "okay";
			};
		};

		apbx@80040000 {
			pwm: pwm@80064000 {
				pinctrl-names = "default";
				pinctrl-0 = <&pwm2_pins_a>;
				status = "okay";
			};

			auart0: serial@8006c000 {
				pinctrl-names = "default";
				pinctrl-0 = <&auart0_pins_a>;
				status = "okay";
			};

			duart: serial@80070000 {
				pinctrl-names = "default";
				pinctrl-0 = <&duart_pins_a>;
				status = "okay";
			};
		};
	};

	regulators {
		compatible = "simple-bus";

		reg_vddio_sd0: vddio-sd0 {
			compatible = "regulator-fixed";
			regulator-name = "vddio-sd0";
			regulator-min-microvolt = <3300000>;
			regulator-max-microvolt = <3300000>;
			gpio = <&gpio1 29 0>;
		};
	};

	backlight {
		compatible = "pwm-backlight";
		pwms = <&pwm 2 5000000>;
		brightness-levels = <0 4 8 16 32 64 128 255>;
		default-brightness-level = <6>;
	};
};<|MERGE_RESOLUTION|>--- conflicted
+++ resolved
@@ -42,20 +42,13 @@
 				pinctrl-names = "default";
 				pinctrl-0 = <&hog_pins_a>;
 
-<<<<<<< HEAD
-				hog_pins_a: hog-gpios@0 {
-=======
 				hog_pins_a: hog@0 {
->>>>>>> 84bae6c3
 					reg = <0>;
 					fsl,pinmux-ids = <
 						0x1123 /* MX23_PAD_LCD_RESET__GPIO_1_18 */
 						0x11d3 /* MX23_PAD_PWM3__GPIO_1_29 */
 						0x11e3 /* MX23_PAD_PWM4__GPIO_1_30 */
-<<<<<<< HEAD
-=======
 						0x2010 /* MX23_PAD_SSP1_DETECT__SSP1_DETECT */
->>>>>>> 84bae6c3
 					>;
 					fsl,drive-strength = <0>;
 					fsl,voltage = <1>;
