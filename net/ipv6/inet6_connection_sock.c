--- conflicted
+++ resolved
@@ -94,77 +94,7 @@
 
 	return dst;
 }
-<<<<<<< HEAD
-
-/*
- * request_sock (formerly open request) hash tables.
- */
-u32 inet6_synq_hash(const struct in6_addr *raddr, const __be16 rport,
-		    const u32 rnd, const u32 synq_hsize)
-{
-	u32 c;
-
-	c = jhash_3words((__force u32)raddr->s6_addr32[0],
-			 (__force u32)raddr->s6_addr32[1],
-			 (__force u32)raddr->s6_addr32[2],
-			 rnd);
-
-	c = jhash_2words((__force u32)raddr->s6_addr32[3],
-			 (__force u32)rport,
-			 c);
-
-	return c & (synq_hsize - 1);
-}
-
-struct request_sock *inet6_csk_search_req(struct sock *sk,
-					  const __be16 rport,
-					  const struct in6_addr *raddr,
-					  const struct in6_addr *laddr,
-					  const int iif)
-{
-	struct inet_connection_sock *icsk = inet_csk(sk);
-	struct listen_sock *lopt = icsk->icsk_accept_queue.listen_opt;
-	struct request_sock *req;
-	u32 hash = inet6_synq_hash(raddr, rport, lopt->hash_rnd,
-				   lopt->nr_table_entries);
-
-	spin_lock(&icsk->icsk_accept_queue.syn_wait_lock);
-	for (req = lopt->syn_table[hash]; req != NULL; req = req->dl_next) {
-		const struct inet_request_sock *ireq = inet_rsk(req);
-
-		if (ireq->ir_rmt_port == rport &&
-		    req->rsk_ops->family == AF_INET6 &&
-		    ipv6_addr_equal(&ireq->ir_v6_rmt_addr, raddr) &&
-		    ipv6_addr_equal(&ireq->ir_v6_loc_addr, laddr) &&
-		    (!ireq->ir_iif || ireq->ir_iif == iif)) {
-			atomic_inc(&req->rsk_refcnt);
-			WARN_ON(req->sk != NULL);
-			break;
-		}
-	}
-	spin_unlock(&icsk->icsk_accept_queue.syn_wait_lock);
-
-	return req;
-}
-EXPORT_SYMBOL_GPL(inet6_csk_search_req);
-
-void inet6_csk_reqsk_queue_hash_add(struct sock *sk,
-				    struct request_sock *req,
-				    const unsigned long timeout)
-{
-	struct inet_connection_sock *icsk = inet_csk(sk);
-	struct listen_sock *lopt = icsk->icsk_accept_queue.listen_opt;
-	const u32 h = inet6_synq_hash(&inet_rsk(req)->ir_v6_rmt_addr,
-				      inet_rsk(req)->ir_rmt_port,
-				      lopt->hash_rnd, lopt->nr_table_entries);
-
-	reqsk_queue_hash_req(&icsk->icsk_accept_queue, h, req, timeout);
-	inet_csk_reqsk_queue_added(sk, timeout);
-}
-EXPORT_SYMBOL_GPL(inet6_csk_reqsk_queue_hash_add);
-=======
 EXPORT_SYMBOL(inet6_csk_route_req);
->>>>>>> afd2ff9b
 
 void inet6_csk_addr2sockaddr(struct sock *sk, struct sockaddr *uaddr)
 {
