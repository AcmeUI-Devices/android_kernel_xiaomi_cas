/*
 *	PF_INET6 socket protocol family
 *	Linux INET6 implementation
 *
 *	Authors:
 *	Pedro Roque		<roque@di.fc.ul.pt>
 *
 *	Adapted from linux/net/ipv4/af_inet.c
 *
 *	Fixes:
 *	piggy, Karl Knutson	:	Socket protocol table
 *	Hideaki YOSHIFUJI	:	sin6_scope_id support
 *	Arnaldo Melo		:	check proc_net_create return, cleanups
 *
 *	This program is free software; you can redistribute it and/or
 *	modify it under the terms of the GNU General Public License
 *	as published by the Free Software Foundation; either version
 *	2 of the License, or (at your option) any later version.
 */

#define pr_fmt(fmt) "IPv6: " fmt

#include <linux/module.h>
#include <linux/capability.h>
#include <linux/errno.h>
#include <linux/types.h>
#include <linux/socket.h>
#include <linux/in.h>
#include <linux/kernel.h>
#include <linux/timer.h>
#include <linux/string.h>
#include <linux/sockios.h>
#include <linux/net.h>
#include <linux/fcntl.h>
#include <linux/mm.h>
#include <linux/interrupt.h>
#include <linux/proc_fs.h>
#include <linux/stat.h>
#include <linux/init.h>
#include <linux/slab.h>

#include <linux/inet.h>
#include <linux/netdevice.h>
#include <linux/icmpv6.h>
#include <linux/netfilter_ipv6.h>

#include <net/ip.h>
#include <net/ipv6.h>
#include <net/udp.h>
#include <net/udplite.h>
#include <net/tcp.h>
#include <net/ping.h>
#include <net/protocol.h>
#include <net/inet_common.h>
#include <net/route.h>
#include <net/transp_v6.h>
#include <net/ip6_route.h>
#include <net/addrconf.h>
#include <net/ndisc.h>
#ifdef CONFIG_IPV6_TUNNEL
#include <net/ip6_tunnel.h>
#endif
#include <net/calipso.h>
#include <net/seg6.h>

#include <linux/uaccess.h>
#include <linux/mroute6.h>

#ifdef CONFIG_ANDROID_PARANOID_NETWORK
#include <linux/android_aid.h>

static inline int current_has_network(void)
{
	return in_egroup_p(AID_INET) || capable(CAP_NET_RAW);
}
#else
static inline int current_has_network(void)
{
	return 1;
}
#endif

#include "ip6_offload.h"

MODULE_AUTHOR("Cast of dozens");
MODULE_DESCRIPTION("IPv6 protocol stack for Linux");
MODULE_LICENSE("GPL");

/* The inetsw6 table contains everything that inet6_create needs to
 * build a new socket.
 */
static struct list_head inetsw6[SOCK_MAX];
static DEFINE_SPINLOCK(inetsw6_lock);

struct ipv6_params ipv6_defaults = {
	.disable_ipv6 = 0,
	.autoconf = 1,
};

static int disable_ipv6_mod;

module_param_named(disable, disable_ipv6_mod, int, 0444);
MODULE_PARM_DESC(disable, "Disable IPv6 module such that it is non-functional");

module_param_named(disable_ipv6, ipv6_defaults.disable_ipv6, int, 0444);
MODULE_PARM_DESC(disable_ipv6, "Disable IPv6 on all interfaces");

module_param_named(autoconf, ipv6_defaults.autoconf, int, 0444);
MODULE_PARM_DESC(autoconf, "Enable IPv6 address autoconfiguration on all interfaces");

bool ipv6_mod_enabled(void)
{
	return disable_ipv6_mod == 0;
}
EXPORT_SYMBOL_GPL(ipv6_mod_enabled);

static __inline__ struct ipv6_pinfo *inet6_sk_generic(struct sock *sk)
{
	const int offset = sk->sk_prot->obj_size - sizeof(struct ipv6_pinfo);

	return (struct ipv6_pinfo *)(((u8 *)sk) + offset);
}

<<<<<<< HEAD
int inet6_create(struct net *net, struct socket *sock, int protocol, int kern)
=======
void inet6_sock_destruct(struct sock *sk)
{
	inet6_cleanup_sock(sk);
	inet_sock_destruct(sk);
}
EXPORT_SYMBOL_GPL(inet6_sock_destruct);

static int inet6_create(struct net *net, struct socket *sock, int protocol,
			int kern)
>>>>>>> 5c92efb6
{
	struct inet_sock *inet;
	struct ipv6_pinfo *np;
	struct sock *sk;
	struct inet_protosw *answer;
	struct proto *answer_prot;
	unsigned char answer_flags;
	int try_loading_module = 0;
	int err;

	if (protocol < 0 || protocol >= IPPROTO_MAX)
		return -EINVAL;

	if (!current_has_network())
		return -EACCES;

	/* Look for the requested type/protocol pair. */
lookup_protocol:
	err = -ESOCKTNOSUPPORT;
	rcu_read_lock();
	list_for_each_entry_rcu(answer, &inetsw6[sock->type], list) {

		err = 0;
		/* Check the non-wild match. */
		if (protocol == answer->protocol) {
			if (protocol != IPPROTO_IP)
				break;
		} else {
			/* Check for the two wild cases. */
			if (IPPROTO_IP == protocol) {
				protocol = answer->protocol;
				break;
			}
			if (IPPROTO_IP == answer->protocol)
				break;
		}
		err = -EPROTONOSUPPORT;
	}

	if (err) {
		if (try_loading_module < 2) {
			rcu_read_unlock();
			/*
			 * Be more specific, e.g. net-pf-10-proto-132-type-1
			 * (net-pf-PF_INET6-proto-IPPROTO_SCTP-type-SOCK_STREAM)
			 */
			if (++try_loading_module == 1)
				request_module("net-pf-%d-proto-%d-type-%d",
						PF_INET6, protocol, sock->type);
			/*
			 * Fall back to generic, e.g. net-pf-10-proto-132
			 * (net-pf-PF_INET6-proto-IPPROTO_SCTP)
			 */
			else
				request_module("net-pf-%d-proto-%d",
						PF_INET6, protocol);
			goto lookup_protocol;
		} else
			goto out_rcu_unlock;
	}

	err = -EPERM;
	if (sock->type == SOCK_RAW && !kern && !capable(CAP_NET_RAW))
		goto out_rcu_unlock;

	sock->ops = answer->ops;
	answer_prot = answer->prot;
	answer_flags = answer->flags;
	rcu_read_unlock();

	WARN_ON(!answer_prot->slab);

	err = -ENOBUFS;
	sk = sk_alloc(net, PF_INET6, GFP_KERNEL, answer_prot, kern);
	if (!sk)
		goto out;

	sock_init_data(sock, sk);

	err = 0;
	if (INET_PROTOSW_REUSE & answer_flags)
		sk->sk_reuse = SK_CAN_REUSE;

	inet = inet_sk(sk);
	inet->is_icsk = (INET_PROTOSW_ICSK & answer_flags) != 0;

	if (SOCK_RAW == sock->type) {
		inet->inet_num = protocol;
		if (IPPROTO_RAW == protocol)
			inet->hdrincl = 1;
	}

	sk->sk_destruct		= inet6_sock_destruct;
	sk->sk_family		= PF_INET6;
	sk->sk_protocol		= protocol;

	sk->sk_backlog_rcv	= answer->prot->backlog_rcv;

	inet_sk(sk)->pinet6 = np = inet6_sk_generic(sk);
	np->hop_limit	= -1;
	np->mcast_hops	= IPV6_DEFAULT_MCASTHOPS;
	np->mc_loop	= 1;
	np->pmtudisc	= IPV6_PMTUDISC_WANT;
	np->repflow	= net->ipv6.sysctl.flowlabel_reflect;
	sk->sk_ipv6only	= net->ipv6.sysctl.bindv6only;

	/* Init the ipv4 part of the socket since we can have sockets
	 * using v6 API for ipv4.
	 */
	inet->uc_ttl	= -1;

	inet->mc_loop	= 1;
	inet->mc_ttl	= 1;
	inet->mc_index	= 0;
	inet->mc_list	= NULL;
	inet->rcv_tos	= 0;

	if (net->ipv4.sysctl_ip_no_pmtu_disc)
		inet->pmtudisc = IP_PMTUDISC_DONT;
	else
		inet->pmtudisc = IP_PMTUDISC_WANT;
	/*
	 * Increment only the relevant sk_prot->socks debug field, this changes
	 * the previous behaviour of incrementing both the equivalent to
	 * answer->prot->socks (inet6_sock_nr) and inet_sock_nr.
	 *
	 * This allows better debug granularity as we'll know exactly how many
	 * UDPv6, TCPv6, etc socks were allocated, not the sum of all IPv6
	 * transport protocol socks. -acme
	 */
	sk_refcnt_debug_inc(sk);

	if (inet->inet_num) {
		/* It assumes that any protocol which allows
		 * the user to assign a number at socket
		 * creation time automatically shares.
		 */
		inet->inet_sport = htons(inet->inet_num);
		err = sk->sk_prot->hash(sk);
		if (err) {
			sk_common_release(sk);
			goto out;
		}
	}
	if (sk->sk_prot->init) {
		err = sk->sk_prot->init(sk);
		if (err) {
			sk_common_release(sk);
			goto out;
		}
	}

	if (!kern) {
		err = BPF_CGROUP_RUN_PROG_INET_SOCK(sk);
		if (err) {
			sk_common_release(sk);
			goto out;
		}
	}
out:
	return err;
out_rcu_unlock:
	rcu_read_unlock();
	goto out;
}

static int __inet6_bind(struct sock *sk, struct sockaddr *uaddr, int addr_len,
			bool force_bind_address_no_port, bool with_lock)
{
	struct sockaddr_in6 *addr = (struct sockaddr_in6 *)uaddr;
	struct inet_sock *inet = inet_sk(sk);
	struct ipv6_pinfo *np = inet6_sk(sk);
	struct net *net = sock_net(sk);
	__be32 v4addr = 0;
	unsigned short snum;
	bool saved_ipv6only;
	int addr_type = 0;
	int err = 0;

	if (addr->sin6_family != AF_INET6)
		return -EAFNOSUPPORT;

	addr_type = ipv6_addr_type(&addr->sin6_addr);
	if ((addr_type & IPV6_ADDR_MULTICAST) && sk->sk_type == SOCK_STREAM)
		return -EINVAL;

	snum = ntohs(addr->sin6_port);
	if (snum && snum < inet_prot_sock(net) &&
	    !ns_capable(net->user_ns, CAP_NET_BIND_SERVICE))
		return -EACCES;

	if (with_lock)
		lock_sock(sk);

	/* Check these errors (active socket, double bind). */
	if (sk->sk_state != TCP_CLOSE || inet->inet_num) {
		err = -EINVAL;
		goto out;
	}

	/* Check if the address belongs to the host. */
	if (addr_type == IPV6_ADDR_MAPPED) {
		struct net_device *dev = NULL;
		int chk_addr_ret;

		/* Binding to v4-mapped address on a v6-only socket
		 * makes no sense
		 */
		if (sk->sk_ipv6only) {
			err = -EINVAL;
			goto out;
		}

		rcu_read_lock();
		if (sk->sk_bound_dev_if) {
			dev = dev_get_by_index_rcu(net, sk->sk_bound_dev_if);
			if (!dev) {
				err = -ENODEV;
				goto out_unlock;
			}
		}

		/* Reproduce AF_INET checks to make the bindings consistent */
		v4addr = addr->sin6_addr.s6_addr32[3];
		chk_addr_ret = inet_addr_type_dev_table(net, dev, v4addr);
		rcu_read_unlock();

		if (!inet_can_nonlocal_bind(net, inet) &&
		    v4addr != htonl(INADDR_ANY) &&
		    chk_addr_ret != RTN_LOCAL &&
		    chk_addr_ret != RTN_MULTICAST &&
		    chk_addr_ret != RTN_BROADCAST) {
			err = -EADDRNOTAVAIL;
			goto out;
		}
	} else {
		if (addr_type != IPV6_ADDR_ANY) {
			struct net_device *dev = NULL;

			rcu_read_lock();
			if (__ipv6_addr_needs_scope_id(addr_type)) {
				if (addr_len >= sizeof(struct sockaddr_in6) &&
				    addr->sin6_scope_id) {
					/* Override any existing binding, if another one
					 * is supplied by user.
					 */
					sk->sk_bound_dev_if = addr->sin6_scope_id;
				}

				/* Binding to link-local address requires an interface */
				if (!sk->sk_bound_dev_if) {
					err = -EINVAL;
					goto out_unlock;
				}
			}

			if (sk->sk_bound_dev_if) {
				dev = dev_get_by_index_rcu(net, sk->sk_bound_dev_if);
				if (!dev) {
					err = -ENODEV;
					goto out_unlock;
				}
			}

			/* ipv4 addr of the socket is invalid.  Only the
			 * unspecified and mapped address have a v4 equivalent.
			 */
			v4addr = LOOPBACK4_IPV6;
			if (!(addr_type & IPV6_ADDR_MULTICAST))	{
				if (!ipv6_can_nonlocal_bind(net, inet) &&
				    !ipv6_chk_addr(net, &addr->sin6_addr,
						   dev, 0)) {
					err = -EADDRNOTAVAIL;
					goto out_unlock;
				}
			}
			rcu_read_unlock();
		}
	}

	inet->inet_rcv_saddr = v4addr;
	inet->inet_saddr = v4addr;

	sk->sk_v6_rcv_saddr = addr->sin6_addr;

	if (!(addr_type & IPV6_ADDR_MULTICAST))
		np->saddr = addr->sin6_addr;

	saved_ipv6only = sk->sk_ipv6only;
	if (addr_type != IPV6_ADDR_ANY && addr_type != IPV6_ADDR_MAPPED)
		sk->sk_ipv6only = 1;

	/* Make sure we are allowed to bind here. */
	if (snum || !(inet->bind_address_no_port ||
		      force_bind_address_no_port)) {
		if (sk->sk_prot->get_port(sk, snum)) {
			sk->sk_ipv6only = saved_ipv6only;
			inet_reset_saddr(sk);
			err = -EADDRINUSE;
			goto out;
		}
		err = BPF_CGROUP_RUN_PROG_INET6_POST_BIND(sk);
		if (err) {
			sk->sk_ipv6only = saved_ipv6only;
			inet_reset_saddr(sk);
			goto out;
		}
	}

	if (addr_type != IPV6_ADDR_ANY)
		sk->sk_userlocks |= SOCK_BINDADDR_LOCK;
	if (snum)
		sk->sk_userlocks |= SOCK_BINDPORT_LOCK;
	inet->inet_sport = htons(inet->inet_num);
	inet->inet_dport = 0;
	inet->inet_daddr = 0;
out:
	if (with_lock)
		release_sock(sk);
	return err;
out_unlock:
	rcu_read_unlock();
	goto out;
}

/* bind for INET6 API */
int inet6_bind(struct socket *sock, struct sockaddr *uaddr, int addr_len)
{
	struct sock *sk = sock->sk;
	int err = 0;

	/* If the socket has its own bind function then use it. */
	if (sk->sk_prot->bind)
		return sk->sk_prot->bind(sk, uaddr, addr_len);

	if (addr_len < SIN6_LEN_RFC2133)
		return -EINVAL;

	/* BPF prog is run before any checks are done so that if the prog
	 * changes context in a wrong way it will be caught.
	 */
	err = BPF_CGROUP_RUN_PROG_INET6_BIND(sk, uaddr);
	if (err)
		return err;

	return __inet6_bind(sk, uaddr, addr_len, false, true);
}
EXPORT_SYMBOL(inet6_bind);

int inet6_release(struct socket *sock)
{
	struct sock *sk = sock->sk;

	if (!sk)
		return -EINVAL;

	/* Free mc lists */
	ipv6_sock_mc_close(sk);

	/* Free ac lists */
	ipv6_sock_ac_close(sk);

	return inet_release(sock);
}
EXPORT_SYMBOL(inet6_release);

void inet6_destroy_sock(struct sock *sk)
{
	struct ipv6_pinfo *np = inet6_sk(sk);
	struct sk_buff *skb;
	struct ipv6_txoptions *opt;

	/* Release rx options */

	skb = xchg(&np->pktoptions, NULL);
	if (skb)
		kfree_skb(skb);

	skb = xchg(&np->rxpmtu, NULL);
	if (skb)
		kfree_skb(skb);

	/* Free flowlabels */
	fl6_free_socklist(sk);

	/* Free tx options */

	opt = xchg((__force struct ipv6_txoptions **)&np->opt, NULL);
	if (opt) {
		atomic_sub(opt->tot_len, &sk->sk_omem_alloc);
		txopt_put(opt);
	}
}
EXPORT_SYMBOL_GPL(inet6_destroy_sock);

void inet6_cleanup_sock(struct sock *sk)
{
	inet6_destroy_sock(sk);
}
EXPORT_SYMBOL_GPL(inet6_cleanup_sock);

/*
 *	This does both peername and sockname.
 */

int inet6_getname(struct socket *sock, struct sockaddr *uaddr,
		 int peer)
{
	struct sockaddr_in6 *sin = (struct sockaddr_in6 *)uaddr;
	struct sock *sk = sock->sk;
	struct inet_sock *inet = inet_sk(sk);
	struct ipv6_pinfo *np = inet6_sk(sk);

	sin->sin6_family = AF_INET6;
	sin->sin6_flowinfo = 0;
	sin->sin6_scope_id = 0;
	if (peer) {
		if (!inet->inet_dport)
			return -ENOTCONN;
		if (((1 << sk->sk_state) & (TCPF_CLOSE | TCPF_SYN_SENT)) &&
		    peer == 1)
			return -ENOTCONN;
		sin->sin6_port = inet->inet_dport;
		sin->sin6_addr = sk->sk_v6_daddr;
		if (np->sndflow)
			sin->sin6_flowinfo = np->flow_label;
	} else {
		if (ipv6_addr_any(&sk->sk_v6_rcv_saddr))
			sin->sin6_addr = np->saddr;
		else
			sin->sin6_addr = sk->sk_v6_rcv_saddr;

		sin->sin6_port = inet->inet_sport;
	}
	sin->sin6_scope_id = ipv6_iface_scope_id(&sin->sin6_addr,
						 sk->sk_bound_dev_if);
	return sizeof(*sin);
}
EXPORT_SYMBOL(inet6_getname);

int inet6_ioctl(struct socket *sock, unsigned int cmd, unsigned long arg)
{
	struct sock *sk = sock->sk;
	struct net *net = sock_net(sk);

	switch (cmd) {
	case SIOCGSTAMP:
		return sock_get_timestamp(sk, (struct timeval __user *)arg);

	case SIOCGSTAMPNS:
		return sock_get_timestampns(sk, (struct timespec __user *)arg);

	case SIOCADDRT:
	case SIOCDELRT:

		return ipv6_route_ioctl(net, cmd, (void __user *)arg);

	case SIOCSIFADDR:
		return addrconf_add_ifaddr(net, (void __user *) arg);
	case SIOCDIFADDR:
		return addrconf_del_ifaddr(net, (void __user *) arg);
	case SIOCSIFDSTADDR:
		return addrconf_set_dstaddr(net, (void __user *) arg);
	default:
		if (!sk->sk_prot->ioctl)
			return -ENOIOCTLCMD;
		return sk->sk_prot->ioctl(sk, cmd, arg);
	}
	/*NOTREACHED*/
	return 0;
}
EXPORT_SYMBOL(inet6_ioctl);

const struct proto_ops inet6_stream_ops = {
	.family		   = PF_INET6,
	.owner		   = THIS_MODULE,
	.release	   = inet6_release,
	.bind		   = inet6_bind,
	.connect	   = inet_stream_connect,	/* ok		*/
	.socketpair	   = sock_no_socketpair,	/* a do nothing	*/
	.accept		   = inet_accept,		/* ok		*/
	.getname	   = inet6_getname,
	.poll		   = tcp_poll,			/* ok		*/
	.ioctl		   = inet6_ioctl,		/* must change  */
	.listen		   = inet_listen,		/* ok		*/
	.shutdown	   = inet_shutdown,		/* ok		*/
	.setsockopt	   = sock_common_setsockopt,	/* ok		*/
	.getsockopt	   = sock_common_getsockopt,	/* ok		*/
	.sendmsg	   = inet_sendmsg,		/* ok		*/
	.recvmsg	   = inet_recvmsg,		/* ok		*/
#ifdef CONFIG_MMU
	.mmap		   = tcp_mmap,
#endif
	.sendpage	   = inet_sendpage,
	.sendmsg_locked    = tcp_sendmsg_locked,
	.sendpage_locked   = tcp_sendpage_locked,
	.splice_read	   = tcp_splice_read,
	.read_sock	   = tcp_read_sock,
	.peek_len	   = tcp_peek_len,
#ifdef CONFIG_COMPAT
	.compat_setsockopt = compat_sock_common_setsockopt,
	.compat_getsockopt = compat_sock_common_getsockopt,
#endif
	.set_rcvlowat	   = tcp_set_rcvlowat,
};

const struct proto_ops inet6_dgram_ops = {
	.family		   = PF_INET6,
	.owner		   = THIS_MODULE,
	.release	   = inet6_release,
	.bind		   = inet6_bind,
	.connect	   = inet_dgram_connect,	/* ok		*/
	.socketpair	   = sock_no_socketpair,	/* a do nothing	*/
	.accept		   = sock_no_accept,		/* a do nothing	*/
	.getname	   = inet6_getname,
	.poll		   = udp_poll,			/* ok		*/
	.ioctl		   = inet6_ioctl,		/* must change  */
	.listen		   = sock_no_listen,		/* ok		*/
	.shutdown	   = inet_shutdown,		/* ok		*/
	.setsockopt	   = sock_common_setsockopt,	/* ok		*/
	.getsockopt	   = sock_common_getsockopt,	/* ok		*/
	.sendmsg	   = inet_sendmsg,		/* ok		*/
	.recvmsg	   = inet_recvmsg,		/* ok		*/
	.mmap		   = sock_no_mmap,
	.sendpage	   = sock_no_sendpage,
	.set_peek_off	   = sk_set_peek_off,
#ifdef CONFIG_COMPAT
	.compat_setsockopt = compat_sock_common_setsockopt,
	.compat_getsockopt = compat_sock_common_getsockopt,
#endif
};

static const struct net_proto_family inet6_family_ops = {
	.family = PF_INET6,
	.create = inet6_create,
	.owner	= THIS_MODULE,
};

int inet6_register_protosw(struct inet_protosw *p)
{
	struct list_head *lh;
	struct inet_protosw *answer;
	struct list_head *last_perm;
	int protocol = p->protocol;
	int ret;

	spin_lock_bh(&inetsw6_lock);

	ret = -EINVAL;
	if (p->type >= SOCK_MAX)
		goto out_illegal;

	/* If we are trying to override a permanent protocol, bail. */
	answer = NULL;
	ret = -EPERM;
	last_perm = &inetsw6[p->type];
	list_for_each(lh, &inetsw6[p->type]) {
		answer = list_entry(lh, struct inet_protosw, list);

		/* Check only the non-wild match. */
		if (INET_PROTOSW_PERMANENT & answer->flags) {
			if (protocol == answer->protocol)
				break;
			last_perm = lh;
		}

		answer = NULL;
	}
	if (answer)
		goto out_permanent;

	/* Add the new entry after the last permanent entry if any, so that
	 * the new entry does not override a permanent entry when matched with
	 * a wild-card protocol. But it is allowed to override any existing
	 * non-permanent entry.  This means that when we remove this entry, the
	 * system automatically returns to the old behavior.
	 */
	list_add_rcu(&p->list, last_perm);
	ret = 0;
out:
	spin_unlock_bh(&inetsw6_lock);
	return ret;

out_permanent:
	pr_err("Attempt to override permanent protocol %d\n", protocol);
	goto out;

out_illegal:
	pr_err("Ignoring attempt to register invalid socket type %d\n",
	       p->type);
	goto out;
}
EXPORT_SYMBOL(inet6_register_protosw);

void
inet6_unregister_protosw(struct inet_protosw *p)
{
	if (INET_PROTOSW_PERMANENT & p->flags) {
		pr_err("Attempt to unregister permanent protocol %d\n",
		       p->protocol);
	} else {
		spin_lock_bh(&inetsw6_lock);
		list_del_rcu(&p->list);
		spin_unlock_bh(&inetsw6_lock);

		synchronize_net();
	}
}
EXPORT_SYMBOL(inet6_unregister_protosw);

int inet6_sk_rebuild_header(struct sock *sk)
{
	struct ipv6_pinfo *np = inet6_sk(sk);
	struct dst_entry *dst;

	dst = __sk_dst_check(sk, np->dst_cookie);

	if (!dst) {
		struct inet_sock *inet = inet_sk(sk);
		struct in6_addr *final_p, final;
		struct flowi6 fl6;

		memset(&fl6, 0, sizeof(fl6));
		fl6.flowi6_proto = sk->sk_protocol;
		fl6.daddr = sk->sk_v6_daddr;
		fl6.saddr = np->saddr;
		fl6.flowlabel = np->flow_label;
		fl6.flowi6_oif = sk->sk_bound_dev_if;
		fl6.flowi6_mark = sk->sk_mark;
		fl6.fl6_dport = inet->inet_dport;
		fl6.fl6_sport = inet->inet_sport;
		fl6.flowi6_uid = sk->sk_uid;
		security_sk_classify_flow(sk, flowi6_to_flowi(&fl6));

		rcu_read_lock();
		final_p = fl6_update_dst(&fl6, rcu_dereference(np->opt),
					 &final);
		rcu_read_unlock();

		dst = ip6_dst_lookup_flow(sock_net(sk), sk, &fl6, final_p);
		if (IS_ERR(dst)) {
			sk->sk_route_caps = 0;
			sk->sk_err_soft = -PTR_ERR(dst);
			return PTR_ERR(dst);
		}

		ip6_dst_store(sk, dst, NULL, NULL);
	}

	return 0;
}
EXPORT_SYMBOL_GPL(inet6_sk_rebuild_header);

bool ipv6_opt_accepted(const struct sock *sk, const struct sk_buff *skb,
		       const struct inet6_skb_parm *opt)
{
	const struct ipv6_pinfo *np = inet6_sk(sk);

	if (np->rxopt.all) {
		if (((opt->flags & IP6SKB_HOPBYHOP) &&
		     (np->rxopt.bits.hopopts || np->rxopt.bits.ohopopts)) ||
		    (ip6_flowinfo((struct ipv6hdr *) skb_network_header(skb)) &&
		     np->rxopt.bits.rxflow) ||
		    (opt->srcrt && (np->rxopt.bits.srcrt ||
		     np->rxopt.bits.osrcrt)) ||
		    ((opt->dst1 || opt->dst0) &&
		     (np->rxopt.bits.dstopts || np->rxopt.bits.odstopts)))
			return true;
	}
	return false;
}
EXPORT_SYMBOL_GPL(ipv6_opt_accepted);

static struct packet_type ipv6_packet_type __read_mostly = {
	.type = cpu_to_be16(ETH_P_IPV6),
	.func = ipv6_rcv,
	.list_func = ipv6_list_rcv,
};

static int __init ipv6_packet_init(void)
{
	dev_add_pack(&ipv6_packet_type);
	return 0;
}

static void ipv6_packet_cleanup(void)
{
	dev_remove_pack(&ipv6_packet_type);
}

static int __net_init ipv6_init_mibs(struct net *net)
{
	int i;

	net->mib.udp_stats_in6 = alloc_percpu(struct udp_mib);
	if (!net->mib.udp_stats_in6)
		return -ENOMEM;
	net->mib.udplite_stats_in6 = alloc_percpu(struct udp_mib);
	if (!net->mib.udplite_stats_in6)
		goto err_udplite_mib;
	net->mib.ipv6_statistics = alloc_percpu(struct ipstats_mib);
	if (!net->mib.ipv6_statistics)
		goto err_ip_mib;

	for_each_possible_cpu(i) {
		struct ipstats_mib *af_inet6_stats;
		af_inet6_stats = per_cpu_ptr(net->mib.ipv6_statistics, i);
		u64_stats_init(&af_inet6_stats->syncp);
	}


	net->mib.icmpv6_statistics = alloc_percpu(struct icmpv6_mib);
	if (!net->mib.icmpv6_statistics)
		goto err_icmp_mib;
	net->mib.icmpv6msg_statistics = kzalloc(sizeof(struct icmpv6msg_mib),
						GFP_KERNEL);
	if (!net->mib.icmpv6msg_statistics)
		goto err_icmpmsg_mib;
	return 0;

err_icmpmsg_mib:
	free_percpu(net->mib.icmpv6_statistics);
err_icmp_mib:
	free_percpu(net->mib.ipv6_statistics);
err_ip_mib:
	free_percpu(net->mib.udplite_stats_in6);
err_udplite_mib:
	free_percpu(net->mib.udp_stats_in6);
	return -ENOMEM;
}

static void ipv6_cleanup_mibs(struct net *net)
{
	free_percpu(net->mib.udp_stats_in6);
	free_percpu(net->mib.udplite_stats_in6);
	free_percpu(net->mib.ipv6_statistics);
	free_percpu(net->mib.icmpv6_statistics);
	kfree(net->mib.icmpv6msg_statistics);
}

static int __net_init inet6_net_init(struct net *net)
{
	int err = 0;

	net->ipv6.sysctl.bindv6only = 0;
	net->ipv6.sysctl.icmpv6_time = 1*HZ;
	net->ipv6.sysctl.icmpv6_echo_ignore_all = 0;
	net->ipv6.sysctl.flowlabel_consistency = 1;
	net->ipv6.sysctl.auto_flowlabels = IP6_DEFAULT_AUTO_FLOW_LABELS;
	net->ipv6.sysctl.idgen_retries = 3;
	net->ipv6.sysctl.idgen_delay = 1 * HZ;
	net->ipv6.sysctl.flowlabel_state_ranges = 0;
	net->ipv6.sysctl.max_dst_opts_cnt = IP6_DEFAULT_MAX_DST_OPTS_CNT;
	net->ipv6.sysctl.max_hbh_opts_cnt = IP6_DEFAULT_MAX_HBH_OPTS_CNT;
	net->ipv6.sysctl.max_dst_opts_len = IP6_DEFAULT_MAX_DST_OPTS_LEN;
	net->ipv6.sysctl.max_hbh_opts_len = IP6_DEFAULT_MAX_HBH_OPTS_LEN;
	atomic_set(&net->ipv6.fib6_sernum, 1);

	err = ipv6_init_mibs(net);
	if (err)
		return err;
#ifdef CONFIG_PROC_FS
	err = udp6_proc_init(net);
	if (err)
		goto out;
	err = tcp6_proc_init(net);
	if (err)
		goto proc_tcp6_fail;
	err = ac6_proc_init(net);
	if (err)
		goto proc_ac6_fail;
#endif
	return err;

#ifdef CONFIG_PROC_FS
proc_ac6_fail:
	tcp6_proc_exit(net);
proc_tcp6_fail:
	udp6_proc_exit(net);
out:
	ipv6_cleanup_mibs(net);
	return err;
#endif
}

static void __net_exit inet6_net_exit(struct net *net)
{
#ifdef CONFIG_PROC_FS
	udp6_proc_exit(net);
	tcp6_proc_exit(net);
	ac6_proc_exit(net);
#endif
	ipv6_cleanup_mibs(net);
}

static struct pernet_operations inet6_net_ops = {
	.init = inet6_net_init,
	.exit = inet6_net_exit,
};

static const struct ipv6_stub ipv6_stub_impl = {
	.ipv6_sock_mc_join = ipv6_sock_mc_join,
	.ipv6_sock_mc_drop = ipv6_sock_mc_drop,
	.ipv6_dst_lookup_flow = ip6_dst_lookup_flow,
	.fib6_get_table	   = fib6_get_table,
	.fib6_table_lookup = fib6_table_lookup,
	.fib6_lookup       = fib6_lookup,
	.fib6_multipath_select = fib6_multipath_select,
	.ip6_mtu_from_fib6 = ip6_mtu_from_fib6,
	.udpv6_encap_enable = udpv6_encap_enable,
	.ndisc_send_na = ndisc_send_na,
	.nd_tbl	= &nd_tbl,
};

static const struct ipv6_bpf_stub ipv6_bpf_stub_impl = {
	.inet6_bind = __inet6_bind,
};

static int __init inet6_init(void)
{
	struct list_head *r;
	int err = 0;

	sock_skb_cb_check_size(sizeof(struct inet6_skb_parm));

	/* Register the socket-side information for inet6_create.  */
	for (r = &inetsw6[0]; r < &inetsw6[SOCK_MAX]; ++r)
		INIT_LIST_HEAD(r);

	if (disable_ipv6_mod) {
		pr_info("Loaded, but administratively disabled, reboot required to enable\n");
		goto out;
	}

	err = proto_register(&tcpv6_prot, 1);
	if (err)
		goto out;

	err = proto_register(&udpv6_prot, 1);
	if (err)
		goto out_unregister_tcp_proto;

	err = proto_register(&udplitev6_prot, 1);
	if (err)
		goto out_unregister_udp_proto;

	err = proto_register(&rawv6_prot, 1);
	if (err)
		goto out_unregister_udplite_proto;

	err = proto_register(&pingv6_prot, 1);
	if (err)
		goto out_unregister_raw_proto;

	/* We MUST register RAW sockets before we create the ICMP6,
	 * IGMP6, or NDISC control sockets.
	 */
	err = rawv6_init();
	if (err)
		goto out_unregister_ping_proto;

	/* Register the family here so that the init calls below will
	 * be able to create sockets. (?? is this dangerous ??)
	 */
	err = sock_register(&inet6_family_ops);
	if (err)
		goto out_sock_register_fail;

	/*
	 *	ipngwg API draft makes clear that the correct semantics
	 *	for TCP and UDP is to consider one TCP and UDP instance
	 *	in a host available by both INET and INET6 APIs and
	 *	able to communicate via both network protocols.
	 */

	err = register_pernet_subsys(&inet6_net_ops);
	if (err)
		goto register_pernet_fail;
	err = ip6_mr_init();
	if (err)
		goto ipmr_fail;
	err = icmpv6_init();
	if (err)
		goto icmp_fail;
	err = ndisc_init();
	if (err)
		goto ndisc_fail;
	err = igmp6_init();
	if (err)
		goto igmp_fail;

	err = ipv6_netfilter_init();
	if (err)
		goto netfilter_fail;
	/* Create /proc/foo6 entries. */
#ifdef CONFIG_PROC_FS
	err = -ENOMEM;
	if (raw6_proc_init())
		goto proc_raw6_fail;
	if (udplite6_proc_init())
		goto proc_udplite6_fail;
	if (ipv6_misc_proc_init())
		goto proc_misc6_fail;
	if (if6_proc_init())
		goto proc_if6_fail;
#endif
	err = ip6_route_init();
	if (err)
		goto ip6_route_fail;
	err = ndisc_late_init();
	if (err)
		goto ndisc_late_fail;
	err = ip6_flowlabel_init();
	if (err)
		goto ip6_flowlabel_fail;
	err = addrconf_init();
	if (err)
		goto addrconf_fail;

	/* Init v6 extension headers. */
	err = ipv6_exthdrs_init();
	if (err)
		goto ipv6_exthdrs_fail;

	err = ipv6_frag_init();
	if (err)
		goto ipv6_frag_fail;

	/* Init v6 transport protocols. */
	err = udpv6_init();
	if (err)
		goto udpv6_fail;

	err = udplitev6_init();
	if (err)
		goto udplitev6_fail;

	err = udpv6_offload_init();
	if (err)
		goto udpv6_offload_fail;

	err = tcpv6_init();
	if (err)
		goto tcpv6_fail;

	err = ipv6_packet_init();
	if (err)
		goto ipv6_packet_fail;

	err = pingv6_init();
	if (err)
		goto pingv6_fail;

	err = calipso_init();
	if (err)
		goto calipso_fail;

	err = seg6_init();
	if (err)
		goto seg6_fail;

	err = igmp6_late_init();
	if (err)
		goto igmp6_late_err;

#ifdef CONFIG_SYSCTL
	err = ipv6_sysctl_register();
	if (err)
		goto sysctl_fail;
#endif

	/* ensure that ipv6 stubs are visible only after ipv6 is ready */
	wmb();
	ipv6_stub = &ipv6_stub_impl;
	ipv6_bpf_stub = &ipv6_bpf_stub_impl;
out:
	return err;

#ifdef CONFIG_SYSCTL
sysctl_fail:
	igmp6_late_cleanup();
#endif
igmp6_late_err:
	seg6_exit();
seg6_fail:
	calipso_exit();
calipso_fail:
	pingv6_exit();
pingv6_fail:
	ipv6_packet_cleanup();
ipv6_packet_fail:
	tcpv6_exit();
tcpv6_fail:
	udpv6_offload_exit();
udpv6_offload_fail:
	udplitev6_exit();
udplitev6_fail:
	udpv6_exit();
udpv6_fail:
	ipv6_frag_exit();
ipv6_frag_fail:
	ipv6_exthdrs_exit();
ipv6_exthdrs_fail:
	addrconf_cleanup();
addrconf_fail:
	ip6_flowlabel_cleanup();
ip6_flowlabel_fail:
	ndisc_late_cleanup();
ndisc_late_fail:
	ip6_route_cleanup();
ip6_route_fail:
#ifdef CONFIG_PROC_FS
	if6_proc_exit();
proc_if6_fail:
	ipv6_misc_proc_exit();
proc_misc6_fail:
	udplite6_proc_exit();
proc_udplite6_fail:
	raw6_proc_exit();
proc_raw6_fail:
#endif
	ipv6_netfilter_fini();
netfilter_fail:
	igmp6_cleanup();
igmp_fail:
	ndisc_cleanup();
ndisc_fail:
	icmpv6_cleanup();
icmp_fail:
	ip6_mr_cleanup();
ipmr_fail:
	unregister_pernet_subsys(&inet6_net_ops);
register_pernet_fail:
	sock_unregister(PF_INET6);
	rtnl_unregister_all(PF_INET6);
out_sock_register_fail:
	rawv6_exit();
out_unregister_ping_proto:
	proto_unregister(&pingv6_prot);
out_unregister_raw_proto:
	proto_unregister(&rawv6_prot);
out_unregister_udplite_proto:
	proto_unregister(&udplitev6_prot);
out_unregister_udp_proto:
	proto_unregister(&udpv6_prot);
out_unregister_tcp_proto:
	proto_unregister(&tcpv6_prot);
	goto out;
}
module_init(inet6_init);

MODULE_ALIAS_NETPROTO(PF_INET6);<|MERGE_RESOLUTION|>--- conflicted
+++ resolved
@@ -121,9 +121,6 @@
 	return (struct ipv6_pinfo *)(((u8 *)sk) + offset);
 }
 
-<<<<<<< HEAD
-int inet6_create(struct net *net, struct socket *sock, int protocol, int kern)
-=======
 void inet6_sock_destruct(struct sock *sk)
 {
 	inet6_cleanup_sock(sk);
@@ -131,9 +128,7 @@
 }
 EXPORT_SYMBOL_GPL(inet6_sock_destruct);
 
-static int inet6_create(struct net *net, struct socket *sock, int protocol,
-			int kern)
->>>>>>> 5c92efb6
+int inet6_create(struct net *net, struct socket *sock, int protocol, int kern)
 {
 	struct inet_sock *inet;
 	struct ipv6_pinfo *np;
