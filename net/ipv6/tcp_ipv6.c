/*
 *	TCP over IPv6
 *	Linux INET6 implementation
 *
 *	Authors:
 *	Pedro Roque		<roque@di.fc.ul.pt>
 *
 *	Based on:
 *	linux/net/ipv4/tcp.c
 *	linux/net/ipv4/tcp_input.c
 *	linux/net/ipv4/tcp_output.c
 *
 *	Fixes:
 *	Hideaki YOSHIFUJI	:	sin6_scope_id support
 *	YOSHIFUJI Hideaki @USAGI and:	Support IPV6_V6ONLY socket option, which
 *	Alexey Kuznetsov		allow both IPv4 and IPv6 sockets to bind
 *					a single port at the same time.
 *	YOSHIFUJI Hideaki @USAGI:	convert /proc/net/tcp6 to seq_file.
 *
 *	This program is free software; you can redistribute it and/or
 *      modify it under the terms of the GNU General Public License
 *      as published by the Free Software Foundation; either version
 *      2 of the License, or (at your option) any later version.
 */

#include <linux/bottom_half.h>
#include <linux/module.h>
#include <linux/errno.h>
#include <linux/types.h>
#include <linux/socket.h>
#include <linux/sockios.h>
#include <linux/net.h>
#include <linux/jiffies.h>
#include <linux/in.h>
#include <linux/in6.h>
#include <linux/netdevice.h>
#include <linux/init.h>
#include <linux/jhash.h>
#include <linux/ipsec.h>
#include <linux/times.h>
#include <linux/slab.h>
#include <linux/uaccess.h>
#include <linux/ipv6.h>
#include <linux/icmpv6.h>
#include <linux/random.h>

#include <net/tcp.h>
#include <net/ndisc.h>
#include <net/inet6_hashtables.h>
#include <net/inet6_connection_sock.h>
#include <net/ipv6.h>
#include <net/transp_v6.h>
#include <net/addrconf.h>
#include <net/ip6_route.h>
#include <net/ip6_checksum.h>
#include <net/inet_ecn.h>
#include <net/protocol.h>
#include <net/xfrm.h>
#include <net/snmp.h>
#include <net/dsfield.h>
#include <net/timewait_sock.h>
#include <net/inet_common.h>
#include <net/secure_seq.h>
#include <net/mptcp.h>
#include <net/mptcp_v6.h>
#include <net/busy_poll.h>

#include <linux/proc_fs.h>
#include <linux/seq_file.h>

#include <crypto/hash.h>
#include <linux/scatterlist.h>

#ifdef CONFIG_TCP_MD5SIG
static const struct tcp_sock_af_ops tcp_sock_ipv6_specific;
static const struct tcp_sock_af_ops tcp_sock_ipv6_mapped_specific;
#else
static struct tcp_md5sig_key *tcp_v6_md5_do_lookup(const struct sock *sk,
						   const struct in6_addr *addr)
{
	return NULL;
}
#endif

void inet6_sk_rx_dst_set(struct sock *sk, const struct sk_buff *skb)
{
	struct dst_entry *dst = skb_dst(skb);

	if (dst && dst_hold_safe(dst)) {
		const struct rt6_info *rt = (const struct rt6_info *)dst;

		sk->sk_rx_dst = dst;
		inet_sk(sk)->rx_dst_ifindex = skb->skb_iif;
		inet6_sk(sk)->rx_dst_cookie = rt6_get_cookie(rt);
	}
}

static __u32 tcp_v6_init_sequence(const struct sk_buff *skb)
{
	return secure_tcpv6_sequence_number(ipv6_hdr(skb)->daddr.s6_addr32,
					    ipv6_hdr(skb)->saddr.s6_addr32,
					    tcp_hdr(skb)->dest,
					    tcp_hdr(skb)->source);
}

int tcp_v6_connect(struct sock *sk, struct sockaddr *uaddr,
			  int addr_len)
{
	struct sockaddr_in6 *usin = (struct sockaddr_in6 *) uaddr;
	struct inet_sock *inet = inet_sk(sk);
	struct inet_connection_sock *icsk = inet_csk(sk);
	struct ipv6_pinfo *np = inet6_sk(sk);
	struct tcp_sock *tp = tcp_sk(sk);
	struct in6_addr *saddr = NULL, *final_p, final;
	struct ipv6_txoptions *opt;
	struct flowi6 fl6;
	struct dst_entry *dst;
	int addr_type;
	int err;

	if (addr_len < SIN6_LEN_RFC2133)
		return -EINVAL;

	if (usin->sin6_family != AF_INET6)
		return -EAFNOSUPPORT;

	memset(&fl6, 0, sizeof(fl6));

	if (np->sndflow) {
		fl6.flowlabel = usin->sin6_flowinfo&IPV6_FLOWINFO_MASK;
		IP6_ECN_flow_init(fl6.flowlabel);
		if (fl6.flowlabel&IPV6_FLOWLABEL_MASK) {
			struct ip6_flowlabel *flowlabel;
			flowlabel = fl6_sock_lookup(sk, fl6.flowlabel);
			if (!flowlabel)
				return -EINVAL;
			fl6_sock_release(flowlabel);
		}
	}

	/*
	 *	connect() to INADDR_ANY means loopback (BSD'ism).
	 */

	if (ipv6_addr_any(&usin->sin6_addr))
		usin->sin6_addr.s6_addr[15] = 0x1;

	addr_type = ipv6_addr_type(&usin->sin6_addr);

	if (addr_type & IPV6_ADDR_MULTICAST)
		return -ENETUNREACH;

	if (addr_type&IPV6_ADDR_LINKLOCAL) {
		if (addr_len >= sizeof(struct sockaddr_in6) &&
		    usin->sin6_scope_id) {
			/* If interface is set while binding, indices
			 * must coincide.
			 */
			if (sk->sk_bound_dev_if &&
			    sk->sk_bound_dev_if != usin->sin6_scope_id)
				return -EINVAL;

			sk->sk_bound_dev_if = usin->sin6_scope_id;
		}

		/* Connect to link-local address requires an interface */
		if (!sk->sk_bound_dev_if)
			return -EINVAL;
	}

	if (tp->rx_opt.ts_recent_stamp &&
	    !ipv6_addr_equal(&sk->sk_v6_daddr, &usin->sin6_addr)) {
		tp->rx_opt.ts_recent = 0;
		tp->rx_opt.ts_recent_stamp = 0;
		tp->write_seq = 0;
	}

	sk->sk_v6_daddr = usin->sin6_addr;
	np->flow_label = fl6.flowlabel;

	/*
	 *	TCP over IPv4
	 */

	if (addr_type == IPV6_ADDR_MAPPED) {
		u32 exthdrlen = icsk->icsk_ext_hdr_len;
		struct sockaddr_in sin;

		SOCK_DEBUG(sk, "connect: ipv4 mapped\n");

		if (__ipv6_only_sock(sk))
			return -ENETUNREACH;

		sin.sin_family = AF_INET;
		sin.sin_port = usin->sin6_port;
		sin.sin_addr.s_addr = usin->sin6_addr.s6_addr32[3];

#ifdef CONFIG_MPTCP
		if (sock_flag(sk, SOCK_MPTCP))
			icsk->icsk_af_ops = &mptcp_v6_mapped;
		else
#endif
			icsk->icsk_af_ops = &ipv6_mapped;
		sk->sk_backlog_rcv = tcp_v4_do_rcv;
#ifdef CONFIG_TCP_MD5SIG
		tp->af_specific = &tcp_sock_ipv6_mapped_specific;
#endif

		err = tcp_v4_connect(sk, (struct sockaddr *)&sin, sizeof(sin));

		if (err) {
			icsk->icsk_ext_hdr_len = exthdrlen;
#ifdef CONFIG_MPTCP
			if (sock_flag(sk, SOCK_MPTCP))
				icsk->icsk_af_ops = &mptcp_v6_specific;
			else
#endif
				icsk->icsk_af_ops = &ipv6_specific;
			sk->sk_backlog_rcv = tcp_v6_do_rcv;
#ifdef CONFIG_TCP_MD5SIG
			tp->af_specific = &tcp_sock_ipv6_specific;
#endif
			goto failure;
		}
		np->saddr = sk->sk_v6_rcv_saddr;

		return err;
	}

	if (!ipv6_addr_any(&sk->sk_v6_rcv_saddr))
		saddr = &sk->sk_v6_rcv_saddr;

	fl6.flowi6_proto = IPPROTO_TCP;
	fl6.daddr = sk->sk_v6_daddr;
	fl6.saddr = saddr ? *saddr : np->saddr;
	fl6.flowi6_oif = sk->sk_bound_dev_if;
	fl6.flowi6_mark = sk->sk_mark;
	fl6.fl6_dport = usin->sin6_port;
	fl6.fl6_sport = inet->inet_sport;

	opt = rcu_dereference_protected(np->opt, sock_owned_by_user(sk));
	final_p = fl6_update_dst(&fl6, opt, &final);

	security_sk_classify_flow(sk, flowi6_to_flowi(&fl6));

	dst = ip6_dst_lookup_flow(sk, &fl6, final_p);
	if (IS_ERR(dst)) {
		err = PTR_ERR(dst);
		goto failure;
	}

	if (!saddr) {
		saddr = &fl6.saddr;
		sk->sk_v6_rcv_saddr = *saddr;
	}

	/* set the source address */
	np->saddr = *saddr;
	inet->inet_rcv_saddr = LOOPBACK4_IPV6;

	sk->sk_gso_type = SKB_GSO_TCPV6;
	ip6_dst_store(sk, dst, NULL, NULL);

	if (tcp_death_row.sysctl_tw_recycle &&
	    !tp->rx_opt.ts_recent_stamp &&
	    ipv6_addr_equal(&fl6.daddr, &sk->sk_v6_daddr))
		tcp_fetch_timewait_stamp(sk, dst);

	icsk->icsk_ext_hdr_len = 0;
	if (opt)
		icsk->icsk_ext_hdr_len = opt->opt_flen +
					 opt->opt_nflen;

	tp->rx_opt.mss_clamp = IPV6_MIN_MTU - sizeof(struct tcphdr) - sizeof(struct ipv6hdr);

	inet->inet_dport = usin->sin6_port;

	tcp_set_state(sk, TCP_SYN_SENT);
	err = inet6_hash_connect(&tcp_death_row, sk);
	if (err)
		goto late_failure;

	sk_set_txhash(sk);

	if (!tp->write_seq && likely(!tp->repair))
		tp->write_seq = secure_tcpv6_sequence_number(np->saddr.s6_addr32,
							     sk->sk_v6_daddr.s6_addr32,
							     inet->inet_sport,
							     inet->inet_dport);

	err = tcp_connect(sk);
	if (err)
		goto late_failure;

	return 0;

late_failure:
	tcp_set_state(sk, TCP_CLOSE);
	__sk_dst_reset(sk);
failure:
	inet->inet_dport = 0;
	sk->sk_route_caps = 0;
	return err;
}

void tcp_v6_mtu_reduced(struct sock *sk)
{
	struct dst_entry *dst;

	if ((1 << sk->sk_state) & (TCPF_LISTEN | TCPF_CLOSE))
		return;

	dst = inet6_csk_update_pmtu(sk, tcp_sk(sk)->mtu_info);
	if (!dst)
		return;

	if (inet_csk(sk)->icsk_pmtu_cookie > dst_mtu(dst)) {
		tcp_sync_mss(sk, dst_mtu(dst));
		tcp_simple_retransmit(sk);
	}
}

static void tcp_v6_err(struct sk_buff *skb, struct inet6_skb_parm *opt,
		u8 type, u8 code, int offset, __be32 info)
{
	const struct ipv6hdr *hdr = (const struct ipv6hdr *)skb->data;
	const struct tcphdr *th = (struct tcphdr *)(skb->data+offset);
	struct net *net = dev_net(skb->dev);
	struct request_sock *fastopen;
	struct ipv6_pinfo *np;
	struct tcp_sock *tp;
	__u32 seq, snd_una;
	struct sock *sk, *meta_sk;
	bool fatal;
	int err;

	sk = __inet6_lookup_established(net, &tcp_hashinfo,
					&hdr->daddr, th->dest,
					&hdr->saddr, ntohs(th->source),
					skb->dev->ifindex);

	if (!sk) {
		ICMP6_INC_STATS_BH(net, __in6_dev_get(skb->dev),
				   ICMP6_MIB_INERRORS);
		return;
	}

	if (sk->sk_state == TCP_TIME_WAIT) {
		inet_twsk_put(inet_twsk(sk));
		return;
	}
	seq = ntohl(th->seq);
	fatal = icmpv6_err_convert(type, code, &err);
	if (sk->sk_state == TCP_NEW_SYN_RECV)
		return tcp_req_err(sk, seq, fatal);

	tp = tcp_sk(sk);
	if (mptcp(tp))
		meta_sk = mptcp_meta_sk(sk);
	else
		meta_sk = sk;

	bh_lock_sock(meta_sk);
	if (sock_owned_by_user(meta_sk) && type != ICMPV6_PKT_TOOBIG)
		NET_INC_STATS_BH(net, LINUX_MIB_LOCKDROPPEDICMPS);

	if (sk->sk_state == TCP_CLOSE)
		goto out;

	if (ipv6_hdr(skb)->hop_limit < inet6_sk(sk)->min_hopcount) {
		NET_INC_STATS_BH(net, LINUX_MIB_TCPMINTTLDROP);
		goto out;
	}

	/* XXX (TFO) - tp->snd_una should be ISN (tcp_create_openreq_child() */
	fastopen = tp->fastopen_rsk;
	snd_una = fastopen ? tcp_rsk(fastopen)->snt_isn : tp->snd_una;
	if (sk->sk_state != TCP_LISTEN &&
	    !between(seq, snd_una, tp->snd_nxt)) {
		NET_INC_STATS_BH(net, LINUX_MIB_OUTOFWINDOWICMPS);
		goto out;
	}

	np = inet6_sk(sk);

	if (type == NDISC_REDIRECT) {
		struct dst_entry *dst = __sk_dst_check(sk, np->dst_cookie);

		if (dst)
			dst->ops->redirect(dst, sk, skb);
		goto out;
	}

	if (type == ICMPV6_PKT_TOOBIG) {
		/* We are not interested in TCP_LISTEN and open_requests
		 * (SYN-ACKs send out by Linux are always <576bytes so
		 * they should go through unfragmented).
		 */
		if (sk->sk_state == TCP_LISTEN)
			goto out;

		if (!ip6_sk_accept_pmtu(sk))
			goto out;

		tp->mtu_info = ntohl(info);
		if (!sock_owned_by_user(meta_sk))
			tcp_v6_mtu_reduced(sk);
		else {
			if (!test_and_set_bit(TCP_MTU_REDUCED_DEFERRED,
					   &tp->tsq_flags))
				sock_hold(sk);
			if (mptcp(tp))
				mptcp_tsq_flags(sk);
		}
		goto out;
	}


	/* Might be for an request_sock */
	switch (sk->sk_state) {
	case TCP_SYN_SENT:
	case TCP_SYN_RECV:
		/* Only in fast or simultaneous open. If a fast open socket is
		 * is already accepted it is treated as a connected one below.
		 */
		if (fastopen && !fastopen->sk)
			break;

		if (!sock_owned_by_user(meta_sk)) {
			sk->sk_err = err;
			sk->sk_error_report(sk);		/* Wake people up to see the error (see connect in sock.c) */

			tcp_done(sk);
		} else
			sk->sk_err_soft = err;
		goto out;
	}

	if (!sock_owned_by_user(meta_sk) && np->recverr) {
		sk->sk_err = err;
		sk->sk_error_report(sk);
	} else
		sk->sk_err_soft = err;

out:
	bh_unlock_sock(meta_sk);
	sock_put(sk);
}


static int tcp_v6_send_synack(const struct sock *sk, struct dst_entry *dst,
			      struct flowi *fl,
			      struct request_sock *req,
			      struct tcp_fastopen_cookie *foc,
			      bool attach_req)
{
	struct inet_request_sock *ireq = inet_rsk(req);
	struct ipv6_pinfo *np = inet6_sk(sk);
	struct flowi6 *fl6 = &fl->u.ip6;
	struct sk_buff *skb;
	int err = -ENOMEM;

	/* First, grab a route. */
	if (!dst && (dst = inet6_csk_route_req(sk, fl6, req,
					       IPPROTO_TCP)) == NULL)
		goto done;

	skb = tcp_make_synack(sk, dst, req, foc, attach_req);

	if (skb) {
		__tcp_v6_send_check(skb, &ireq->ir_v6_loc_addr,
				    &ireq->ir_v6_rmt_addr);

		fl6->daddr = ireq->ir_v6_rmt_addr;
		if (np->repflow && ireq->pktopts)
			fl6->flowlabel = ip6_flowlabel(ipv6_hdr(ireq->pktopts));

		rcu_read_lock();
		err = ip6_xmit(sk, skb, fl6, rcu_dereference(np->opt),
			       np->tclass);
		rcu_read_unlock();
		err = net_xmit_eval(err);
	}

done:
	return err;
}

void tcp_v6_reqsk_destructor(struct request_sock *req)
{
	kfree_skb(inet_rsk(req)->pktopts);
}

#ifdef CONFIG_TCP_MD5SIG
static struct tcp_md5sig_key *tcp_v6_md5_do_lookup(const struct sock *sk,
						   const struct in6_addr *addr)
{
	return tcp_md5_do_lookup(sk, (union tcp_md5_addr *)addr, AF_INET6);
}

static struct tcp_md5sig_key *tcp_v6_md5_lookup(const struct sock *sk,
						const struct sock *addr_sk)
{
	return tcp_v6_md5_do_lookup(sk, &addr_sk->sk_v6_daddr);
}

static int tcp_v6_parse_md5_keys(struct sock *sk, char __user *optval,
				 int optlen)
{
	struct tcp_md5sig cmd;
	struct sockaddr_in6 *sin6 = (struct sockaddr_in6 *)&cmd.tcpm_addr;

	if (optlen < sizeof(cmd))
		return -EINVAL;

	if (copy_from_user(&cmd, optval, sizeof(cmd)))
		return -EFAULT;

	if (sin6->sin6_family != AF_INET6)
		return -EINVAL;

	if (!cmd.tcpm_keylen) {
		if (ipv6_addr_v4mapped(&sin6->sin6_addr))
			return tcp_md5_do_del(sk, (union tcp_md5_addr *)&sin6->sin6_addr.s6_addr32[3],
					      AF_INET);
		return tcp_md5_do_del(sk, (union tcp_md5_addr *)&sin6->sin6_addr,
				      AF_INET6);
	}

	if (cmd.tcpm_keylen > TCP_MD5SIG_MAXKEYLEN)
		return -EINVAL;

	if (ipv6_addr_v4mapped(&sin6->sin6_addr))
		return tcp_md5_do_add(sk, (union tcp_md5_addr *)&sin6->sin6_addr.s6_addr32[3],
				      AF_INET, cmd.tcpm_key, cmd.tcpm_keylen, GFP_KERNEL);

	return tcp_md5_do_add(sk, (union tcp_md5_addr *)&sin6->sin6_addr,
			      AF_INET6, cmd.tcpm_key, cmd.tcpm_keylen, GFP_KERNEL);
}

static int tcp_v6_md5_hash_pseudoheader(struct tcp_md5sig_pool *hp,
					const struct in6_addr *daddr,
					const struct in6_addr *saddr, int nbytes)
{
	struct tcp6_pseudohdr *bp;
	struct scatterlist sg;

	bp = &hp->md5_blk.ip6;
	/* 1. TCP pseudo-header (RFC2460) */
	bp->saddr = *saddr;
	bp->daddr = *daddr;
	bp->protocol = cpu_to_be32(IPPROTO_TCP);
	bp->len = cpu_to_be32(nbytes);

	sg_init_one(&sg, bp, sizeof(*bp));
	ahash_request_set_crypt(hp->md5_req, &sg, NULL, sizeof(*bp));
	return crypto_ahash_update(hp->md5_req);
}

static int tcp_v6_md5_hash_hdr(char *md5_hash, struct tcp_md5sig_key *key,
			       const struct in6_addr *daddr, struct in6_addr *saddr,
			       const struct tcphdr *th)
{
	struct tcp_md5sig_pool *hp;
	struct ahash_request *req;

	hp = tcp_get_md5sig_pool();
	if (!hp)
		goto clear_hash_noput;
	req = hp->md5_req;

	if (crypto_ahash_init(req))
		goto clear_hash;
	if (tcp_v6_md5_hash_pseudoheader(hp, daddr, saddr, th->doff << 2))
		goto clear_hash;
	if (tcp_md5_hash_header(hp, th))
		goto clear_hash;
	if (tcp_md5_hash_key(hp, key))
		goto clear_hash;
	ahash_request_set_crypt(req, NULL, md5_hash, 0);
	if (crypto_ahash_final(req))
		goto clear_hash;

	tcp_put_md5sig_pool();
	return 0;

clear_hash:
	tcp_put_md5sig_pool();
clear_hash_noput:
	memset(md5_hash, 0, 16);
	return 1;
}

static int tcp_v6_md5_hash_skb(char *md5_hash,
			       const struct tcp_md5sig_key *key,
			       const struct sock *sk,
			       const struct sk_buff *skb)
{
	const struct in6_addr *saddr, *daddr;
	struct tcp_md5sig_pool *hp;
	struct ahash_request *req;
	const struct tcphdr *th = tcp_hdr(skb);

	if (sk) { /* valid for establish/request sockets */
		saddr = &sk->sk_v6_rcv_saddr;
		daddr = &sk->sk_v6_daddr;
	} else {
		const struct ipv6hdr *ip6h = ipv6_hdr(skb);
		saddr = &ip6h->saddr;
		daddr = &ip6h->daddr;
	}

	hp = tcp_get_md5sig_pool();
	if (!hp)
		goto clear_hash_noput;
	req = hp->md5_req;

	if (crypto_ahash_init(req))
		goto clear_hash;

	if (tcp_v6_md5_hash_pseudoheader(hp, daddr, saddr, skb->len))
		goto clear_hash;
	if (tcp_md5_hash_header(hp, th))
		goto clear_hash;
	if (tcp_md5_hash_skb_data(hp, skb, th->doff << 2))
		goto clear_hash;
	if (tcp_md5_hash_key(hp, key))
		goto clear_hash;
	ahash_request_set_crypt(req, NULL, md5_hash, 0);
	if (crypto_ahash_final(req))
		goto clear_hash;

	tcp_put_md5sig_pool();
	return 0;

clear_hash:
	tcp_put_md5sig_pool();
clear_hash_noput:
	memset(md5_hash, 0, 16);
	return 1;
}

#endif

static bool tcp_v6_inbound_md5_hash(const struct sock *sk,
				    const struct sk_buff *skb)
{
#ifdef CONFIG_TCP_MD5SIG
	const __u8 *hash_location = NULL;
	struct tcp_md5sig_key *hash_expected;
	const struct ipv6hdr *ip6h = ipv6_hdr(skb);
	const struct tcphdr *th = tcp_hdr(skb);
	int genhash;
	u8 newhash[16];

	hash_expected = tcp_v6_md5_do_lookup(sk, &ip6h->saddr);
	hash_location = tcp_parse_md5sig_option(th);

	/* We've parsed the options - do we have a hash? */
	if (!hash_expected && !hash_location)
		return false;

	if (hash_expected && !hash_location) {
		NET_INC_STATS_BH(sock_net(sk), LINUX_MIB_TCPMD5NOTFOUND);
		return true;
	}

	if (!hash_expected && hash_location) {
		NET_INC_STATS_BH(sock_net(sk), LINUX_MIB_TCPMD5UNEXPECTED);
		return true;
	}

	/* check the signature */
	genhash = tcp_v6_md5_hash_skb(newhash,
				      hash_expected,
				      NULL, skb);

	if (genhash || memcmp(hash_location, newhash, 16) != 0) {
		net_info_ratelimited("MD5 Hash %s for [%pI6c]:%u->[%pI6c]:%u\n",
				     genhash ? "failed" : "mismatch",
				     &ip6h->saddr, ntohs(th->source),
				     &ip6h->daddr, ntohs(th->dest));
		return true;
	}
#endif
	return false;
}

static int tcp_v6_init_req(struct request_sock *req,
			   const struct sock *sk_listener,
			   struct sk_buff *skb,
			   bool want_cookie)
{
	struct inet_request_sock *ireq = inet_rsk(req);
	const struct ipv6_pinfo *np = inet6_sk(sk_listener);

	ireq->ir_v6_rmt_addr = ipv6_hdr(skb)->saddr;
	ireq->ir_v6_loc_addr = ipv6_hdr(skb)->daddr;

	/* So that link locals have meaning */
	if (!sk_listener->sk_bound_dev_if &&
	    ipv6_addr_type(&ireq->ir_v6_rmt_addr) & IPV6_ADDR_LINKLOCAL)
		ireq->ir_iif = tcp_v6_iif(skb);

	if (!TCP_SKB_CB(skb)->tcp_tw_isn &&
	    (ipv6_opt_accepted(sk_listener, skb, &TCP_SKB_CB(skb)->header.h6) ||
	     np->rxopt.bits.rxinfo ||
	     np->rxopt.bits.rxoinfo || np->rxopt.bits.rxhlim ||
	     np->rxopt.bits.rxohlim || np->repflow)) {
		atomic_inc(&skb->users);
		ireq->pktopts = skb;
	}

	return 0;
}

static struct dst_entry *tcp_v6_route_req(const struct sock *sk,
					  struct flowi *fl,
					  const struct request_sock *req,
					  bool *strict)
{
	if (strict)
		*strict = true;
	return inet6_csk_route_req(sk, &fl->u.ip6, req, IPPROTO_TCP);
}

struct request_sock_ops tcp6_request_sock_ops __read_mostly = {
	.family		=	AF_INET6,
	.obj_size	=	sizeof(struct tcp6_request_sock),
	.rtx_syn_ack	=	tcp_rtx_synack,
	.send_ack	=	tcp_v6_reqsk_send_ack,
	.destructor	=	tcp_v6_reqsk_destructor,
	.send_reset	=	tcp_v6_send_reset,
	.syn_ack_timeout =	tcp_syn_ack_timeout,
};

const struct tcp_request_sock_ops tcp_request_sock_ipv6_ops = {
	.mss_clamp	=	IPV6_MIN_MTU - sizeof(struct tcphdr) -
				sizeof(struct ipv6hdr),
#ifdef CONFIG_TCP_MD5SIG
	.req_md5_lookup	=	tcp_v6_md5_lookup,
	.calc_md5_hash	=	tcp_v6_md5_hash_skb,
#endif
	.init_req	=	tcp_v6_init_req,
#ifdef CONFIG_SYN_COOKIES
	.cookie_init_seq =	cookie_v6_init_sequence,
#endif
	.route_req	=	tcp_v6_route_req,
	.init_seq	=	tcp_v6_init_sequence,
	.send_synack	=	tcp_v6_send_synack,
};

static void tcp_v6_send_response(const struct sock *sk, struct sk_buff *skb, u32 seq,
				 u32 ack, u32 data_ack, u32 win, u32 tsval, u32 tsecr,
				 int oif, struct tcp_md5sig_key *key, int rst,
				 u8 tclass, u32 label, int mptcp)
{
	const struct tcphdr *th = tcp_hdr(skb);
	struct tcphdr *t1;
	struct sk_buff *buff;
	struct flowi6 fl6;
	struct net *net = sk ? sock_net(sk) : dev_net(skb_dst(skb)->dev);
	struct sock *ctl_sk = net->ipv6.tcp_sk;
	unsigned int tot_len = sizeof(struct tcphdr);
	struct dst_entry *dst;
	__be32 *topt;

	if (tsecr)
		tot_len += TCPOLEN_TSTAMP_ALIGNED;
#ifdef CONFIG_TCP_MD5SIG
	if (key)
		tot_len += TCPOLEN_MD5SIG_ALIGNED;
#endif
#ifdef CONFIG_MPTCP
	if (mptcp)
		tot_len += MPTCP_SUB_LEN_DSS + MPTCP_SUB_LEN_ACK;
#endif
	buff = alloc_skb(MAX_HEADER + sizeof(struct ipv6hdr) + tot_len,
			 GFP_ATOMIC);
	if (!buff)
		return;

	skb_reserve(buff, MAX_HEADER + sizeof(struct ipv6hdr) + tot_len);

	t1 = (struct tcphdr *) skb_push(buff, tot_len);
	skb_reset_transport_header(buff);

	/* Swap the send and the receive. */
	memset(t1, 0, sizeof(*t1));
	t1->dest = th->source;
	t1->source = th->dest;
	t1->doff = tot_len / 4;
	t1->seq = htonl(seq);
	t1->ack_seq = htonl(ack);
	t1->ack = !rst || !th->ack;
	t1->rst = rst;
	t1->window = htons(win);

	topt = (__be32 *)(t1 + 1);

	if (tsecr) {
		*topt++ = htonl((TCPOPT_NOP << 24) | (TCPOPT_NOP << 16) |
				(TCPOPT_TIMESTAMP << 8) | TCPOLEN_TIMESTAMP);
		*topt++ = htonl(tsval);
		*topt++ = htonl(tsecr);
	}

#ifdef CONFIG_TCP_MD5SIG
	if (key) {
		*topt++ = htonl((TCPOPT_NOP << 24) | (TCPOPT_NOP << 16) |
				(TCPOPT_MD5SIG << 8) | TCPOLEN_MD5SIG);
		tcp_v6_md5_hash_hdr((__u8 *)topt, key,
				    &ipv6_hdr(skb)->saddr,
				    &ipv6_hdr(skb)->daddr, t1);
		topt += 4;
	}
#endif
#ifdef CONFIG_MPTCP
	if (mptcp) {
		/* Construction of 32-bit data_ack */
		*topt++ = htonl((TCPOPT_MPTCP << 24) |
				((MPTCP_SUB_LEN_DSS + MPTCP_SUB_LEN_ACK) << 16) |
				(0x20 << 8) |
				(0x01));
		*topt++ = htonl(data_ack);
	}
#endif

	memset(&fl6, 0, sizeof(fl6));
	fl6.daddr = ipv6_hdr(skb)->saddr;
	fl6.saddr = ipv6_hdr(skb)->daddr;
	fl6.flowlabel = label;

	buff->ip_summed = CHECKSUM_PARTIAL;
	buff->csum = 0;

	__tcp_v6_send_check(buff, &fl6.saddr, &fl6.daddr);

	fl6.flowi6_proto = IPPROTO_TCP;
	if (rt6_need_strict(&fl6.daddr) && !oif)
		fl6.flowi6_oif = tcp_v6_iif(skb);
	else {
		if (!oif && netif_index_is_l3_master(net, skb->skb_iif))
			oif = skb->skb_iif;

		fl6.flowi6_oif = oif;
	}

	fl6.flowi6_mark = IP6_REPLY_MARK(net, skb->mark);
	fl6.fl6_dport = t1->dest;
	fl6.fl6_sport = t1->source;
	security_skb_classify_flow(skb, flowi6_to_flowi(&fl6));

	/* Pass a socket to ip6_dst_lookup either it is for RST
	 * Underlying function will use this to retrieve the network
	 * namespace
	 */
	dst = ip6_dst_lookup_flow(ctl_sk, &fl6, NULL);
	if (!IS_ERR(dst)) {
		skb_dst_set(buff, dst);
		ip6_xmit(ctl_sk, buff, &fl6, NULL, tclass);
		TCP_INC_STATS_BH(net, TCP_MIB_OUTSEGS);
		if (rst)
			TCP_INC_STATS_BH(net, TCP_MIB_OUTRSTS);
		return;
	}

	kfree_skb(buff);
}

void tcp_v6_send_reset(const struct sock *sk, struct sk_buff *skb)
{
	const struct tcphdr *th = tcp_hdr(skb);
	u32 seq = 0, ack_seq = 0;
	struct tcp_md5sig_key *key = NULL;
#ifdef CONFIG_TCP_MD5SIG
	const __u8 *hash_location = NULL;
	struct ipv6hdr *ipv6h = ipv6_hdr(skb);
	unsigned char newhash[16];
	int genhash;
	struct sock *sk1 = NULL;
#endif
	int oif;

	if (th->rst)
		return;

	/* If sk not NULL, it means we did a successful lookup and incoming
	 * route had to be correct. prequeue might have dropped our dst.
	 */
	if (!sk && !ipv6_unicast_destination(skb))
		return;

#ifdef CONFIG_TCP_MD5SIG
	hash_location = tcp_parse_md5sig_option(th);
	if (sk && sk_fullsock(sk)) {
		key = tcp_v6_md5_do_lookup(sk, &ipv6h->saddr);
	} else if (hash_location) {
		/*
		 * active side is lost. Try to find listening socket through
		 * source port, and then find md5 key through listening socket.
		 * we are not loose security here:
		 * Incoming packet is checked with md5 hash with finding key,
		 * no RST generated if md5 hash doesn't match.
		 */
		sk1 = inet6_lookup_listener(dev_net(skb_dst(skb)->dev),
					   &tcp_hashinfo, NULL, 0,
					   &ipv6h->saddr,
					   th->source, &ipv6h->daddr,
					   ntohs(th->source), tcp_v6_iif(skb));
		if (!sk1)
			return;

		rcu_read_lock();
		key = tcp_v6_md5_do_lookup(sk1, &ipv6h->saddr);
		if (!key)
			goto release_sk1;

		genhash = tcp_v6_md5_hash_skb(newhash, key, NULL, skb);
		if (genhash || memcmp(hash_location, newhash, 16) != 0)
			goto release_sk1;
	}
#endif

	if (th->ack)
		seq = ntohl(th->ack_seq);
	else
		ack_seq = ntohl(th->seq) + th->syn + th->fin + skb->len -
			  (th->doff << 2);

	oif = sk ? sk->sk_bound_dev_if : 0;
	tcp_v6_send_response(sk, skb, seq, ack_seq, 0, 0, 0, 0, oif, key, 1, 0, 0, 0);

#ifdef CONFIG_TCP_MD5SIG
release_sk1:
	if (sk1) {
		rcu_read_unlock();
		sock_put(sk1);
	}
#endif
}

static void tcp_v6_send_ack(const struct sock *sk, struct sk_buff *skb, u32 seq,
			    u32 ack, u32 data_ack, u32 win, u32 tsval, u32 tsecr, int oif,
			    struct tcp_md5sig_key *key, u8 tclass,
			    u32 label, int mptcp)
{
	tcp_v6_send_response(sk, skb, seq, ack, data_ack, win, tsval, tsecr, oif,
			     key, 0, tclass, label, mptcp);
}

static void tcp_v6_timewait_ack(struct sock *sk, struct sk_buff *skb)
{
	struct inet_timewait_sock *tw = inet_twsk(sk);
	struct tcp_timewait_sock *tcptw = tcp_twsk(sk);
	u32 data_ack = 0;
	int mptcp = 0;

	if (tcptw->mptcp_tw && tcptw->mptcp_tw->meta_tw) {
		data_ack = (u32)tcptw->mptcp_tw->rcv_nxt;
		mptcp = 1;
	}
	tcp_v6_send_ack(sk, skb, tcptw->tw_snd_nxt, tcptw->tw_rcv_nxt,
			data_ack,
			tcptw->tw_rcv_wnd >> tw->tw_rcv_wscale,
			tcp_time_stamp + tcptw->tw_ts_offset,
			tcptw->tw_ts_recent, tw->tw_bound_dev_if, tcp_twsk_md5_key(tcptw),
			tw->tw_tclass, cpu_to_be32(tw->tw_flowlabel), mptcp);

	inet_twsk_put(tw);
}

void tcp_v6_reqsk_send_ack(const struct sock *sk, struct sk_buff *skb,
			   struct request_sock *req)
{
	/* sk->sk_state == TCP_LISTEN -> for regular TCP_SYN_RECV
	 * sk->sk_state == TCP_SYN_RECV -> for Fast Open.
	 */
	tcp_v6_send_ack(sk, skb, (sk->sk_state == TCP_LISTEN) ?
			tcp_rsk(req)->snt_isn + 1 : tcp_sk(sk)->snd_nxt,
			tcp_rsk(req)->rcv_nxt, 0, req->rsk_rcv_wnd,
			tcp_time_stamp, req->ts_recent, sk->sk_bound_dev_if,
			tcp_v6_md5_do_lookup(sk, &ipv6_hdr(skb)->daddr),
			0, 0, 0);
}


struct sock *tcp_v6_cookie_check(struct sock *sk, struct sk_buff *skb)
{
#ifdef CONFIG_SYN_COOKIES
	const struct tcphdr *th = tcp_hdr(skb);

	if (!th->syn)
		sk = cookie_v6_check(sk, skb);
#endif
	return sk;
}

int tcp_v6_conn_request(struct sock *sk, struct sk_buff *skb)
{
	if (skb->protocol == htons(ETH_P_IP))
		return tcp_v4_conn_request(sk, skb);

	if (!ipv6_unicast_destination(skb))
		goto drop;

	return tcp_conn_request(&tcp6_request_sock_ops,
				&tcp_request_sock_ipv6_ops, sk, skb);

drop:
	NET_INC_STATS_BH(sock_net(sk), LINUX_MIB_LISTENDROPS);
	return 0; /* don't send reset */
}

struct sock *tcp_v6_syn_recv_sock(const struct sock *sk, struct sk_buff *skb,
				  struct request_sock *req,
				  struct dst_entry *dst,
				  struct request_sock *req_unhash,
				  bool *own_req)
{
	struct inet_request_sock *ireq;
	struct ipv6_pinfo *newnp;
	const struct ipv6_pinfo *np = inet6_sk(sk);
	struct ipv6_txoptions *opt;
	struct tcp6_sock *newtcp6sk;
	struct inet_sock *newinet;
	struct tcp_sock *newtp;
	struct sock *newsk;
#ifdef CONFIG_TCP_MD5SIG
	struct tcp_md5sig_key *key;
#endif
	struct flowi6 fl6;

	if (skb->protocol == htons(ETH_P_IP)) {
		/*
		 *	v6 mapped
		 */

		newsk = tcp_v4_syn_recv_sock(sk, skb, req, dst,
					     req_unhash, own_req);

		if (!newsk)
			return NULL;

		newtcp6sk = (struct tcp6_sock *)newsk;
		inet_sk(newsk)->pinet6 = &newtcp6sk->inet6;

		newinet = inet_sk(newsk);
		newnp = inet6_sk(newsk);
		newtp = tcp_sk(newsk);

		memcpy(newnp, np, sizeof(struct ipv6_pinfo));

		newnp->saddr = newsk->sk_v6_rcv_saddr;

#ifdef CONFIG_MPTCP
		/* We must check on the request-socket because the listener
		 * socket's flag may have been changed halfway through.
		 */
		if (!inet_rsk(req)->saw_mpc)
			inet_csk(newsk)->icsk_af_ops = &mptcp_v6_mapped;
		else
#endif
			inet_csk(newsk)->icsk_af_ops = &ipv6_mapped;
		newsk->sk_backlog_rcv = tcp_v4_do_rcv;
#ifdef CONFIG_TCP_MD5SIG
		newtp->af_specific = &tcp_sock_ipv6_mapped_specific;
#endif

		newnp->ipv6_ac_list = NULL;
		newnp->ipv6_fl_list = NULL;
		newnp->pktoptions  = NULL;
		newnp->opt	   = NULL;
		newnp->mcast_oif   = tcp_v6_iif(skb);
		newnp->mcast_hops  = ipv6_hdr(skb)->hop_limit;
		newnp->rcv_flowinfo = ip6_flowinfo(ipv6_hdr(skb));
		if (np->repflow)
			newnp->flow_label = ip6_flowlabel(ipv6_hdr(skb));

		/*
		 * No need to charge this sock to the relevant IPv6 refcnt debug socks count
		 * here, tcp_create_openreq_child now does this for us, see the comment in
		 * that function for the gory details. -acme
		 */

		/* It is tricky place. Until this moment IPv4 tcp
		   worked with IPv6 icsk.icsk_af_ops.
		   Sync it now.
		 */
		tcp_sync_mss(newsk, inet_csk(newsk)->icsk_pmtu_cookie);

		return newsk;
	}

	ireq = inet_rsk(req);

	if (sk_acceptq_is_full(sk))
		goto out_overflow;

	if (!dst) {
		dst = inet6_csk_route_req(sk, &fl6, req, IPPROTO_TCP);
		if (!dst)
			goto out;
	}

	newsk = tcp_create_openreq_child(sk, req, skb);
	if (!newsk)
		goto out_nonewsk;

#ifdef CONFIG_MPTCP
	/* If the meta_sk is v6-mapped we can end up here with the wrong af_ops.
	 * Just make sure that this subflow is v6.
	 */
	if (is_meta_sk(sk))
		inet_csk(newsk)->icsk_af_ops = &mptcp_v6_specific;
#endif

	/*
	 * No need to charge this sock to the relevant IPv6 refcnt debug socks
	 * count here, tcp_create_openreq_child now does this for us, see the
	 * comment in that function for the gory details. -acme
	 */

	newsk->sk_gso_type = SKB_GSO_TCPV6;
	ip6_dst_store(newsk, dst, NULL, NULL);
	inet6_sk_rx_dst_set(newsk, skb);

	newtcp6sk = (struct tcp6_sock *)newsk;
	inet_sk(newsk)->pinet6 = &newtcp6sk->inet6;

	newtp = tcp_sk(newsk);
	newinet = inet_sk(newsk);
	newnp = inet6_sk(newsk);

	memcpy(newnp, np, sizeof(struct ipv6_pinfo));

	newsk->sk_v6_daddr = ireq->ir_v6_rmt_addr;
	newnp->saddr = ireq->ir_v6_loc_addr;
	newsk->sk_v6_rcv_saddr = ireq->ir_v6_loc_addr;
	newsk->sk_bound_dev_if = ireq->ir_iif;

	/* Now IPv6 options...

	   First: no IPv4 options.
	 */
	newinet->inet_opt = NULL;
	newnp->ipv6_ac_list = NULL;
	newnp->ipv6_fl_list = NULL;

	/* Clone RX bits */
	newnp->rxopt.all = np->rxopt.all;

	newnp->pktoptions = NULL;
	newnp->opt	  = NULL;
	newnp->mcast_oif  = tcp_v6_iif(skb);
	newnp->mcast_hops = ipv6_hdr(skb)->hop_limit;
	newnp->rcv_flowinfo = ip6_flowinfo(ipv6_hdr(skb));
	if (np->repflow)
		newnp->flow_label = ip6_flowlabel(ipv6_hdr(skb));

	/* Clone native IPv6 options from listening socket (if any)

	   Yes, keeping reference count would be much more clever,
	   but we make one more one thing there: reattach optmem
	   to newsk.
	 */
	opt = rcu_dereference(np->opt);
	if (opt) {
		opt = ipv6_dup_options(newsk, opt);
		RCU_INIT_POINTER(newnp->opt, opt);
	}
	inet_csk(newsk)->icsk_ext_hdr_len = 0;
	if (opt)
		inet_csk(newsk)->icsk_ext_hdr_len = opt->opt_nflen +
						    opt->opt_flen;

	tcp_ca_openreq_child(newsk, dst);

	tcp_sync_mss(newsk, dst_mtu(dst));
	newtp->advmss = dst_metric_advmss(dst);
	if (tcp_sk(sk)->rx_opt.user_mss &&
	    tcp_sk(sk)->rx_opt.user_mss < newtp->advmss)
		newtp->advmss = tcp_sk(sk)->rx_opt.user_mss;

	tcp_initialize_rcv_mss(newsk);

	newinet->inet_daddr = newinet->inet_saddr = LOOPBACK4_IPV6;
	newinet->inet_rcv_saddr = LOOPBACK4_IPV6;

#ifdef CONFIG_TCP_MD5SIG
	/* Copy over the MD5 key from the original socket */
	key = tcp_v6_md5_do_lookup(sk, &newsk->sk_v6_daddr);
	if (key) {
		/* We're using one, so create a matching key
		 * on the newsk structure. If we fail to get
		 * memory, then we end up not copying the key
		 * across. Shucks.
		 */
		tcp_md5_do_add(newsk, (union tcp_md5_addr *)&newsk->sk_v6_daddr,
			       AF_INET6, key->key, key->keylen,
			       sk_gfp_mask(sk, GFP_ATOMIC));
	}
#endif

	if (__inet_inherit_port(sk, newsk) < 0) {
		inet_csk_prepare_forced_close(newsk);
		tcp_done(newsk);
		goto out;
	}
	*own_req = inet_ehash_nolisten(newsk, req_to_sk(req_unhash));
	if (*own_req) {
		tcp_move_syn(newtp, req);

		/* Clone pktoptions received with SYN, if we own the req */
		if (ireq->pktopts) {
			newnp->pktoptions = skb_clone(ireq->pktopts,
						      sk_gfp_mask(sk, GFP_ATOMIC));
			consume_skb(ireq->pktopts);
			ireq->pktopts = NULL;
			if (newnp->pktoptions)
				skb_set_owner_r(newnp->pktoptions, newsk);
		}
	}

	return newsk;

out_overflow:
	NET_INC_STATS_BH(sock_net(sk), LINUX_MIB_LISTENOVERFLOWS);
out_nonewsk:
	dst_release(dst);
out:
	NET_INC_STATS_BH(sock_net(sk), LINUX_MIB_LISTENDROPS);
	return NULL;
}

/* The socket must have it's spinlock held when we get
 * here, unless it is a TCP_LISTEN socket.
 *
 * We have a potential double-lock case here, so even when
 * doing backlog processing we use the BH locking scheme.
 * This is because we cannot sleep with the original spinlock
 * held.
 */
int tcp_v6_do_rcv(struct sock *sk, struct sk_buff *skb)
{
	struct ipv6_pinfo *np = inet6_sk(sk);
	struct tcp_sock *tp;
	struct sk_buff *opt_skb = NULL;

	/* Imagine: socket is IPv6. IPv4 packet arrives,
	   goes to IPv4 receive handler and backlogged.
	   From backlog it always goes here. Kerboom...
	   Fortunately, tcp_rcv_established and rcv_established
	   handle them correctly, but it is not case with
	   tcp_v6_hnd_req and tcp_v6_send_reset().   --ANK
	 */

	if (skb->protocol == htons(ETH_P_IP))
		return tcp_v4_do_rcv(sk, skb);

	if (is_meta_sk(sk))
		return mptcp_v6_do_rcv(sk, skb);

	if (sk_filter(sk, skb))
		goto discard;

	/*
	 *	socket locking is here for SMP purposes as backlog rcv
	 *	is currently called with bh processing disabled.
	 */

	/* Do Stevens' IPV6_PKTOPTIONS.

	   Yes, guys, it is the only place in our code, where we
	   may make it not affecting IPv4.
	   The rest of code is protocol independent,
	   and I do not like idea to uglify IPv4.

	   Actually, all the idea behind IPV6_PKTOPTIONS
	   looks not very well thought. For now we latch
	   options, received in the last packet, enqueued
	   by tcp. Feel free to propose better solution.
					       --ANK (980728)
	 */
	if (np->rxopt.all)
		opt_skb = skb_clone(skb, sk_gfp_mask(sk, GFP_ATOMIC));

	if (sk->sk_state == TCP_ESTABLISHED) { /* Fast path */
		struct dst_entry *dst = sk->sk_rx_dst;

		sock_rps_save_rxhash(sk, skb);
		sk_mark_napi_id(sk, skb);
		if (dst) {
			if (inet_sk(sk)->rx_dst_ifindex != skb->skb_iif ||
			    dst->ops->check(dst, np->rx_dst_cookie) == NULL) {
				dst_release(dst);
				sk->sk_rx_dst = NULL;
			}
		}

		tcp_rcv_established(sk, skb, tcp_hdr(skb), skb->len);
		if (opt_skb)
			goto ipv6_pktoptions;
		return 0;
	}

	if (tcp_checksum_complete(skb))
		goto csum_err;

	if (sk->sk_state == TCP_LISTEN) {
		struct sock *nsk = tcp_v6_cookie_check(sk, skb);

		if (!nsk)
			goto discard;

		if (nsk != sk) {
			sock_rps_save_rxhash(nsk, skb);
			sk_mark_napi_id(nsk, skb);
			if (tcp_child_process(sk, nsk, skb))
				goto reset;
			if (opt_skb)
				__kfree_skb(opt_skb);
			return 0;
		}
	} else
		sock_rps_save_rxhash(sk, skb);

	if (tcp_rcv_state_process(sk, skb))
		goto reset;
	if (opt_skb)
		goto ipv6_pktoptions;
	return 0;

reset:
	tcp_v6_send_reset(sk, skb);
discard:
	if (opt_skb)
		__kfree_skb(opt_skb);
	kfree_skb(skb);
	return 0;
csum_err:
	TCP_INC_STATS_BH(sock_net(sk), TCP_MIB_CSUMERRORS);
	TCP_INC_STATS_BH(sock_net(sk), TCP_MIB_INERRS);
	goto discard;


ipv6_pktoptions:
	/* Do you ask, what is it?

	   1. skb was enqueued by tcp.
	   2. skb is added to tail of read queue, rather than out of order.
	   3. socket is not in passive state.
	   4. Finally, it really contains options, which user wants to receive.
	 */
	tp = tcp_sk(sk);
	if (TCP_SKB_CB(opt_skb)->end_seq == tp->rcv_nxt &&
	    !((1 << sk->sk_state) & (TCPF_CLOSE | TCPF_LISTEN))) {
		if (np->rxopt.bits.rxinfo || np->rxopt.bits.rxoinfo)
			np->mcast_oif = tcp_v6_iif(opt_skb);
		if (np->rxopt.bits.rxhlim || np->rxopt.bits.rxohlim)
			np->mcast_hops = ipv6_hdr(opt_skb)->hop_limit;
		if (np->rxopt.bits.rxflow || np->rxopt.bits.rxtclass)
			np->rcv_flowinfo = ip6_flowinfo(ipv6_hdr(opt_skb));
		if (np->repflow)
			np->flow_label = ip6_flowlabel(ipv6_hdr(opt_skb));
		if (ipv6_opt_accepted(sk, opt_skb, &TCP_SKB_CB(opt_skb)->header.h6)) {
			skb_set_owner_r(opt_skb, sk);
			opt_skb = xchg(&np->pktoptions, opt_skb);
		} else {
			__kfree_skb(opt_skb);
			opt_skb = xchg(&np->pktoptions, NULL);
		}
	}

	kfree_skb(opt_skb);
	return 0;
}

static void tcp_v6_fill_cb(struct sk_buff *skb, const struct ipv6hdr *hdr,
			   const struct tcphdr *th)
{
	/* This is tricky: we move IP6CB at its correct location into
	 * TCP_SKB_CB(). It must be done after xfrm6_policy_check(), because
	 * _decode_session6() uses IP6CB().
	 * barrier() makes sure compiler won't play aliasing games.
	 */
	memmove(&TCP_SKB_CB(skb)->header.h6, IP6CB(skb),
		sizeof(struct inet6_skb_parm));
	barrier();

	TCP_SKB_CB(skb)->seq = ntohl(th->seq);
	TCP_SKB_CB(skb)->end_seq = (TCP_SKB_CB(skb)->seq + th->syn + th->fin +
				    skb->len - th->doff*4);
	TCP_SKB_CB(skb)->ack_seq = ntohl(th->ack_seq);
#ifdef CONFIG_MPTCP
	TCP_SKB_CB(skb)->mptcp_flags = 0;
	TCP_SKB_CB(skb)->dss_off = 0;
#endif
	TCP_SKB_CB(skb)->tcp_flags = tcp_flag_byte(th);
	TCP_SKB_CB(skb)->tcp_tw_isn = 0;
	TCP_SKB_CB(skb)->ip_dsfield = ipv6_get_dsfield(hdr);
	TCP_SKB_CB(skb)->sacked = 0;
}

static void tcp_v6_restore_cb(struct sk_buff *skb)
{
	/* We need to move header back to the beginning if xfrm6_policy_check()
	 * and tcp_v6_fill_cb() are going to be called again.
	 */
	memmove(IP6CB(skb), &TCP_SKB_CB(skb)->header.h6,
		sizeof(struct inet6_skb_parm));
}

static int tcp_v6_rcv(struct sk_buff *skb)
{
	const struct tcphdr *th;
	const struct ipv6hdr *hdr;
	struct sock *sk, *meta_sk = NULL;
	int ret;
	struct net *net = dev_net(skb->dev);

	if (skb->pkt_type != PACKET_HOST)
		goto discard_it;

	/*
	 *	Count it even if it's bad.
	 */
	TCP_INC_STATS_BH(net, TCP_MIB_INSEGS);

	if (!pskb_may_pull(skb, sizeof(struct tcphdr)))
		goto discard_it;

	th = tcp_hdr(skb);

	if (th->doff < sizeof(struct tcphdr)/4)
		goto bad_packet;
	if (!pskb_may_pull(skb, th->doff*4))
		goto discard_it;

	if (skb_checksum_init(skb, IPPROTO_TCP, ip6_compute_pseudo))
		goto csum_error;

	th = tcp_hdr(skb);
	hdr = ipv6_hdr(skb);

lookup:
	sk = __inet6_lookup_skb(&tcp_hashinfo, skb, __tcp_hdrlen(th),
				th->source, th->dest, inet6_iif(skb));
	if (!sk)
		goto no_tcp_socket;

process:
	if (sk && sk->sk_state == TCP_TIME_WAIT)
		goto do_time_wait;

	if (!sk)
		goto no_tcp_socket;

	if (sk->sk_state == TCP_NEW_SYN_RECV) {
		struct request_sock *req = inet_reqsk(sk);
		struct sock *nsk;

		sk = req->rsk_listener;
		tcp_v6_fill_cb(skb, hdr, th);
		if (tcp_v6_inbound_md5_hash(sk, skb)) {
			reqsk_put(req);
			goto discard_it;
		}
		if (unlikely(sk->sk_state != TCP_LISTEN && !is_meta_sk(sk))) {
			inet_csk_reqsk_queue_drop_and_put(sk, req);
			goto lookup;
		}
		sock_hold(sk);

		if (is_meta_sk(sk)) {
			bh_lock_sock(sk);

			if (sock_owned_by_user(sk)) {
				skb->sk = sk;
				if (unlikely(sk_add_backlog(sk, skb,
							    sk->sk_rcvbuf + sk->sk_sndbuf))) {
					reqsk_put(req);

					bh_unlock_sock(sk);
					NET_INC_STATS_BH(net, LINUX_MIB_TCPBACKLOGDROP);
					goto discard_and_relse;
				}

				reqsk_put(req);
				bh_unlock_sock(sk);
				sock_put(sk);

				return 0;
			}
		}

		nsk = tcp_check_req(sk, skb, req, false);
		if (!nsk) {
			reqsk_put(req);
			if (is_meta_sk(sk))
				bh_unlock_sock(sk);
			goto discard_and_relse;
		}
		if (nsk == sk) {
			reqsk_put(req);
			if (is_meta_sk(sk))
				bh_unlock_sock(sk);
			tcp_v6_restore_cb(skb);
		} else if (tcp_child_process(sk, nsk, skb)) {
			tcp_v6_send_reset(nsk, skb);
			goto discard_and_relse;
		} else {
			sock_put(sk);
			return 0;
		}
	}

	if (hdr->hop_limit < inet6_sk(sk)->min_hopcount) {
		NET_INC_STATS_BH(net, LINUX_MIB_TCPMINTTLDROP);
		goto discard_and_relse;
	}

	if (!xfrm6_policy_check(sk, XFRM_POLICY_IN, skb))
		goto discard_and_relse;

	tcp_v6_fill_cb(skb, hdr, th);

	if (tcp_v6_inbound_md5_hash(sk, skb))
		goto discard_and_relse;

	if (sk_filter(sk, skb))
		goto discard_and_relse;

	skb->dev = NULL;

	if (sk->sk_state == TCP_LISTEN) {
		ret = tcp_v6_do_rcv(sk, skb);
		goto put_and_return;
	}

	sk_incoming_cpu_update(sk);

<<<<<<< HEAD
	if (mptcp(tcp_sk(sk))) {
		meta_sk = mptcp_meta_sk(sk);

		bh_lock_sock_nested(meta_sk);
		if (sock_owned_by_user(meta_sk))
			skb->sk = sk;
	} else {
		meta_sk = sk;
		bh_lock_sock_nested(sk);
	}
	tcp_sk(sk)->segs_in += max_t(u16, 1, skb_shinfo(skb)->gso_segs);
=======
	bh_lock_sock_nested(sk);
	tcp_segs_in(tcp_sk(sk), skb);
>>>>>>> 2dcd0af5
	ret = 0;
	if (!sock_owned_by_user(meta_sk)) {
		if (!tcp_prequeue(meta_sk, skb))
			ret = tcp_v6_do_rcv(sk, skb);
	} else if (unlikely(sk_add_backlog(meta_sk, skb,
					   meta_sk->sk_rcvbuf + meta_sk->sk_sndbuf))) {
		bh_unlock_sock(meta_sk);
		NET_INC_STATS_BH(net, LINUX_MIB_TCPBACKLOGDROP);
		goto discard_and_relse;
	}

	bh_unlock_sock(meta_sk);

put_and_return:
	sock_put(sk);
	return ret ? -1 : 0;

no_tcp_socket:
	if (!xfrm6_policy_check(NULL, XFRM_POLICY_IN, skb))
		goto discard_it;

	tcp_v6_fill_cb(skb, hdr, th);

#ifdef CONFIG_MPTCP
	if (!sk && th->syn && !th->ack) {
		int ret = mptcp_lookup_join(skb, NULL);

		if (ret < 0) {
			tcp_v6_send_reset(NULL, skb);
			goto discard_it;
		} else if (ret > 0) {
			return 0;
		}
	}
#endif

	if (tcp_checksum_complete(skb)) {
csum_error:
		TCP_INC_STATS_BH(net, TCP_MIB_CSUMERRORS);
bad_packet:
		TCP_INC_STATS_BH(net, TCP_MIB_INERRS);
	} else {
		tcp_v6_send_reset(NULL, skb);
	}

discard_it:
	kfree_skb(skb);
	return 0;

discard_and_relse:
	sock_put(sk);
	goto discard_it;

do_time_wait:
	if (!xfrm6_policy_check(NULL, XFRM_POLICY_IN, skb)) {
		inet_twsk_put(inet_twsk(sk));
		goto discard_it;
	}

	tcp_v6_fill_cb(skb, hdr, th);

	if (tcp_checksum_complete(skb)) {
		inet_twsk_put(inet_twsk(sk));
		goto csum_error;
	}

	switch (tcp_timewait_state_process(inet_twsk(sk), skb, th)) {
	case TCP_TW_SYN:
	{
		struct sock *sk2;

		sk2 = inet6_lookup_listener(dev_net(skb->dev), &tcp_hashinfo,
					    skb, __tcp_hdrlen(th),
					    &ipv6_hdr(skb)->saddr, th->source,
					    &ipv6_hdr(skb)->daddr,
					    ntohs(th->dest), tcp_v6_iif(skb));
		if (sk2) {
			struct inet_timewait_sock *tw = inet_twsk(sk);
			inet_twsk_deschedule_put(tw);
			sk = sk2;
			tcp_v6_restore_cb(skb);
			goto process;
		}
#ifdef CONFIG_MPTCP
		if (th->syn && !th->ack) {
			int ret = mptcp_lookup_join(skb, inet_twsk(sk));

			if (ret < 0) {
				tcp_v6_send_reset(NULL, skb);
				goto discard_it;
			} else if (ret > 0) {
				return 0;
			}
		}
#endif
		/* Fall through to ACK */
	}
	case TCP_TW_ACK:
		tcp_v6_timewait_ack(sk, skb);
		break;
	case TCP_TW_RST:
		tcp_v6_restore_cb(skb);
		tcp_v6_send_reset(sk, skb);
		inet_twsk_deschedule_put(inet_twsk(sk));
		goto discard_it;
	case TCP_TW_SUCCESS:
		;
	}
	goto discard_it;
}

static void tcp_v6_early_demux(struct sk_buff *skb)
{
	const struct ipv6hdr *hdr;
	const struct tcphdr *th;
	struct sock *sk;

	if (skb->pkt_type != PACKET_HOST)
		return;

	if (!pskb_may_pull(skb, skb_transport_offset(skb) + sizeof(struct tcphdr)))
		return;

	hdr = ipv6_hdr(skb);
	th = tcp_hdr(skb);

	if (th->doff < sizeof(struct tcphdr) / 4)
		return;

	/* Note : We use inet6_iif() here, not tcp_v6_iif() */
	sk = __inet6_lookup_established(dev_net(skb->dev), &tcp_hashinfo,
					&hdr->saddr, th->source,
					&hdr->daddr, ntohs(th->dest),
					inet6_iif(skb));
	if (sk) {
		skb->sk = sk;
		skb->destructor = sock_edemux;
		if (sk_fullsock(sk)) {
			struct dst_entry *dst = READ_ONCE(sk->sk_rx_dst);

			if (dst)
				dst = dst_check(dst, inet6_sk(sk)->rx_dst_cookie);
			if (dst &&
			    inet_sk(sk)->rx_dst_ifindex == skb->skb_iif)
				skb_dst_set_noref(skb, dst);
		}
	}
}

struct timewait_sock_ops tcp6_timewait_sock_ops = {
	.twsk_obj_size	= sizeof(struct tcp6_timewait_sock),
	.twsk_unique	= tcp_twsk_unique,
	.twsk_destructor = tcp_twsk_destructor,
};

const struct inet_connection_sock_af_ops ipv6_specific = {
	.queue_xmit	   = inet6_csk_xmit,
	.send_check	   = tcp_v6_send_check,
	.rebuild_header	   = inet6_sk_rebuild_header,
	.sk_rx_dst_set	   = inet6_sk_rx_dst_set,
	.conn_request	   = tcp_v6_conn_request,
	.syn_recv_sock	   = tcp_v6_syn_recv_sock,
	.net_header_len	   = sizeof(struct ipv6hdr),
	.net_frag_header_len = sizeof(struct frag_hdr),
	.setsockopt	   = ipv6_setsockopt,
	.getsockopt	   = ipv6_getsockopt,
	.addr2sockaddr	   = inet6_csk_addr2sockaddr,
	.sockaddr_len	   = sizeof(struct sockaddr_in6),
	.bind_conflict	   = inet6_csk_bind_conflict,
#ifdef CONFIG_COMPAT
	.compat_setsockopt = compat_ipv6_setsockopt,
	.compat_getsockopt = compat_ipv6_getsockopt,
#endif
	.mtu_reduced	   = tcp_v6_mtu_reduced,
};

#ifdef CONFIG_TCP_MD5SIG
static const struct tcp_sock_af_ops tcp_sock_ipv6_specific = {
	.md5_lookup	=	tcp_v6_md5_lookup,
	.calc_md5_hash	=	tcp_v6_md5_hash_skb,
	.md5_parse	=	tcp_v6_parse_md5_keys,
};
#endif

/*
 *	TCP over IPv4 via INET6 API
 */
const struct inet_connection_sock_af_ops ipv6_mapped = {
	.queue_xmit	   = ip_queue_xmit,
	.send_check	   = tcp_v4_send_check,
	.rebuild_header	   = inet_sk_rebuild_header,
	.sk_rx_dst_set	   = inet_sk_rx_dst_set,
	.conn_request	   = tcp_v6_conn_request,
	.syn_recv_sock	   = tcp_v6_syn_recv_sock,
	.net_header_len	   = sizeof(struct iphdr),
	.setsockopt	   = ipv6_setsockopt,
	.getsockopt	   = ipv6_getsockopt,
	.addr2sockaddr	   = inet6_csk_addr2sockaddr,
	.sockaddr_len	   = sizeof(struct sockaddr_in6),
	.bind_conflict	   = inet6_csk_bind_conflict,
#ifdef CONFIG_COMPAT
	.compat_setsockopt = compat_ipv6_setsockopt,
	.compat_getsockopt = compat_ipv6_getsockopt,
#endif
	.mtu_reduced	   = tcp_v4_mtu_reduced,
};

#ifdef CONFIG_TCP_MD5SIG
static const struct tcp_sock_af_ops tcp_sock_ipv6_mapped_specific = {
	.md5_lookup	=	tcp_v4_md5_lookup,
	.calc_md5_hash	=	tcp_v4_md5_hash_skb,
	.md5_parse	=	tcp_v6_parse_md5_keys,
};
#endif

/* NOTE: A lot of things set to zero explicitly by call to
 *       sk_alloc() so need not be done here.
 */
static int tcp_v6_init_sock(struct sock *sk)
{
	struct inet_connection_sock *icsk = inet_csk(sk);

	tcp_init_sock(sk);

#ifdef CONFIG_MPTCP
	if (sock_flag(sk, SOCK_MPTCP))
		icsk->icsk_af_ops = &mptcp_v6_specific;
	else
#endif
		icsk->icsk_af_ops = &ipv6_specific;

#ifdef CONFIG_TCP_MD5SIG
	tcp_sk(sk)->af_specific = &tcp_sock_ipv6_specific;
#endif

	return 0;
}

void tcp_v6_destroy_sock(struct sock *sk)
{
	tcp_v4_destroy_sock(sk);
	inet6_destroy_sock(sk);
}

#ifdef CONFIG_PROC_FS
/* Proc filesystem TCPv6 sock list dumping. */
static void get_openreq6(struct seq_file *seq,
			 const struct request_sock *req, int i)
{
	long ttd = req->rsk_timer.expires - jiffies;
	const struct in6_addr *src = &inet_rsk(req)->ir_v6_loc_addr;
	const struct in6_addr *dest = &inet_rsk(req)->ir_v6_rmt_addr;

	if (ttd < 0)
		ttd = 0;

	seq_printf(seq,
		   "%4d: %08X%08X%08X%08X:%04X %08X%08X%08X%08X:%04X "
		   "%02X %08X:%08X %02X:%08lX %08X %5u %8d %d %d %pK\n",
		   i,
		   src->s6_addr32[0], src->s6_addr32[1],
		   src->s6_addr32[2], src->s6_addr32[3],
		   inet_rsk(req)->ir_num,
		   dest->s6_addr32[0], dest->s6_addr32[1],
		   dest->s6_addr32[2], dest->s6_addr32[3],
		   ntohs(inet_rsk(req)->ir_rmt_port),
		   TCP_SYN_RECV,
		   0, 0, /* could print option size, but that is af dependent. */
		   1,   /* timers active (only the expire timer) */
		   jiffies_to_clock_t(ttd),
		   req->num_timeout,
		   from_kuid_munged(seq_user_ns(seq),
				    sock_i_uid(req->rsk_listener)),
		   0,  /* non standard timer */
		   0, /* open_requests have no inode */
		   0, req);
}

static void get_tcp6_sock(struct seq_file *seq, struct sock *sp, int i)
{
	const struct in6_addr *dest, *src;
	__u16 destp, srcp;
	int timer_active;
	unsigned long timer_expires;
	const struct inet_sock *inet = inet_sk(sp);
	const struct tcp_sock *tp = tcp_sk(sp);
	const struct inet_connection_sock *icsk = inet_csk(sp);
	const struct fastopen_queue *fastopenq = &icsk->icsk_accept_queue.fastopenq;
	int rx_queue;
	int state;

	dest  = &sp->sk_v6_daddr;
	src   = &sp->sk_v6_rcv_saddr;
	destp = ntohs(inet->inet_dport);
	srcp  = ntohs(inet->inet_sport);

	if (icsk->icsk_pending == ICSK_TIME_RETRANS) {
		timer_active	= 1;
		timer_expires	= icsk->icsk_timeout;
	} else if (icsk->icsk_pending == ICSK_TIME_PROBE0) {
		timer_active	= 4;
		timer_expires	= icsk->icsk_timeout;
	} else if (timer_pending(&sp->sk_timer)) {
		timer_active	= 2;
		timer_expires	= sp->sk_timer.expires;
	} else {
		timer_active	= 0;
		timer_expires = jiffies;
	}

	state = sk_state_load(sp);
	if (state == TCP_LISTEN)
		rx_queue = sp->sk_ack_backlog;
	else
		/* Because we don't lock the socket,
		 * we might find a transient negative value.
		 */
		rx_queue = max_t(int, tp->rcv_nxt - tp->copied_seq, 0);

	seq_printf(seq,
		   "%4d: %08X%08X%08X%08X:%04X %08X%08X%08X%08X:%04X "
		   "%02X %08X:%08X %02X:%08lX %08X %5u %8d %lu %d %pK %lu %lu %u %u %d\n",
		   i,
		   src->s6_addr32[0], src->s6_addr32[1],
		   src->s6_addr32[2], src->s6_addr32[3], srcp,
		   dest->s6_addr32[0], dest->s6_addr32[1],
		   dest->s6_addr32[2], dest->s6_addr32[3], destp,
		   state,
		   tp->write_seq - tp->snd_una,
		   rx_queue,
		   timer_active,
		   jiffies_delta_to_clock_t(timer_expires - jiffies),
		   icsk->icsk_retransmits,
		   from_kuid_munged(seq_user_ns(seq), sock_i_uid(sp)),
		   icsk->icsk_probes_out,
		   sock_i_ino(sp),
		   atomic_read(&sp->sk_refcnt), sp,
		   jiffies_to_clock_t(icsk->icsk_rto),
		   jiffies_to_clock_t(icsk->icsk_ack.ato),
		   (icsk->icsk_ack.quick << 1) | icsk->icsk_ack.pingpong,
		   tp->snd_cwnd,
		   state == TCP_LISTEN ?
			fastopenq->max_qlen :
			(tcp_in_initial_slowstart(tp) ? -1 : tp->snd_ssthresh)
		   );
}

static void get_timewait6_sock(struct seq_file *seq,
			       struct inet_timewait_sock *tw, int i)
{
	long delta = tw->tw_timer.expires - jiffies;
	const struct in6_addr *dest, *src;
	__u16 destp, srcp;

	dest = &tw->tw_v6_daddr;
	src  = &tw->tw_v6_rcv_saddr;
	destp = ntohs(tw->tw_dport);
	srcp  = ntohs(tw->tw_sport);

	seq_printf(seq,
		   "%4d: %08X%08X%08X%08X:%04X %08X%08X%08X%08X:%04X "
		   "%02X %08X:%08X %02X:%08lX %08X %5d %8d %d %d %pK\n",
		   i,
		   src->s6_addr32[0], src->s6_addr32[1],
		   src->s6_addr32[2], src->s6_addr32[3], srcp,
		   dest->s6_addr32[0], dest->s6_addr32[1],
		   dest->s6_addr32[2], dest->s6_addr32[3], destp,
		   tw->tw_substate, 0, 0,
		   3, jiffies_delta_to_clock_t(delta), 0, 0, 0, 0,
		   atomic_read(&tw->tw_refcnt), tw);
}

static int tcp6_seq_show(struct seq_file *seq, void *v)
{
	struct tcp_iter_state *st;
	struct sock *sk = v;

	if (v == SEQ_START_TOKEN) {
		seq_puts(seq,
			 "  sl  "
			 "local_address                         "
			 "remote_address                        "
			 "st tx_queue rx_queue tr tm->when retrnsmt"
			 "   uid  timeout inode\n");
		goto out;
	}
	st = seq->private;

	if (sk->sk_state == TCP_TIME_WAIT)
		get_timewait6_sock(seq, v, st->num);
	else if (sk->sk_state == TCP_NEW_SYN_RECV)
		get_openreq6(seq, v, st->num);
	else
		get_tcp6_sock(seq, v, st->num);
out:
	return 0;
}

static const struct file_operations tcp6_afinfo_seq_fops = {
	.owner   = THIS_MODULE,
	.open    = tcp_seq_open,
	.read    = seq_read,
	.llseek  = seq_lseek,
	.release = seq_release_net
};

static struct tcp_seq_afinfo tcp6_seq_afinfo = {
	.name		= "tcp6",
	.family		= AF_INET6,
	.seq_fops	= &tcp6_afinfo_seq_fops,
	.seq_ops	= {
		.show		= tcp6_seq_show,
	},
};

int __net_init tcp6_proc_init(struct net *net)
{
	return tcp_proc_register(net, &tcp6_seq_afinfo);
}

void tcp6_proc_exit(struct net *net)
{
	tcp_proc_unregister(net, &tcp6_seq_afinfo);
}
#endif

static void tcp_v6_clear_sk(struct sock *sk, int size)
{
	struct inet_sock *inet = inet_sk(sk);
#ifdef CONFIG_MPTCP
	struct tcp_sock *tp = tcp_sk(sk);
	/* size_tk_table goes from tk_table.pprev to the end of sk */
	int size_tk_table = size - offsetof(struct tcp_sock, tk_table.pprev);
#endif

	/* we do not want to clear pinet6 field, because of RCU lookups */
	sk_prot_clear_nulls(sk, offsetof(struct inet_sock, pinet6));

	size -= offsetof(struct inet_sock, pinet6) + sizeof(inet->pinet6);

#ifdef CONFIG_MPTCP
	/* We zero out only from pinet6 to tk_table */
	size -= (size_tk_table + sizeof(tp->tk_table.next));
#endif
	memset(&inet->pinet6 + 1, 0, size);

#ifdef CONFIG_MPTCP
	memset(&tp->tk_table.pprev, 0, size_tk_table);
#endif

}

struct proto tcpv6_prot = {
	.name			= "TCPv6",
	.owner			= THIS_MODULE,
	.close			= tcp_close,
	.connect		= tcp_v6_connect,
	.disconnect		= tcp_disconnect,
	.accept			= inet_csk_accept,
	.ioctl			= tcp_ioctl,
	.init			= tcp_v6_init_sock,
	.destroy		= tcp_v6_destroy_sock,
	.shutdown		= tcp_shutdown,
	.setsockopt		= tcp_setsockopt,
	.getsockopt		= tcp_getsockopt,
	.recvmsg		= tcp_recvmsg,
	.sendmsg		= tcp_sendmsg,
	.sendpage		= tcp_sendpage,
	.backlog_rcv		= tcp_v6_do_rcv,
	.release_cb		= tcp_release_cb,
	.hash			= inet6_hash,
	.unhash			= inet_unhash,
	.get_port		= inet_csk_get_port,
	.enter_memory_pressure	= tcp_enter_memory_pressure,
	.stream_memory_free	= tcp_stream_memory_free,
	.sockets_allocated	= &tcp_sockets_allocated,
	.memory_allocated	= &tcp_memory_allocated,
	.memory_pressure	= &tcp_memory_pressure,
	.orphan_count		= &tcp_orphan_count,
	.sysctl_mem		= sysctl_tcp_mem,
	.sysctl_wmem		= sysctl_tcp_wmem,
	.sysctl_rmem		= sysctl_tcp_rmem,
	.max_header		= MAX_TCP_HEADER,
	.obj_size		= sizeof(struct tcp6_sock),
	.slab_flags		= SLAB_DESTROY_BY_RCU,
	.twsk_prot		= &tcp6_timewait_sock_ops,
	.rsk_prot		= &tcp6_request_sock_ops,
	.h.hashinfo		= &tcp_hashinfo,
	.no_autobind		= true,
#ifdef CONFIG_COMPAT
	.compat_setsockopt	= compat_tcp_setsockopt,
	.compat_getsockopt	= compat_tcp_getsockopt,
#endif
	.clear_sk		= tcp_v6_clear_sk,
#ifdef CONFIG_MPTCP
	.copy_sk		= tcp_copy_sk,
#endif
	.diag_destroy		= tcp_abort,
};

static const struct inet6_protocol tcpv6_protocol = {
	.early_demux	=	tcp_v6_early_demux,
	.handler	=	tcp_v6_rcv,
	.err_handler	=	tcp_v6_err,
	.flags		=	INET6_PROTO_NOPOLICY|INET6_PROTO_FINAL,
};

static struct inet_protosw tcpv6_protosw = {
	.type		=	SOCK_STREAM,
	.protocol	=	IPPROTO_TCP,
	.prot		=	&tcpv6_prot,
	.ops		=	&inet6_stream_ops,
	.flags		=	INET_PROTOSW_PERMANENT |
				INET_PROTOSW_ICSK,
};

static int __net_init tcpv6_net_init(struct net *net)
{
	return inet_ctl_sock_create(&net->ipv6.tcp_sk, PF_INET6,
				    SOCK_RAW, IPPROTO_TCP, net);
}

static void __net_exit tcpv6_net_exit(struct net *net)
{
	inet_ctl_sock_destroy(net->ipv6.tcp_sk);
}

static void __net_exit tcpv6_net_exit_batch(struct list_head *net_exit_list)
{
	inet_twsk_purge(&tcp_hashinfo, &tcp_death_row, AF_INET6);
}

static struct pernet_operations tcpv6_net_ops = {
	.init	    = tcpv6_net_init,
	.exit	    = tcpv6_net_exit,
	.exit_batch = tcpv6_net_exit_batch,
};

int __init tcpv6_init(void)
{
	int ret;

	ret = inet6_add_protocol(&tcpv6_protocol, IPPROTO_TCP);
	if (ret)
		goto out;

	/* register inet6 protocol */
	ret = inet6_register_protosw(&tcpv6_protosw);
	if (ret)
		goto out_tcpv6_protocol;

	ret = register_pernet_subsys(&tcpv6_net_ops);
	if (ret)
		goto out_tcpv6_protosw;
out:
	return ret;

out_tcpv6_protosw:
	inet6_unregister_protosw(&tcpv6_protosw);
out_tcpv6_protocol:
	inet6_del_protocol(&tcpv6_protocol, IPPROTO_TCP);
	goto out;
}

void tcpv6_exit(void)
{
	unregister_pernet_subsys(&tcpv6_net_ops);
	inet6_unregister_protosw(&tcpv6_protosw);
	inet6_del_protocol(&tcpv6_protocol, IPPROTO_TCP);
}<|MERGE_RESOLUTION|>--- conflicted
+++ resolved
@@ -1450,11 +1450,8 @@
 		goto no_tcp_socket;
 
 process:
-	if (sk && sk->sk_state == TCP_TIME_WAIT)
+	if (sk->sk_state == TCP_TIME_WAIT)
 		goto do_time_wait;
-
-	if (!sk)
-		goto no_tcp_socket;
 
 	if (sk->sk_state == TCP_NEW_SYN_RECV) {
 		struct request_sock *req = inet_reqsk(sk);
@@ -1540,7 +1537,6 @@
 
 	sk_incoming_cpu_update(sk);
 
-<<<<<<< HEAD
 	if (mptcp(tcp_sk(sk))) {
 		meta_sk = mptcp_meta_sk(sk);
 
@@ -1551,11 +1547,7 @@
 		meta_sk = sk;
 		bh_lock_sock_nested(sk);
 	}
-	tcp_sk(sk)->segs_in += max_t(u16, 1, skb_shinfo(skb)->gso_segs);
-=======
-	bh_lock_sock_nested(sk);
 	tcp_segs_in(tcp_sk(sk), skb);
->>>>>>> 2dcd0af5
 	ret = 0;
 	if (!sock_owned_by_user(meta_sk)) {
 		if (!tcp_prequeue(meta_sk, skb))
