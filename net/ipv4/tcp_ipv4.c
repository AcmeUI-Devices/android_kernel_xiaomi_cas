--- conflicted
+++ resolved
@@ -877,15 +877,9 @@
  *	This still operates on a request_sock only, not on a big
  *	socket.
  */
-<<<<<<< HEAD
 int tcp_v4_send_synack(struct sock *sk, struct dst_entry *dst,
-		       struct request_sock *req, struct request_values *rvp)
-=======
-static int tcp_v4_send_synack(struct sock *sk, struct dst_entry *dst,
-			      struct request_sock *req,
-			      struct request_values *rvp,
-			      u16 queue_mapping)
->>>>>>> 28a33cbc
+		       struct request_sock *req, struct request_values *rvp,
+		       u16 queue_mapping)
 {
 	const struct inet_request_sock *ireq = inet_rsk(req);
 	struct flowi4 fl4;
@@ -1898,14 +1892,9 @@
 			if (!tcp_prequeue(meta_sk, skb))
 				ret = tcp_v4_do_rcv(sk, skb);
 		}
-<<<<<<< HEAD
-	} else if (unlikely(sk_add_backlog(meta_sk, skb))) {
+	} else if (unlikely(sk_add_backlog(meta_sk, skb,
+					   meta_sk->sk_rcvbuf + meta_sk->sk_sndbuf))) {
 		bh_unlock_sock(meta_sk);
-=======
-	} else if (unlikely(sk_add_backlog(sk, skb,
-					   sk->sk_rcvbuf + sk->sk_sndbuf))) {
-		bh_unlock_sock(sk);
->>>>>>> 28a33cbc
 		NET_INC_STATS_BH(net, LINUX_MIB_TCPBACKLOGDROP);
 		goto discard_and_relse;
 	}
