--- conflicted
+++ resolved
@@ -1653,66 +1653,6 @@
 	TCP_SKB_CB(skb)->end_seq = (TCP_SKB_CB(skb)->seq + th->syn + th->fin +
 				    skb->len - th->doff * 4);
 	TCP_SKB_CB(skb)->ack_seq = ntohl(th->ack_seq);
-	TCP_SKB_CB(skb)->tcp_flags = tcp_flag_byte(th);
-	TCP_SKB_CB(skb)->tcp_tw_isn = 0;
-	TCP_SKB_CB(skb)->ip_dsfield = ipv4_get_dsfield(iph);
-	TCP_SKB_CB(skb)->sacked	 = 0;
-	TCP_SKB_CB(skb)->has_rxtstamp =
-			skb->tstamp || skb_hwtstamps(skb)->hwtstamp;
-}
-
-/*
- *	From tcp_input.c
- */
-
-int tcp_v4_rcv(struct sk_buff *skb)
-{
-	struct net *net = dev_net(skb->dev);
-	int sdif = inet_sdif(skb);
-	const struct iphdr *iph;
-	const struct tcphdr *th;
-	struct sock *sk, *meta_sk = NULL;
-	bool refcounted;
-	int ret;
-
-	if (skb->pkt_type != PACKET_HOST)
-		goto discard_it;
-
-	/* Count it even if it's bad */
-	__TCP_INC_STATS(net, TCP_MIB_INSEGS);
-
-	if (!pskb_may_pull(skb, sizeof(struct tcphdr)))
-		goto discard_it;
-
-	th = (const struct tcphdr *)skb->data;
-
-	if (unlikely(th->doff < sizeof(struct tcphdr) / 4))
-		goto bad_packet;
-	if (!pskb_may_pull(skb, th->doff * 4))
-		goto discard_it;
-
-	/* An explanation is required here, I think.
-	 * Packet length and doff are validated by header prediction,
-	 * provided case of th->doff==0 is eliminated.
-	 * So, we defer the checks. */
-
-	if (skb_checksum_init(skb, IPPROTO_TCP, inet_compute_pseudo))
-		goto csum_error;
-
-	th = (const struct tcphdr *)skb->data;
-	iph = ip_hdr(skb);
-<<<<<<< HEAD
-	/* This is tricky : We move IPCB at its correct location into TCP_SKB_CB()
-	 * barrier() makes sure compiler wont play fool^Waliasing games.
-	 */
-	memmove(&TCP_SKB_CB(skb)->header.h4, IPCB(skb),
-		sizeof(struct inet_skb_parm));
-	barrier();
-
-	TCP_SKB_CB(skb)->seq = ntohl(th->seq);
-	TCP_SKB_CB(skb)->end_seq = (TCP_SKB_CB(skb)->seq + th->syn + th->fin +
-				    skb->len - th->doff * 4);
-	TCP_SKB_CB(skb)->ack_seq = ntohl(th->ack_seq);
 #ifdef CONFIG_MPTCP
 	TCP_SKB_CB(skb)->mptcp_flags = 0;
 	TCP_SKB_CB(skb)->dss_off = 0;
@@ -1723,9 +1663,48 @@
 	TCP_SKB_CB(skb)->sacked	 = 0;
 	TCP_SKB_CB(skb)->has_rxtstamp =
 			skb->tstamp || skb_hwtstamps(skb)->hwtstamp;
-
-=======
->>>>>>> 50c4c4e2
+}
+
+/*
+ *	From tcp_input.c
+ */
+
+int tcp_v4_rcv(struct sk_buff *skb)
+{
+	struct net *net = dev_net(skb->dev);
+	int sdif = inet_sdif(skb);
+	const struct iphdr *iph;
+	const struct tcphdr *th;
+	struct sock *sk, *meta_sk = NULL;
+	bool refcounted;
+	int ret;
+
+	if (skb->pkt_type != PACKET_HOST)
+		goto discard_it;
+
+	/* Count it even if it's bad */
+	__TCP_INC_STATS(net, TCP_MIB_INSEGS);
+
+	if (!pskb_may_pull(skb, sizeof(struct tcphdr)))
+		goto discard_it;
+
+	th = (const struct tcphdr *)skb->data;
+
+	if (unlikely(th->doff < sizeof(struct tcphdr) / 4))
+		goto bad_packet;
+	if (!pskb_may_pull(skb, th->doff * 4))
+		goto discard_it;
+
+	/* An explanation is required here, I think.
+	 * Packet length and doff are validated by header prediction,
+	 * provided case of th->doff==0 is eliminated.
+	 * So, we defer the checks. */
+
+	if (skb_checksum_init(skb, IPPROTO_TCP, inet_compute_pseudo))
+		goto csum_error;
+
+	th = (const struct tcphdr *)skb->data;
+	iph = ip_hdr(skb);
 lookup:
 	sk = __inet_lookup_skb(&tcp_hashinfo, skb, __tcp_hdrlen(th), th->source,
 			       th->dest, sdif, &refcounted);
@@ -1757,6 +1736,10 @@
 		refcounted = true;
 
 		if (is_meta_sk(sk)) {
+			th = (const struct tcphdr *)skb->data;
+			iph = ip_hdr(skb);
+			tcp_v4_fill_cb(skb, iph, th);
+
 			bh_lock_sock(sk);
 
 			if (!mptcp_can_new_subflow(sk)) {
@@ -1801,12 +1784,9 @@
 		}
 		if (nsk == sk) {
 			reqsk_put(req);
-<<<<<<< HEAD
+			tcp_v4_restore_cb(skb);
 			if (is_meta_sk(sk))
 				bh_unlock_sock(sk);
-=======
-			tcp_v4_restore_cb(skb);
->>>>>>> 50c4c4e2
 		} else if (tcp_child_process(sk, nsk, skb)) {
 			tcp_v4_send_reset(nsk, skb);
 			goto discard_and_relse;
@@ -1872,7 +1852,8 @@
 	if (!xfrm4_policy_check(NULL, XFRM_POLICY_IN, skb))
 		goto discard_it;
 
-<<<<<<< HEAD
+	tcp_v4_fill_cb(skb, iph, th);
+
 #ifdef CONFIG_MPTCP
 	if (!sk && th->syn && !th->ack) {
 		int ret = mptcp_lookup_join(skb, NULL);
@@ -1885,9 +1866,6 @@
 		}
 	}
 #endif
-=======
-	tcp_v4_fill_cb(skb, iph, th);
->>>>>>> 50c4c4e2
 
 	if (tcp_checksum_complete(skb)) {
 csum_error:
@@ -1937,7 +1915,6 @@
 			refcounted = false;
 			goto process;
 		}
-<<<<<<< HEAD
 #ifdef CONFIG_MPTCP
 		if (th->syn && !th->ack) {
 			int ret = mptcp_lookup_join(skb, inet_twsk(sk));
@@ -1950,9 +1927,6 @@
 			}
 		}
 #endif
-		/* Fall through to ACK */
-=======
->>>>>>> 50c4c4e2
 	}
 		/* to ACK */
 		/* fall through */
