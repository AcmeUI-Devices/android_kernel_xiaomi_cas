/*
 * INET		An implementation of the TCP/IP protocol suite for the LINUX
 *		operating system.  INET is implemented using the  BSD Socket
 *		interface as the means of communication with the user level.
 *
 *		Implementation of the Transmission Control Protocol(TCP).
 *
 * Authors:	Ross Biro
 *		Fred N. van Kempen, <waltje@uWalt.NL.Mugnet.ORG>
 *		Mark Evans, <evansmp@uhura.aston.ac.uk>
 *		Corey Minyard <wf-rch!minyard@relay.EU.net>
 *		Florian La Roche, <flla@stud.uni-sb.de>
 *		Charles Hedrick, <hedrick@klinzhai.rutgers.edu>
 *		Linus Torvalds, <torvalds@cs.helsinki.fi>
 *		Alan Cox, <gw4pts@gw4pts.ampr.org>
 *		Matthew Dillon, <dillon@apollo.west.oic.com>
 *		Arnt Gulbrandsen, <agulbra@nvg.unit.no>
 *		Jorge Cwik, <jorge@laser.satlink.net>
 */

#include <linux/module.h>
#include <linux/gfp.h>
#include <net/tcp.h>

static u32 tcp_clamp_rto_to_user_timeout(const struct sock *sk)
{
	struct inet_connection_sock *icsk = inet_csk(sk);
	u32 elapsed, start_ts;
	s32 remaining;

	start_ts = tcp_sk(sk)->retrans_stamp;
	if (!icsk->icsk_user_timeout)
		return icsk->icsk_rto;
	elapsed = tcp_time_stamp(tcp_sk(sk)) - start_ts;
	remaining = icsk->icsk_user_timeout - elapsed;
	if (remaining <= 0)
		return 1; /* user timeout has passed; fire ASAP */

	return min_t(u32, icsk->icsk_rto, msecs_to_jiffies(remaining));
<<<<<<< HEAD
}

static void set_tcp_default(void)
{
	sysctl_tcp_delack_seg = TCP_DELACK_SEG;
}

/*sysctl handler for tcp_ack realted master control */
int tcp_proc_delayed_ack_control(struct ctl_table *table, int write,
				 void __user *buffer, size_t *length,
				 loff_t *ppos)
{
	int ret = proc_dointvec_minmax(table, write, buffer, length, ppos);

	/* The ret value will be 0 if the input validation is successful
	 * and the values are written to sysctl table. If not, the stack
	 * will continue to work with currently configured values
	 */
	return ret;
}

/*sysctl handler for tcp_ack realted master control */
int tcp_use_userconfig_sysctl_handler(struct ctl_table *table, int write,
				      void __user *buffer, size_t *length,
				      loff_t *ppos)
{
	int ret = proc_dointvec_minmax(table, write, buffer, length, ppos);

	if (write && ret == 0) {
		if (!sysctl_tcp_use_userconfig)
			set_tcp_default();
	}
	return ret;
=======
>>>>>>> 653a7356
}

/**
 *  tcp_write_err() - close socket and save error info
 *  @sk:  The socket the error has appeared on.
 *
 *  Returns: Nothing (void)
 */
static void tcp_write_err(struct sock *sk)
{
	sk->sk_err = sk->sk_err_soft ? : ETIMEDOUT;
	sk->sk_error_report(sk);

	tcp_write_queue_purge(sk);
	tcp_done(sk);
	__NET_INC_STATS(sock_net(sk), LINUX_MIB_TCPABORTONTIMEOUT);
}

/**
 *  tcp_out_of_resources() - Close socket if out of resources
 *  @sk:        pointer to current socket
 *  @do_reset:  send a last packet with reset flag
 *
 *  Do not allow orphaned sockets to eat all our resources.
 *  This is direct violation of TCP specs, but it is required
 *  to prevent DoS attacks. It is called when a retransmission timeout
 *  or zero probe timeout occurs on orphaned socket.
 *
 *  Also close if our net namespace is exiting; in that case there is no
 *  hope of ever communicating again since all netns interfaces are already
 *  down (or about to be down), and we need to release our dst references,
 *  which have been moved to the netns loopback interface, so the namespace
 *  can finish exiting.  This condition is only possible if we are a kernel
 *  socket, as those do not hold references to the namespace.
 *
 *  Criteria is still not confirmed experimentally and may change.
 *  We kill the socket, if:
 *  1. If number of orphaned sockets exceeds an administratively configured
 *     limit.
 *  2. If we have strong memory pressure.
 *  3. If our net namespace is exiting.
 */
static int tcp_out_of_resources(struct sock *sk, bool do_reset)
{
	struct tcp_sock *tp = tcp_sk(sk);
	int shift = 0;

	/* If peer does not open window for long time, or did not transmit
	 * anything for long time, penalize it. */
	if ((s32)(tcp_jiffies32 - tp->lsndtime) > 2*TCP_RTO_MAX || !do_reset)
		shift++;

	/* If some dubious ICMP arrived, penalize even more. */
	if (sk->sk_err_soft)
		shift++;

	if (tcp_check_oom(sk, shift)) {
		/* Catch exceptional cases, when connection requires reset.
		 *      1. Last segment was sent recently. */
		if ((s32)(tcp_jiffies32 - tp->lsndtime) <= TCP_TIMEWAIT_LEN ||
		    /*  2. Window is closed. */
		    (!tp->snd_wnd && !tp->packets_out))
			do_reset = true;
		if (do_reset)
			tcp_send_active_reset(sk, GFP_ATOMIC);
		tcp_done(sk);
		__NET_INC_STATS(sock_net(sk), LINUX_MIB_TCPABORTONMEMORY);
		return 1;
	}

	if (!check_net(sock_net(sk))) {
		/* Not possible to send reset; just close */
		tcp_done(sk);
		return 1;
	}

	return 0;
}

/**
 *  tcp_orphan_retries() - Returns maximal number of retries on an orphaned socket
 *  @sk:    Pointer to the current socket.
 *  @alive: bool, socket alive state
 */
static int tcp_orphan_retries(struct sock *sk, bool alive)
{
	int retries = READ_ONCE(sock_net(sk)->ipv4.sysctl_tcp_orphan_retries); /* May be zero. */

	/* We know from an ICMP that something is wrong. */
	if (sk->sk_err_soft && !alive)
		retries = 0;

	/* However, if socket sent something recently, select some safe
	 * number of retries. 8 corresponds to >100 seconds with minimal
	 * RTO of 200msec. */
	if (retries == 0 && alive)
		retries = 8;
	return retries;
}

static void tcp_mtu_probing(struct inet_connection_sock *icsk, struct sock *sk)
{
	const struct net *net = sock_net(sk);
	int mss;

	/* Black hole detection */
	if (!READ_ONCE(net->ipv4.sysctl_tcp_mtu_probing))
		return;

	if (!icsk->icsk_mtup.enabled) {
		icsk->icsk_mtup.enabled = 1;
		icsk->icsk_mtup.probe_timestamp = tcp_jiffies32;
	} else {
		mss = tcp_mtu_to_mss(sk, icsk->icsk_mtup.search_low) >> 1;
		mss = min(net->ipv4.sysctl_tcp_base_mss, mss);
		mss = max(mss, 68 - tcp_sk(sk)->tcp_header_len);
		mss = max(mss, net->ipv4.sysctl_tcp_min_snd_mss);
		icsk->icsk_mtup.search_low = tcp_mss_to_mtu(sk, mss);
	}
	tcp_sync_mss(sk, icsk->icsk_pmtu_cookie);
}

static unsigned int tcp_model_timeout(struct sock *sk,
				      unsigned int boundary,
				      unsigned int rto_base)
{
	unsigned int linear_backoff_thresh, timeout;

	linear_backoff_thresh = ilog2(TCP_RTO_MAX / rto_base);
	if (boundary <= linear_backoff_thresh)
		timeout = ((2 << boundary) - 1) * rto_base;
	else
		timeout = ((2 << linear_backoff_thresh) - 1) * rto_base +
			(boundary - linear_backoff_thresh) * TCP_RTO_MAX;
	return jiffies_to_msecs(timeout);
}
/**
 *  retransmits_timed_out() - returns true if this connection has timed out
 *  @sk:       The current socket
 *  @boundary: max number of retransmissions
 *  @timeout:  A custom timeout value.
 *             If set to 0 the default timeout is calculated and used.
 *             Using TCP_RTO_MIN and the number of unsuccessful retransmits.
 *
 * The default "timeout" value this function can calculate and use
 * is equivalent to the timeout of a TCP Connection
 * after "boundary" unsuccessful, exponentially backed-off
 * retransmissions with an initial RTO of TCP_RTO_MIN.
 */
static bool retransmits_timed_out(struct sock *sk,
				  unsigned int boundary,
				  unsigned int timeout)
{
	unsigned int start_ts;

	if (!inet_csk(sk)->icsk_retransmits)
		return false;

	start_ts = tcp_sk(sk)->retrans_stamp;
	if (likely(timeout == 0)) {
		unsigned int rto_base = TCP_RTO_MIN;

		if ((1 << sk->sk_state) & (TCPF_SYN_SENT | TCPF_SYN_RECV))
			rto_base = tcp_timeout_init(sk);
		timeout = tcp_model_timeout(sk, boundary, rto_base);
	}

	return (s32)(tcp_time_stamp(tcp_sk(sk)) - start_ts - timeout) >= 0;
}

/* A write timeout has occurred. Process the after effects. */
static int tcp_write_timeout(struct sock *sk)
{
	struct inet_connection_sock *icsk = inet_csk(sk);
	struct tcp_sock *tp = tcp_sk(sk);
	struct net *net = sock_net(sk);
	bool expired = false, do_reset;
	int retry_until;

	if ((1 << sk->sk_state) & (TCPF_SYN_SENT | TCPF_SYN_RECV)) {
		if (icsk->icsk_retransmits) {
			dst_negative_advice(sk);
		} else {
			sk_rethink_txhash(sk);
		}
		retry_until = icsk->icsk_syn_retries ? : net->ipv4.sysctl_tcp_syn_retries;
		expired = icsk->icsk_retransmits >= retry_until;
	} else {
		if (retransmits_timed_out(sk, READ_ONCE(net->ipv4.sysctl_tcp_retries1), 0)) {
			/* Black hole detection */
			tcp_mtu_probing(icsk, sk);

			dst_negative_advice(sk);
		} else {
			sk_rethink_txhash(sk);
		}

		retry_until = READ_ONCE(net->ipv4.sysctl_tcp_retries2);
		if (sock_flag(sk, SOCK_DEAD)) {
			const bool alive = icsk->icsk_rto < TCP_RTO_MAX;

			retry_until = tcp_orphan_retries(sk, alive);
			do_reset = alive ||
				!retransmits_timed_out(sk, retry_until, 0);

			if (tcp_out_of_resources(sk, do_reset))
				return 1;
		}
	}
	if (!expired)
		expired = retransmits_timed_out(sk, retry_until,
						icsk->icsk_user_timeout);
	tcp_fastopen_active_detect_blackhole(sk, expired);

	if (BPF_SOCK_OPS_TEST_FLAG(tp, BPF_SOCK_OPS_RTO_CB_FLAG))
		tcp_call_bpf_3arg(sk, BPF_SOCK_OPS_RTO_CB,
				  icsk->icsk_retransmits,
				  icsk->icsk_rto, (int)expired);

	if (expired) {
		/* Has it gone just too far? */
		tcp_write_err(sk);
		return 1;
	}

	return 0;
}

/* Called with BH disabled */
void tcp_delack_timer_handler(struct sock *sk)
{
	struct inet_connection_sock *icsk = inet_csk(sk);

	sk_mem_reclaim_partial(sk);

	if (((1 << sk->sk_state) & (TCPF_CLOSE | TCPF_LISTEN)) ||
	    !(icsk->icsk_ack.pending & ICSK_ACK_TIMER))
		goto out;

	if (time_after(icsk->icsk_ack.timeout, jiffies)) {
		sk_reset_timer(sk, &icsk->icsk_delack_timer, icsk->icsk_ack.timeout);
		goto out;
	}
	icsk->icsk_ack.pending &= ~ICSK_ACK_TIMER;

	if (inet_csk_ack_scheduled(sk)) {
		if (!icsk->icsk_ack.pingpong) {
			/* Delayed ACK missed: inflate ATO. */
			icsk->icsk_ack.ato = min(icsk->icsk_ack.ato << 1, icsk->icsk_rto);
		} else {
			/* Delayed ACK missed: leave pingpong mode and
			 * deflate ATO.
			 */
			icsk->icsk_ack.pingpong = 0;
			icsk->icsk_ack.ato      = TCP_ATO_MIN;
		}
		tcp_mstamp_refresh(tcp_sk(sk));
		tcp_send_ack(sk);
		__NET_INC_STATS(sock_net(sk), LINUX_MIB_DELAYEDACKS);
	}

out:
	if (tcp_under_memory_pressure(sk))
		sk_mem_reclaim(sk);
}


/**
 *  tcp_delack_timer() - The TCP delayed ACK timeout handler
 *  @data:  Pointer to the current socket. (gets casted to struct sock *)
 *
 *  This function gets (indirectly) called when the kernel timer for a TCP packet
 *  of this socket expires. Calls tcp_delack_timer_handler() to do the actual work.
 *
 *  Returns: Nothing (void)
 */
static void tcp_delack_timer(struct timer_list *t)
{
	struct inet_connection_sock *icsk =
			from_timer(icsk, t, icsk_delack_timer);
	struct sock *sk = &icsk->icsk_inet.sk;

	bh_lock_sock(sk);
	if (!sock_owned_by_user(sk)) {
		tcp_delack_timer_handler(sk);
	} else {
		icsk->icsk_ack.blocked = 1;
		__NET_INC_STATS(sock_net(sk), LINUX_MIB_DELAYEDACKLOCKED);
		/* deleguate our work to tcp_release_cb() */
		if (!test_and_set_bit(TCP_DELACK_TIMER_DEFERRED, &sk->sk_tsq_flags))
			sock_hold(sk);
	}
	bh_unlock_sock(sk);
	sock_put(sk);
}

static void tcp_probe_timer(struct sock *sk)
{
	struct inet_connection_sock *icsk = inet_csk(sk);
	struct sk_buff *skb = tcp_send_head(sk);
	struct tcp_sock *tp = tcp_sk(sk);
	int max_probes;
	u32 start_ts;

	if (tp->packets_out || !skb) {
		icsk->icsk_probes_out = 0;
		return;
	}

	/* RFC 1122 4.2.2.17 requires the sender to stay open indefinitely as
	 * long as the receiver continues to respond probes. We support this by
	 * default and reset icsk_probes_out with incoming ACKs. But if the
	 * socket is orphaned or the user specifies TCP_USER_TIMEOUT, we
	 * kill the socket when the retry count and the time exceeds the
	 * corresponding system limit. We also implement similar policy when
	 * we use RTO to probe window in tcp_retransmit_timer().
	 */
	start_ts = tcp_skb_timestamp(skb);
	if (!start_ts)
		skb->skb_mstamp = tp->tcp_mstamp;
	else if (icsk->icsk_user_timeout &&
		 (s32)(tcp_time_stamp(tp) - start_ts) > icsk->icsk_user_timeout)
		goto abort;

	max_probes = READ_ONCE(sock_net(sk)->ipv4.sysctl_tcp_retries2);
	if (sock_flag(sk, SOCK_DEAD)) {
		const bool alive = inet_csk_rto_backoff(icsk, TCP_RTO_MAX) < TCP_RTO_MAX;

		max_probes = tcp_orphan_retries(sk, alive);
		if (!alive && icsk->icsk_backoff >= max_probes)
			goto abort;
		if (tcp_out_of_resources(sk, true))
			return;
	}

	if (icsk->icsk_probes_out >= max_probes) {
abort:		tcp_write_err(sk);
	} else {
		/* Only send another probe if we didn't close things up. */
		tcp_send_probe0(sk);
	}
}

/*
 *	Timer for Fast Open socket to retransmit SYNACK. Note that the
 *	sk here is the child socket, not the parent (listener) socket.
 */
static void tcp_fastopen_synack_timer(struct sock *sk)
{
	struct inet_connection_sock *icsk = inet_csk(sk);
	int max_retries = icsk->icsk_syn_retries ? :
	    sock_net(sk)->ipv4.sysctl_tcp_synack_retries + 1; /* add one more retry for fastopen */
	struct request_sock *req;

	req = tcp_sk(sk)->fastopen_rsk;
	req->rsk_ops->syn_ack_timeout(req);

	if (req->num_timeout >= max_retries) {
		tcp_write_err(sk);
		return;
	}
	/* XXX (TFO) - Unlike regular SYN-ACK retransmit, we ignore error
	 * returned from rtx_syn_ack() to make it more persistent like
	 * regular retransmit because if the child socket has been accepted
	 * it's not good to give up too easily.
	 */
	inet_rtx_syn_ack(sk, req);
	req->num_timeout++;
	icsk->icsk_retransmits++;
	inet_csk_reset_xmit_timer(sk, ICSK_TIME_RETRANS,
			  TCP_TIMEOUT_INIT << req->num_timeout, TCP_RTO_MAX);
}


/**
 *  tcp_retransmit_timer() - The TCP retransmit timeout handler
 *  @sk:  Pointer to the current socket.
 *
 *  This function gets called when the kernel timer for a TCP packet
 *  of this socket expires.
 *
 *  It handles retransmission, timer adjustment and other necesarry measures.
 *
 *  Returns: Nothing (void)
 */
void tcp_retransmit_timer(struct sock *sk)
{
	struct tcp_sock *tp = tcp_sk(sk);
	struct net *net = sock_net(sk);
	struct inet_connection_sock *icsk = inet_csk(sk);

	if (tp->fastopen_rsk) {
		WARN_ON_ONCE(sk->sk_state != TCP_SYN_RECV &&
			     sk->sk_state != TCP_FIN_WAIT1);
		tcp_fastopen_synack_timer(sk);
		/* Before we receive ACK to our SYN-ACK don't retransmit
		 * anything else (e.g., data or FIN segments).
		 */
		return;
	}
	if (!tp->packets_out || WARN_ON_ONCE(tcp_rtx_queue_empty(sk)))
		return;

	tp->tlp_high_seq = 0;

	if (!tp->snd_wnd && !sock_flag(sk, SOCK_DEAD) &&
	    !((1 << sk->sk_state) & (TCPF_SYN_SENT | TCPF_SYN_RECV))) {
		/* Receiver dastardly shrinks window. Our retransmits
		 * become zero probes, but we should not timeout this
		 * connection. If the socket is an orphan, time it out,
		 * we cannot allow such beasts to hang infinitely.
		 */
		struct inet_sock *inet = inet_sk(sk);
		if (sk->sk_family == AF_INET) {
			net_dbg_ratelimited("Peer %pI4:%u/%u unexpectedly shrunk window %u:%u (repaired)\n",
					    &inet->inet_daddr,
					    ntohs(inet->inet_dport),
					    inet->inet_num,
					    tp->snd_una, tp->snd_nxt);
		}
#if IS_ENABLED(CONFIG_IPV6)
		else if (sk->sk_family == AF_INET6) {
			net_dbg_ratelimited("Peer %pI6:%u/%u unexpectedly shrunk window %u:%u (repaired)\n",
					    &sk->sk_v6_daddr,
					    ntohs(inet->inet_dport),
					    inet->inet_num,
					    tp->snd_una, tp->snd_nxt);
		}
#endif
		if (tcp_jiffies32 - tp->rcv_tstamp > TCP_RTO_MAX) {
			tcp_write_err(sk);
			goto out;
		}
		tcp_enter_loss(sk);
		tcp_retransmit_skb(sk, tcp_rtx_queue_head(sk), 1);
		__sk_dst_reset(sk);
		goto out_reset_timer;
	}

	__NET_INC_STATS(sock_net(sk), LINUX_MIB_TCPTIMEOUTS);
	if (tcp_write_timeout(sk))
		goto out;

	if (icsk->icsk_retransmits == 0) {
		int mib_idx = 0;

		if (icsk->icsk_ca_state == TCP_CA_Recovery) {
			if (tcp_is_sack(tp))
				mib_idx = LINUX_MIB_TCPSACKRECOVERYFAIL;
			else
				mib_idx = LINUX_MIB_TCPRENORECOVERYFAIL;
		} else if (icsk->icsk_ca_state == TCP_CA_Loss) {
			mib_idx = LINUX_MIB_TCPLOSSFAILURES;
		} else if ((icsk->icsk_ca_state == TCP_CA_Disorder) ||
			   tp->sacked_out) {
			if (tcp_is_sack(tp))
				mib_idx = LINUX_MIB_TCPSACKFAILURES;
			else
				mib_idx = LINUX_MIB_TCPRENOFAILURES;
		}
		if (mib_idx)
			__NET_INC_STATS(sock_net(sk), mib_idx);
	}

	tcp_enter_loss(sk);

	icsk->icsk_retransmits++;
	if (tcp_retransmit_skb(sk, tcp_rtx_queue_head(sk), 1) > 0) {
		/* Retransmission failed because of local congestion,
		 * Let senders fight for local resources conservatively.
		 */
		inet_csk_reset_xmit_timer(sk, ICSK_TIME_RETRANS,
					  TCP_RESOURCE_PROBE_INTERVAL,
					  TCP_RTO_MAX);
		goto out;
	}

	/* Increase the timeout each time we retransmit.  Note that
	 * we do not increase the rtt estimate.  rto is initialized
	 * from rtt, but increases here.  Jacobson (SIGCOMM 88) suggests
	 * that doubling rto each time is the least we can get away with.
	 * In KA9Q, Karn uses this for the first few times, and then
	 * goes to quadratic.  netBSD doubles, but only goes up to *64,
	 * and clamps at 1 to 64 sec afterwards.  Note that 120 sec is
	 * defined in the protocol as the maximum possible RTT.  I guess
	 * we'll have to use something other than TCP to talk to the
	 * University of Mars.
	 *
	 * PAWS allows us longer timeouts and large windows, so once
	 * implemented ftp to mars will work nicely. We will have to fix
	 * the 120 second clamps though!
	 */
	icsk->icsk_backoff++;

out_reset_timer:
	/* If stream is thin, use linear timeouts. Since 'icsk_backoff' is
	 * used to reset timer, set to 0. Recalculate 'icsk_rto' as this
	 * might be increased if the stream oscillates between thin and thick,
	 * thus the old value might already be too high compared to the value
	 * set by 'tcp_set_rto' in tcp_input.c which resets the rto without
	 * backoff. Limit to TCP_THIN_LINEAR_RETRIES before initiating
	 * exponential backoff behaviour to avoid continue hammering
	 * linear-timeout retransmissions into a black hole
	 */
	if (sk->sk_state == TCP_ESTABLISHED &&
	    (tp->thin_lto || READ_ONCE(net->ipv4.sysctl_tcp_thin_linear_timeouts)) &&
	    tcp_stream_is_thin(tp) &&
	    icsk->icsk_retransmits <= TCP_THIN_LINEAR_RETRIES) {
		icsk->icsk_backoff = 0;
		icsk->icsk_rto = min(__tcp_set_rto(tp), TCP_RTO_MAX);
	} else {
		/* Use normal (exponential) backoff */
		icsk->icsk_rto = min(icsk->icsk_rto << 1, TCP_RTO_MAX);
	}
	inet_csk_reset_xmit_timer(sk, ICSK_TIME_RETRANS,
				  tcp_clamp_rto_to_user_timeout(sk), TCP_RTO_MAX);
	if (retransmits_timed_out(sk, READ_ONCE(net->ipv4.sysctl_tcp_retries1) + 1, 0))
		__sk_dst_reset(sk);

out:;
}

/* Called with bottom-half processing disabled.
   Called by tcp_write_timer() */
void tcp_write_timer_handler(struct sock *sk)
{
	struct inet_connection_sock *icsk = inet_csk(sk);
	int event;

	if (((1 << sk->sk_state) & (TCPF_CLOSE | TCPF_LISTEN)) ||
	    !icsk->icsk_pending)
		goto out;

	if (time_after(icsk->icsk_timeout, jiffies)) {
		sk_reset_timer(sk, &icsk->icsk_retransmit_timer, icsk->icsk_timeout);
		goto out;
	}

	tcp_mstamp_refresh(tcp_sk(sk));
	event = icsk->icsk_pending;

	switch (event) {
	case ICSK_TIME_REO_TIMEOUT:
		tcp_rack_reo_timeout(sk);
		break;
	case ICSK_TIME_LOSS_PROBE:
		tcp_send_loss_probe(sk);
		break;
	case ICSK_TIME_RETRANS:
		icsk->icsk_pending = 0;
		tcp_retransmit_timer(sk);
		break;
	case ICSK_TIME_PROBE0:
		icsk->icsk_pending = 0;
		tcp_probe_timer(sk);
		break;
	}

out:
	sk_mem_reclaim(sk);
}

static void tcp_write_timer(struct timer_list *t)
{
	struct inet_connection_sock *icsk =
			from_timer(icsk, t, icsk_retransmit_timer);
	struct sock *sk = &icsk->icsk_inet.sk;

	bh_lock_sock(sk);
	if (!sock_owned_by_user(sk)) {
		tcp_write_timer_handler(sk);
	} else {
		/* delegate our work to tcp_release_cb() */
		if (!test_and_set_bit(TCP_WRITE_TIMER_DEFERRED, &sk->sk_tsq_flags))
			sock_hold(sk);
	}
	bh_unlock_sock(sk);
	sock_put(sk);
}

void tcp_syn_ack_timeout(const struct request_sock *req)
{
	struct net *net = read_pnet(&inet_rsk(req)->ireq_net);

	__NET_INC_STATS(net, LINUX_MIB_TCPTIMEOUTS);
}
EXPORT_SYMBOL(tcp_syn_ack_timeout);

void tcp_set_keepalive(struct sock *sk, int val)
{
	if ((1 << sk->sk_state) & (TCPF_CLOSE | TCPF_LISTEN))
		return;

	if (val && !sock_flag(sk, SOCK_KEEPOPEN))
		inet_csk_reset_keepalive_timer(sk, keepalive_time_when(tcp_sk(sk)));
	else if (!val)
		inet_csk_delete_keepalive_timer(sk);
}
EXPORT_SYMBOL_GPL(tcp_set_keepalive);


static void tcp_keepalive_timer (struct timer_list *t)
{
	struct sock *sk = from_timer(sk, t, sk_timer);
	struct inet_connection_sock *icsk = inet_csk(sk);
	struct tcp_sock *tp = tcp_sk(sk);
	u32 elapsed;

	/* Only process if socket is not in use. */
	bh_lock_sock(sk);
	if (sock_owned_by_user(sk)) {
		/* Try again later. */
		inet_csk_reset_keepalive_timer (sk, HZ/20);
		goto out;
	}

	if (sk->sk_state == TCP_LISTEN) {
		pr_err("Hmm... keepalive on a LISTEN ???\n");
		goto out;
	}

	tcp_mstamp_refresh(tp);
	if (sk->sk_state == TCP_FIN_WAIT2 && sock_flag(sk, SOCK_DEAD)) {
		if (tp->linger2 >= 0) {
			const int tmo = tcp_fin_time(sk) - TCP_TIMEWAIT_LEN;

			if (tmo > 0) {
				tcp_time_wait(sk, TCP_FIN_WAIT2, tmo);
				goto out;
			}
		}
		tcp_send_active_reset(sk, GFP_ATOMIC);
		goto death;
	}

	if (!sock_flag(sk, SOCK_KEEPOPEN) ||
	    ((1 << sk->sk_state) & (TCPF_CLOSE | TCPF_SYN_SENT)))
		goto out;

	elapsed = keepalive_time_when(tp);

	/* It is alive without keepalive 8) */
	if (tp->packets_out || !tcp_write_queue_empty(sk))
		goto resched;

	elapsed = keepalive_time_elapsed(tp);

	if (elapsed >= keepalive_time_when(tp)) {
		/* If the TCP_USER_TIMEOUT option is enabled, use that
		 * to determine when to timeout instead.
		 */
		if ((icsk->icsk_user_timeout != 0 &&
		    elapsed >= msecs_to_jiffies(icsk->icsk_user_timeout) &&
		    icsk->icsk_probes_out > 0) ||
		    (icsk->icsk_user_timeout == 0 &&
		    icsk->icsk_probes_out >= keepalive_probes(tp))) {
			tcp_send_active_reset(sk, GFP_ATOMIC);
			tcp_write_err(sk);
			goto out;
		}
		if (tcp_write_wakeup(sk, LINUX_MIB_TCPKEEPALIVE) <= 0) {
			icsk->icsk_probes_out++;
			elapsed = keepalive_intvl_when(tp);
		} else {
			/* If keepalive was lost due to local congestion,
			 * try harder.
			 */
			elapsed = TCP_RESOURCE_PROBE_INTERVAL;
		}
	} else {
		/* It is tp->rcv_tstamp + keepalive_time_when(tp) */
		elapsed = keepalive_time_when(tp) - elapsed;
	}

	sk_mem_reclaim(sk);

resched:
	inet_csk_reset_keepalive_timer (sk, elapsed);
	goto out;

death:
	tcp_done(sk);

out:
	bh_unlock_sock(sk);
	sock_put(sk);
}

static enum hrtimer_restart tcp_compressed_ack_kick(struct hrtimer *timer)
{
	struct tcp_sock *tp = container_of(timer, struct tcp_sock, compressed_ack_timer);
	struct sock *sk = (struct sock *)tp;

	bh_lock_sock(sk);
	if (!sock_owned_by_user(sk)) {
		if (tp->compressed_ack > TCP_FASTRETRANS_THRESH)
			tcp_send_ack(sk);
	} else {
		if (!test_and_set_bit(TCP_DELACK_TIMER_DEFERRED,
				      &sk->sk_tsq_flags))
			sock_hold(sk);
	}
	bh_unlock_sock(sk);

	sock_put(sk);

	return HRTIMER_NORESTART;
}

void tcp_init_xmit_timers(struct sock *sk)
{
	inet_csk_init_xmit_timers(sk, &tcp_write_timer, &tcp_delack_timer,
				  &tcp_keepalive_timer);
	hrtimer_init(&tcp_sk(sk)->pacing_timer, CLOCK_MONOTONIC,
		     HRTIMER_MODE_ABS_PINNED_SOFT);
	tcp_sk(sk)->pacing_timer.function = tcp_pace_kick;

	hrtimer_init(&tcp_sk(sk)->compressed_ack_timer, CLOCK_MONOTONIC,
		     HRTIMER_MODE_REL_PINNED_SOFT);
	tcp_sk(sk)->compressed_ack_timer.function = tcp_compressed_ack_kick;
}<|MERGE_RESOLUTION|>--- conflicted
+++ resolved
@@ -37,7 +37,6 @@
 		return 1; /* user timeout has passed; fire ASAP */
 
 	return min_t(u32, icsk->icsk_rto, msecs_to_jiffies(remaining));
-<<<<<<< HEAD
 }
 
 static void set_tcp_default(void)
@@ -71,8 +70,6 @@
 			set_tcp_default();
 	}
 	return ret;
-=======
->>>>>>> 653a7356
 }
 
 /**
