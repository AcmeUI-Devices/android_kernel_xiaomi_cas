--- conflicted
+++ resolved
@@ -79,12 +79,8 @@
  *
  *  Returns: Nothing (void)
  */
-<<<<<<< HEAD
-static void tcp_write_err(struct sock *sk)
-=======
 
 void tcp_write_err(struct sock *sk)
->>>>>>> d8694767
 {
 	sk->sk_err = sk->sk_err_soft ? : ETIMEDOUT;
 	sk->sk_error_report(sk);
