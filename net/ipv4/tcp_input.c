// SPDX-License-Identifier: GPL-2.0
/*
 * INET		An implementation of the TCP/IP protocol suite for the LINUX
 *		operating system.  INET is implemented using the  BSD Socket
 *		interface as the means of communication with the user level.
 *
 *		Implementation of the Transmission Control Protocol(TCP).
 *
 * Authors:	Ross Biro
 *		Fred N. van Kempen, <waltje@uWalt.NL.Mugnet.ORG>
 *		Mark Evans, <evansmp@uhura.aston.ac.uk>
 *		Corey Minyard <wf-rch!minyard@relay.EU.net>
 *		Florian La Roche, <flla@stud.uni-sb.de>
 *		Charles Hedrick, <hedrick@klinzhai.rutgers.edu>
 *		Linus Torvalds, <torvalds@cs.helsinki.fi>
 *		Alan Cox, <gw4pts@gw4pts.ampr.org>
 *		Matthew Dillon, <dillon@apollo.west.oic.com>
 *		Arnt Gulbrandsen, <agulbra@nvg.unit.no>
 *		Jorge Cwik, <jorge@laser.satlink.net>
 */

/*
 * Changes:
 *		Pedro Roque	:	Fast Retransmit/Recovery.
 *					Two receive queues.
 *					Retransmit queue handled by TCP.
 *					Better retransmit timer handling.
 *					New congestion avoidance.
 *					Header prediction.
 *					Variable renaming.
 *
 *		Eric		:	Fast Retransmit.
 *		Randy Scott	:	MSS option defines.
 *		Eric Schenk	:	Fixes to slow start algorithm.
 *		Eric Schenk	:	Yet another double ACK bug.
 *		Eric Schenk	:	Delayed ACK bug fixes.
 *		Eric Schenk	:	Floyd style fast retrans war avoidance.
 *		David S. Miller	:	Don't allow zero congestion window.
 *		Eric Schenk	:	Fix retransmitter so that it sends
 *					next packet on ack of previous packet.
 *		Andi Kleen	:	Moved open_request checking here
 *					and process RSTs for open_requests.
 *		Andi Kleen	:	Better prune_queue, and other fixes.
 *		Andrey Savochkin:	Fix RTT measurements in the presence of
 *					timestamps.
 *		Andrey Savochkin:	Check sequence numbers correctly when
 *					removing SACKs due to in sequence incoming
 *					data segments.
 *		Andi Kleen:		Make sure we never ack data there is not
 *					enough room for. Also make this condition
 *					a fatal error if it might still happen.
 *		Andi Kleen:		Add tcp_measure_rcv_mss to make
 *					connections with MSS<min(MTU,ann. MSS)
 *					work without delayed acks.
 *		Andi Kleen:		Process packets with PSH set in the
 *					fast path.
 *		J Hadi Salim:		ECN support
 *	 	Andrei Gurtov,
 *		Pasi Sarolahti,
 *		Panu Kuhlberg:		Experimental audit of TCP (re)transmission
 *					engine. Lots of bugs are found.
 *		Pasi Sarolahti:		F-RTO for dealing with spurious RTOs
 */

#define pr_fmt(fmt) "TCP: " fmt

#include <linux/mm.h>
#include <linux/slab.h>
#include <linux/module.h>
#include <linux/sysctl.h>
#include <linux/kernel.h>
#include <linux/prefetch.h>
#include <net/dst.h>
#include <net/tcp.h>
#include <net/inet_common.h>
#include <linux/ipsec.h>
#include <asm/unaligned.h>
#include <linux/errqueue.h>
#include <net/mptcp.h>
#include <net/mptcp_v4.h>
#include <net/mptcp_v6.h>
#include <trace/events/tcp.h>
#include <linux/static_key.h>

int sysctl_tcp_max_orphans __read_mostly = NR_FILE;

#define TCP_REMNANT (TCP_FLAG_FIN|TCP_FLAG_URG|TCP_FLAG_SYN|TCP_FLAG_PSH)
#define TCP_HP_BITS (~(TCP_RESERVED_BITS|TCP_FLAG_PSH))

#define REXMIT_NONE	0 /* no loss recovery to do */
#define REXMIT_LOST	1 /* retransmit packets marked lost */
#define REXMIT_NEW	2 /* FRTO-style transmit of unsent/new packets */

#if IS_ENABLED(CONFIG_TLS_DEVICE)
static DEFINE_STATIC_KEY_FALSE(clean_acked_data_enabled);

void clean_acked_data_enable(struct inet_connection_sock *icsk,
			     void (*cad)(struct sock *sk, u32 ack_seq))
{
	icsk->icsk_clean_acked = cad;
	static_branch_inc(&clean_acked_data_enabled);
}
EXPORT_SYMBOL_GPL(clean_acked_data_enable);

void clean_acked_data_disable(struct inet_connection_sock *icsk)
{
	static_branch_dec(&clean_acked_data_enabled);
	icsk->icsk_clean_acked = NULL;
}
EXPORT_SYMBOL_GPL(clean_acked_data_disable);
#endif

static void tcp_gro_dev_warn(struct sock *sk, const struct sk_buff *skb,
			     unsigned int len)
{
	static bool __once __read_mostly;

	if (!__once) {
		struct net_device *dev;

		__once = true;

		rcu_read_lock();
		dev = dev_get_by_index_rcu(sock_net(sk), skb->skb_iif);
		if (!dev || len >= dev->mtu)
			pr_warn("%s: Driver has suspect GRO implementation, TCP performance may be compromised.\n",
				dev ? dev->name : "Unknown driver");
		rcu_read_unlock();
	}
}

/* Adapt the MSS value used to make delayed ack decision to the
 * real world.
 */
static void tcp_measure_rcv_mss(struct sock *sk, const struct sk_buff *skb)
{
	struct inet_connection_sock *icsk = inet_csk(sk);
	const unsigned int lss = icsk->icsk_ack.last_seg_size;
	unsigned int len;

	icsk->icsk_ack.last_seg_size = 0;

	/* skb->len may jitter because of SACKs, even if peer
	 * sends good full-sized frames.
	 */
	len = skb_shinfo(skb)->gso_size ? : skb->len;
	if (len >= icsk->icsk_ack.rcv_mss) {
		icsk->icsk_ack.rcv_mss = min_t(unsigned int, len,
					       tcp_sk(sk)->advmss);
		/* Account for possibly-removed options */
		if (unlikely(len > icsk->icsk_ack.rcv_mss +
				   MAX_TCP_OPTION_SPACE))
			tcp_gro_dev_warn(sk, skb, len);
	} else {
		/* Otherwise, we make more careful check taking into account,
		 * that SACKs block is variable.
		 *
		 * "len" is invariant segment length, including TCP header.
		 */
		len += skb->data - skb_transport_header(skb);
		if (len >= TCP_MSS_DEFAULT + sizeof(struct tcphdr) ||
		    /* If PSH is not set, packet should be
		     * full sized, provided peer TCP is not badly broken.
		     * This observation (if it is correct 8)) allows
		     * to handle super-low mtu links fairly.
		     */
		    (len >= TCP_MIN_MSS + sizeof(struct tcphdr) &&
		     !(tcp_flag_word(tcp_hdr(skb)) & TCP_REMNANT))) {
			/* Subtract also invariant (if peer is RFC compliant),
			 * tcp header plus fixed timestamp option length.
			 * Resulting "len" is MSS free of SACK jitter.
			 */
			len -= tcp_sk(sk)->tcp_header_len;
			icsk->icsk_ack.last_seg_size = len;
			if (len == lss) {
				icsk->icsk_ack.rcv_mss = len;
				return;
			}
		}
		if (icsk->icsk_ack.pending & ICSK_ACK_PUSHED)
			icsk->icsk_ack.pending |= ICSK_ACK_PUSHED2;
		icsk->icsk_ack.pending |= ICSK_ACK_PUSHED;
	}
}

static void tcp_incr_quickack(struct sock *sk, unsigned int max_quickacks)
{
	struct inet_connection_sock *icsk = inet_csk(sk);
	unsigned int quickacks = tcp_sk(sk)->rcv_wnd / (2 * icsk->icsk_ack.rcv_mss);

	if (quickacks == 0)
		quickacks = 2;
	quickacks = min(quickacks, max_quickacks);
	if (quickacks > icsk->icsk_ack.quick)
		icsk->icsk_ack.quick = quickacks;
}

<<<<<<< HEAD
void tcp_enter_quickack_mode(struct sock *sk)
=======
void tcp_enter_quickack_mode(struct sock *sk, unsigned int max_quickacks)
>>>>>>> 94710cac
{
	struct inet_connection_sock *icsk = inet_csk(sk);

	tcp_incr_quickack(sk, max_quickacks);
	icsk->icsk_ack.pingpong = 0;
	icsk->icsk_ack.ato = TCP_ATO_MIN;
}
EXPORT_SYMBOL(tcp_enter_quickack_mode);

/* Send ACKs quickly, if "quick" count is not exhausted
 * and the session is not interactive.
 */

static bool tcp_in_quickack_mode(struct sock *sk)
{
	const struct inet_connection_sock *icsk = inet_csk(sk);
	const struct dst_entry *dst = __sk_dst_get(sk);

	return (dst && dst_metric(dst, RTAX_QUICKACK)) ||
		(icsk->icsk_ack.quick && !icsk->icsk_ack.pingpong);
}

static void tcp_ecn_queue_cwr(struct tcp_sock *tp)
{
	if (tp->ecn_flags & TCP_ECN_OK)
		tp->ecn_flags |= TCP_ECN_QUEUE_CWR;
}

static void tcp_ecn_accept_cwr(struct tcp_sock *tp, const struct sk_buff *skb)
{
	if (tcp_hdr(skb)->cwr) {
		tp->ecn_flags &= ~TCP_ECN_DEMAND_CWR;

		/* If the sender is telling us it has entered CWR, then its
		 * cwnd may be very low (even just 1 packet), so we should ACK
		 * immediately.
		 */
		tcp_enter_quickack_mode((struct sock *)tp, 2);
	}
}

static void tcp_ecn_withdraw_cwr(struct tcp_sock *tp)
{
	tp->ecn_flags &= ~TCP_ECN_DEMAND_CWR;
}

static void __tcp_ecn_check_ce(struct sock *sk, const struct sk_buff *skb)
{
	struct tcp_sock *tp = tcp_sk(sk);

	switch (TCP_SKB_CB(skb)->ip_dsfield & INET_ECN_MASK) {
	case INET_ECN_NOT_ECT:
		/* Funny extension: if ECT is not set on a segment,
		 * and we already seen ECT on a previous segment,
		 * it is probably a retransmit.
		 */
		if (tp->ecn_flags & TCP_ECN_SEEN)
			tcp_enter_quickack_mode(sk, 2);
		break;
	case INET_ECN_CE:
		if (tcp_ca_needs_ecn(sk))
			tcp_ca_event(sk, CA_EVENT_ECN_IS_CE);

		if (!(tp->ecn_flags & TCP_ECN_DEMAND_CWR)) {
			/* Better not delay acks, sender can have a very low cwnd */
			tcp_enter_quickack_mode(sk, 2);
			tp->ecn_flags |= TCP_ECN_DEMAND_CWR;
		}
		tp->ecn_flags |= TCP_ECN_SEEN;
		break;
	default:
		if (tcp_ca_needs_ecn(sk))
			tcp_ca_event(sk, CA_EVENT_ECN_NO_CE);
		tp->ecn_flags |= TCP_ECN_SEEN;
		break;
	}
}

static void tcp_ecn_check_ce(struct sock *sk, const struct sk_buff *skb)
{
	if (tcp_sk(sk)->ecn_flags & TCP_ECN_OK)
		__tcp_ecn_check_ce(sk, skb);
}

static void tcp_ecn_rcv_synack(struct tcp_sock *tp, const struct tcphdr *th)
{
	if ((tp->ecn_flags & TCP_ECN_OK) && (!th->ece || th->cwr))
		tp->ecn_flags &= ~TCP_ECN_OK;
}

static void tcp_ecn_rcv_syn(struct tcp_sock *tp, const struct tcphdr *th)
{
	if ((tp->ecn_flags & TCP_ECN_OK) && (!th->ece || !th->cwr))
		tp->ecn_flags &= ~TCP_ECN_OK;
}

static bool tcp_ecn_rcv_ecn_echo(const struct tcp_sock *tp, const struct tcphdr *th)
{
	if (th->ece && !th->syn && (tp->ecn_flags & TCP_ECN_OK))
		return true;
	return false;
}

/* Buffer size and advertised window tuning.
 *
 * 1. Tuning sk->sk_sndbuf, when connection enters established state.
 */

static void tcp_sndbuf_expand(struct sock *sk)
{
	const struct tcp_sock *tp = tcp_sk(sk);
	const struct tcp_congestion_ops *ca_ops = inet_csk(sk)->icsk_ca_ops;
	int sndmem, per_mss;
	u32 nr_segs;

	/* Worst case is non GSO/TSO : each frame consumes one skb
	 * and skb->head is kmalloced using power of two area of memory
	 */
	per_mss = max_t(u32, tp->rx_opt.mss_clamp, tp->mss_cache) +
		  MAX_TCP_HEADER +
		  SKB_DATA_ALIGN(sizeof(struct skb_shared_info));

	per_mss = roundup_pow_of_two(per_mss) +
		  SKB_DATA_ALIGN(sizeof(struct sk_buff));

	if (mptcp(tp)) {
		nr_segs = mptcp_check_snd_buf(tp);
	} else {
		nr_segs = max_t(u32, TCP_INIT_CWND, tp->snd_cwnd);
		nr_segs = max_t(u32, nr_segs, tp->reordering + 1);
	}

	/* Fast Recovery (RFC 5681 3.2) :
	 * Cubic needs 1.7 factor, rounded to 2 to include
	 * extra cushion (application might react slowly to EPOLLOUT)
	 */
	sndmem = ca_ops->sndbuf_expand ? ca_ops->sndbuf_expand(sk) : 2;
	sndmem *= nr_segs * per_mss;

	/* MPTCP: after this sndmem is the new contribution of the
	 * current subflow to the aggregated sndbuf */
	if (sk->sk_sndbuf < sndmem) {
		int old_sndbuf = sk->sk_sndbuf;
		sk->sk_sndbuf = min(sndmem, sock_net(sk)->ipv4.sysctl_tcp_wmem[2]);
		/* MPTCP: ok, the subflow sndbuf has grown, reflect
		 * this in the aggregate buffer.*/
		if (mptcp(tp) && old_sndbuf != sk->sk_sndbuf)
			mptcp_update_sndbuf(tp);
	}
}

/* 2. Tuning advertised window (window_clamp, rcv_ssthresh)
 *
 * All tcp_full_space() is split to two parts: "network" buffer, allocated
 * forward and advertised in receiver window (tp->rcv_wnd) and
 * "application buffer", required to isolate scheduling/application
 * latencies from network.
 * window_clamp is maximal advertised window. It can be less than
 * tcp_full_space(), in this case tcp_full_space() - window_clamp
 * is reserved for "application" buffer. The less window_clamp is
 * the smoother our behaviour from viewpoint of network, but the lower
 * throughput and the higher sensitivity of the connection to losses. 8)
 *
 * rcv_ssthresh is more strict window_clamp used at "slow start"
 * phase to predict further behaviour of this connection.
 * It is used for two goals:
 * - to enforce header prediction at sender, even when application
 *   requires some significant "application buffer". It is check #1.
 * - to prevent pruning of receive queue because of misprediction
 *   of receiver window. Check #2.
 *
 * The scheme does not work when sender sends good segments opening
 * window and then starts to feed us spaghetti. But it should work
 * in common situations. Otherwise, we have to rely on queue collapsing.
 */

/* Slow part of check#2. */
static int __tcp_grow_window(const struct sock *sk, const struct sk_buff *skb)
{
	struct tcp_sock *tp = tcp_sk(sk);
	/* Optimize this! */
	int truesize = tcp_win_from_space(sk, skb->truesize) >> 1;
	int window = tcp_win_from_space(sk, sock_net(sk)->ipv4.sysctl_tcp_rmem[2]) >> 1;

	while (tp->rcv_ssthresh <= window) {
		if (truesize <= skb->len)
			return 2 * inet_csk(sk)->icsk_ack.rcv_mss;

		truesize >>= 1;
		window >>= 1;
	}
	return 0;
}

static void tcp_grow_window(struct sock *sk, const struct sk_buff *skb)
{
	struct tcp_sock *tp = tcp_sk(sk);
	struct sock *meta_sk = mptcp(tp) ? mptcp_meta_sk(sk) : sk;
	struct tcp_sock *meta_tp = tcp_sk(meta_sk);

	if (is_meta_sk(sk))
		return;

	/* Check #1 */
	if (meta_tp->rcv_ssthresh < meta_tp->window_clamp &&
	    (int)meta_tp->rcv_ssthresh < tcp_space(meta_sk) &&
	    !tcp_under_memory_pressure(sk)) {
		int incr;

		/* Check #2. Increase window, if skb with such overhead
		 * will fit to rcvbuf in future.
		 */
		if (tcp_win_from_space(sk, skb->truesize) <= skb->len)
			incr = 2 * meta_tp->advmss;
		else
			incr = __tcp_grow_window(meta_sk, skb);

		if (incr) {
			incr = max_t(int, incr, 2 * skb->len);
			meta_tp->rcv_ssthresh = min(meta_tp->rcv_ssthresh + incr,
					            meta_tp->window_clamp);
			inet_csk(sk)->icsk_ack.quick |= 1;
		}
	}
}

/* 3. Tuning rcvbuf, when connection enters established state. */
static void tcp_fixup_rcvbuf(struct sock *sk)
{
	u32 mss = tcp_sk(sk)->advmss;
	int rcvmem;

	rcvmem = 2 * SKB_TRUESIZE(mss + MAX_TCP_HEADER) *
		 tcp_default_init_rwnd(mss);

	/* Dynamic Right Sizing (DRS) has 2 to 3 RTT latency
	 * Allow enough cushion so that sender is not limited by our window
	 */
	if (sock_net(sk)->ipv4.sysctl_tcp_moderate_rcvbuf)
		rcvmem <<= 2;

	if (sk->sk_rcvbuf < rcvmem)
		sk->sk_rcvbuf = min(rcvmem, sock_net(sk)->ipv4.sysctl_tcp_rmem[2]);
}

/* 4. Try to fixup all. It is made immediately after connection enters
 *    established state.
 */
void tcp_init_buffer_space(struct sock *sk)
{
	int tcp_app_win = sock_net(sk)->ipv4.sysctl_tcp_app_win;
	struct tcp_sock *tp = tcp_sk(sk);
	int maxwin;

	if (!(sk->sk_userlocks & SOCK_RCVBUF_LOCK))
		tcp_fixup_rcvbuf(sk);
	if (!(sk->sk_userlocks & SOCK_SNDBUF_LOCK))
		tcp_sndbuf_expand(sk);

	tp->rcvq_space.space = tp->rcv_wnd;
	tcp_mstamp_refresh(tp);
	tp->rcvq_space.time = tp->tcp_mstamp;
	tp->rcvq_space.seq = tp->copied_seq;

	maxwin = tcp_full_space(sk);

	if (tp->window_clamp >= maxwin) {
		tp->window_clamp = maxwin;

		if (tcp_app_win && maxwin > 4 * tp->advmss)
			tp->window_clamp = max(maxwin -
					       (maxwin >> tcp_app_win),
					       4 * tp->advmss);
	}

	/* Force reservation of one segment. */
	if (tcp_app_win &&
	    tp->window_clamp > 2 * tp->advmss &&
	    tp->window_clamp + tp->advmss > maxwin)
		tp->window_clamp = max(2 * tp->advmss, maxwin - tp->advmss);

	tp->rcv_ssthresh = min(tp->rcv_ssthresh, tp->window_clamp);
	tp->snd_cwnd_stamp = tcp_jiffies32;
}

/* 5. Recalculate window clamp after socket hit its memory bounds. */
static void tcp_clamp_window(struct sock *sk)
{
	struct tcp_sock *tp = tcp_sk(sk);
	struct inet_connection_sock *icsk = inet_csk(sk);
	struct net *net = sock_net(sk);

	icsk->icsk_ack.quick = 0;

	if (sk->sk_rcvbuf < net->ipv4.sysctl_tcp_rmem[2] &&
	    !(sk->sk_userlocks & SOCK_RCVBUF_LOCK) &&
	    !tcp_under_memory_pressure(sk) &&
	    sk_memory_allocated(sk) < sk_prot_mem_limits(sk, 0)) {
		sk->sk_rcvbuf = min(atomic_read(&sk->sk_rmem_alloc),
				    net->ipv4.sysctl_tcp_rmem[2]);
	}
	if (atomic_read(&sk->sk_rmem_alloc) > sk->sk_rcvbuf)
		tp->rcv_ssthresh = min(tp->window_clamp, 2U * tp->advmss);
}

/* Initialize RCV_MSS value.
 * RCV_MSS is an our guess about MSS used by the peer.
 * We haven't any direct information about the MSS.
 * It's better to underestimate the RCV_MSS rather than overestimate.
 * Overestimations make us ACKing less frequently than needed.
 * Underestimations are more easy to detect and fix by tcp_measure_rcv_mss().
 */
void tcp_initialize_rcv_mss(struct sock *sk)
{
	const struct tcp_sock *tp = tcp_sk(sk);
	unsigned int hint = min_t(unsigned int, tp->advmss, tp->mss_cache);

	hint = min(hint, tp->rcv_wnd / 2);
	hint = min(hint, TCP_MSS_DEFAULT);
	hint = max(hint, TCP_MIN_MSS);

	inet_csk(sk)->icsk_ack.rcv_mss = hint;
}
EXPORT_SYMBOL(tcp_initialize_rcv_mss);

/* Receiver "autotuning" code.
 *
 * The algorithm for RTT estimation w/o timestamps is based on
 * Dynamic Right-Sizing (DRS) by Wu Feng and Mike Fisk of LANL.
 * <http://public.lanl.gov/radiant/pubs.html#DRS>
 *
 * More detail on this code can be found at
 * <http://staff.psc.edu/jheffner/>,
 * though this reference is out of date.  A new paper
 * is pending.
 */
static void tcp_rcv_rtt_update(struct tcp_sock *tp, u32 sample, int win_dep)
{
	u32 new_sample = tp->rcv_rtt_est.rtt_us;
	long m = sample;

	if (new_sample != 0) {
		/* If we sample in larger samples in the non-timestamp
		 * case, we could grossly overestimate the RTT especially
		 * with chatty applications or bulk transfer apps which
		 * are stalled on filesystem I/O.
		 *
		 * Also, since we are only going for a minimum in the
		 * non-timestamp case, we do not smooth things out
		 * else with timestamps disabled convergence takes too
		 * long.
		 */
		if (!win_dep) {
			m -= (new_sample >> 3);
			new_sample += m;
		} else {
			m <<= 3;
			if (m < new_sample)
				new_sample = m;
		}
	} else {
		/* No previous measure. */
		new_sample = m << 3;
	}

	tp->rcv_rtt_est.rtt_us = new_sample;
}

static inline void tcp_rcv_rtt_measure(struct tcp_sock *tp)
{
	u32 delta_us;

	if (tp->rcv_rtt_est.time == 0)
		goto new_measure;
	if (before(tp->rcv_nxt, tp->rcv_rtt_est.seq))
		return;
	delta_us = tcp_stamp_us_delta(tp->tcp_mstamp, tp->rcv_rtt_est.time);
	if (!delta_us)
		delta_us = 1;
	tcp_rcv_rtt_update(tp, delta_us, 1);

new_measure:
	tp->rcv_rtt_est.seq = tp->rcv_nxt + tp->rcv_wnd;
	tp->rcv_rtt_est.time = tp->tcp_mstamp;
}

static inline void tcp_rcv_rtt_measure_ts(struct sock *sk,
					  const struct sk_buff *skb)
{
	struct tcp_sock *tp = tcp_sk(sk);

	if (tp->rx_opt.rcv_tsecr &&
	    (TCP_SKB_CB(skb)->end_seq -
	     TCP_SKB_CB(skb)->seq >= inet_csk(sk)->icsk_ack.rcv_mss)) {
		u32 delta = tcp_time_stamp(tp) - tp->rx_opt.rcv_tsecr;
		u32 delta_us;

		if (!delta)
			delta = 1;
		delta_us = delta * (USEC_PER_SEC / TCP_TS_HZ);
		tcp_rcv_rtt_update(tp, delta_us, 0);
	}
}

/*
 * This function should be called every time data is copied to user space.
 * It calculates the appropriate TCP receive buffer space.
 */
void tcp_rcv_space_adjust(struct sock *sk)
{
	struct tcp_sock *tp = tcp_sk(sk);
	u32 copied;
	int time;

	trace_tcp_rcv_space_adjust(sk);

	tcp_mstamp_refresh(tp);
	time = tcp_stamp_us_delta(tp->tcp_mstamp, tp->rcvq_space.time);
	if (mptcp(tp)) {
		if (mptcp_check_rtt(tp, time))
			return;
	} else if (time < (tp->rcv_rtt_est.rtt_us >> 3) || tp->rcv_rtt_est.rtt_us == 0)
		return;

	/* Number of bytes copied to user in last RTT */
	copied = tp->copied_seq - tp->rcvq_space.seq;
	if (copied <= tp->rcvq_space.space)
		goto new_measure;

	/* A bit of theory :
	 * copied = bytes received in previous RTT, our base window
	 * To cope with packet losses, we need a 2x factor
	 * To cope with slow start, and sender growing its cwin by 100 %
	 * every RTT, we need a 4x factor, because the ACK we are sending
	 * now is for the next RTT, not the current one :
	 * <prev RTT . ><current RTT .. ><next RTT .... >
	 */

	if (sock_net(sk)->ipv4.sysctl_tcp_moderate_rcvbuf &&
	    !(sk->sk_userlocks & SOCK_RCVBUF_LOCK)) {
		int rcvmem, rcvbuf;
		u64 rcvwin, grow;

		/* minimal window to cope with packet losses, assuming
		 * steady state. Add some cushion because of small variations.
		 */
		rcvwin = ((u64)copied << 1) + 16 * tp->advmss;

		/* Accommodate for sender rate increase (eg. slow start) */
		grow = rcvwin * (copied - tp->rcvq_space.space);
		do_div(grow, tp->rcvq_space.space);
		rcvwin += (grow << 1);

		rcvmem = SKB_TRUESIZE(tp->advmss + MAX_TCP_HEADER);
		while (tcp_win_from_space(sk, rcvmem) < tp->advmss)
			rcvmem += 128;

		do_div(rcvwin, tp->advmss);
		rcvbuf = min_t(u64, rcvwin * rcvmem,
			       sock_net(sk)->ipv4.sysctl_tcp_rmem[2]);
		if (rcvbuf > sk->sk_rcvbuf) {
			sk->sk_rcvbuf = rcvbuf;

			/* Make the window clamp follow along.  */
			tp->window_clamp = tcp_win_from_space(sk, rcvbuf);
		}
	}
	tp->rcvq_space.space = copied;

new_measure:
	tp->rcvq_space.seq = tp->copied_seq;
	tp->rcvq_space.time = tp->tcp_mstamp;
}

/* There is something which you must keep in mind when you analyze the
 * behavior of the tp->ato delayed ack timeout interval.  When a
 * connection starts up, we want to ack as quickly as possible.  The
 * problem is that "good" TCP's do slow start at the beginning of data
 * transmission.  The means that until we send the first few ACK's the
 * sender will sit on his end and only queue most of his data, because
 * he can only send snd_cwnd unacked packets at any given time.  For
 * each ACK we send, he increments snd_cwnd and transmits more of his
 * queue.  -DaveM
 */
static void tcp_event_data_recv(struct sock *sk, struct sk_buff *skb)
{
	struct tcp_sock *tp = tcp_sk(sk);
	struct inet_connection_sock *icsk = inet_csk(sk);
	u32 now;

	inet_csk_schedule_ack(sk);

	tcp_measure_rcv_mss(sk, skb);

	tcp_rcv_rtt_measure(tp);

	now = tcp_jiffies32;

	if (!icsk->icsk_ack.ato) {
		/* The _first_ data packet received, initialize
		 * delayed ACK engine.
		 */
		tcp_incr_quickack(sk, TCP_MAX_QUICKACKS);
		icsk->icsk_ack.ato = TCP_ATO_MIN;
	} else {
		int m = now - icsk->icsk_ack.lrcvtime;

		if (m <= TCP_ATO_MIN / 2) {
			/* The fastest case is the first. */
			icsk->icsk_ack.ato = (icsk->icsk_ack.ato >> 1) + TCP_ATO_MIN / 2;
		} else if (m < icsk->icsk_ack.ato) {
			icsk->icsk_ack.ato = (icsk->icsk_ack.ato >> 1) + m;
			if (icsk->icsk_ack.ato > icsk->icsk_rto)
				icsk->icsk_ack.ato = icsk->icsk_rto;
		} else if (m > icsk->icsk_rto) {
			/* Too long gap. Apparently sender failed to
			 * restart window, so that we send ACKs quickly.
			 */
			tcp_incr_quickack(sk, TCP_MAX_QUICKACKS);
			sk_mem_reclaim(sk);
		}
	}
	icsk->icsk_ack.lrcvtime = now;

	tcp_ecn_check_ce(sk, skb);

	if (skb->len >= 128)
		tcp_grow_window(sk, skb);
}

/* Called to compute a smoothed rtt estimate. The data fed to this
 * routine either comes from timestamps, or from segments that were
 * known _not_ to have been retransmitted [see Karn/Partridge
 * Proceedings SIGCOMM 87]. The algorithm is from the SIGCOMM 88
 * piece by Van Jacobson.
 * NOTE: the next three routines used to be one big routine.
 * To save cycles in the RFC 1323 implementation it was better to break
 * it up into three procedures. -- erics
 */
static void tcp_rtt_estimator(struct sock *sk, long mrtt_us)
{
	struct tcp_sock *tp = tcp_sk(sk);
	long m = mrtt_us; /* RTT */
	u32 srtt = tp->srtt_us;

	/*	The following amusing code comes from Jacobson's
	 *	article in SIGCOMM '88.  Note that rtt and mdev
	 *	are scaled versions of rtt and mean deviation.
	 *	This is designed to be as fast as possible
	 *	m stands for "measurement".
	 *
	 *	On a 1990 paper the rto value is changed to:
	 *	RTO = rtt + 4 * mdev
	 *
	 * Funny. This algorithm seems to be very broken.
	 * These formulae increase RTO, when it should be decreased, increase
	 * too slowly, when it should be increased quickly, decrease too quickly
	 * etc. I guess in BSD RTO takes ONE value, so that it is absolutely
	 * does not matter how to _calculate_ it. Seems, it was trap
	 * that VJ failed to avoid. 8)
	 */
	if (srtt != 0) {
		m -= (srtt >> 3);	/* m is now error in rtt est */
		srtt += m;		/* rtt = 7/8 rtt + 1/8 new */
		if (m < 0) {
			m = -m;		/* m is now abs(error) */
			m -= (tp->mdev_us >> 2);   /* similar update on mdev */
			/* This is similar to one of Eifel findings.
			 * Eifel blocks mdev updates when rtt decreases.
			 * This solution is a bit different: we use finer gain
			 * for mdev in this case (alpha*beta).
			 * Like Eifel it also prevents growth of rto,
			 * but also it limits too fast rto decreases,
			 * happening in pure Eifel.
			 */
			if (m > 0)
				m >>= 3;
		} else {
			m -= (tp->mdev_us >> 2);   /* similar update on mdev */
		}
		tp->mdev_us += m;		/* mdev = 3/4 mdev + 1/4 new */
		if (tp->mdev_us > tp->mdev_max_us) {
			tp->mdev_max_us = tp->mdev_us;
			if (tp->mdev_max_us > tp->rttvar_us)
				tp->rttvar_us = tp->mdev_max_us;
		}
		if (after(tp->snd_una, tp->rtt_seq)) {
			if (tp->mdev_max_us < tp->rttvar_us)
				tp->rttvar_us -= (tp->rttvar_us - tp->mdev_max_us) >> 2;
			tp->rtt_seq = tp->snd_nxt;
			tp->mdev_max_us = tcp_rto_min_us(sk);
		}
	} else {
		/* no previous measure. */
		srtt = m << 3;		/* take the measured time to be rtt */
		tp->mdev_us = m << 1;	/* make sure rto = 3*rtt */
		tp->rttvar_us = max(tp->mdev_us, tcp_rto_min_us(sk));
		tp->mdev_max_us = tp->rttvar_us;
		tp->rtt_seq = tp->snd_nxt;
	}
	tp->srtt_us = max(1U, srtt);
}

static void tcp_update_pacing_rate(struct sock *sk)
{
	const struct tcp_sock *tp = tcp_sk(sk);
	u64 rate;

	/* set sk_pacing_rate to 200 % of current rate (mss * cwnd / srtt) */
	rate = (u64)tp->mss_cache * ((USEC_PER_SEC / 100) << 3);

	/* current rate is (cwnd * mss) / srtt
	 * In Slow Start [1], set sk_pacing_rate to 200 % the current rate.
	 * In Congestion Avoidance phase, set it to 120 % the current rate.
	 *
	 * [1] : Normal Slow Start condition is (tp->snd_cwnd < tp->snd_ssthresh)
	 *	 If snd_cwnd >= (tp->snd_ssthresh / 2), we are approaching
	 *	 end of slow start and should slow down.
	 */
	if (tp->snd_cwnd < tp->snd_ssthresh / 2)
		rate *= sock_net(sk)->ipv4.sysctl_tcp_pacing_ss_ratio;
	else
		rate *= sock_net(sk)->ipv4.sysctl_tcp_pacing_ca_ratio;

	rate *= max(tp->snd_cwnd, tp->packets_out);

	if (likely(tp->srtt_us))
		do_div(rate, tp->srtt_us);

	/* WRITE_ONCE() is needed because sch_fq fetches sk_pacing_rate
	 * without any lock. We want to make sure compiler wont store
	 * intermediate values in this location.
	 */
	WRITE_ONCE(sk->sk_pacing_rate, min_t(u64, rate,
					     sk->sk_max_pacing_rate));
}

/* Calculate rto without backoff.  This is the second half of Van Jacobson's
 * routine referred to above.
 */
void tcp_set_rto(struct sock *sk)
{
	const struct tcp_sock *tp = tcp_sk(sk);
	/* Old crap is replaced with new one. 8)
	 *
	 * More seriously:
	 * 1. If rtt variance happened to be less 50msec, it is hallucination.
	 *    It cannot be less due to utterly erratic ACK generation made
	 *    at least by solaris and freebsd. "Erratic ACKs" has _nothing_
	 *    to do with delayed acks, because at cwnd>2 true delack timeout
	 *    is invisible. Actually, Linux-2.4 also generates erratic
	 *    ACKs in some circumstances.
	 */
	inet_csk(sk)->icsk_rto = __tcp_set_rto(tp);

	/* 2. Fixups made earlier cannot be right.
	 *    If we do not estimate RTO correctly without them,
	 *    all the algo is pure shit and should be replaced
	 *    with correct one. It is exactly, which we pretend to do.
	 */

	/* NOTE: clamping at TCP_RTO_MIN is not required, current algo
	 * guarantees that rto is higher.
	 */
	tcp_bound_rto(sk);
}

__u32 tcp_init_cwnd(const struct tcp_sock *tp, const struct dst_entry *dst)
{
	__u32 cwnd = (dst ? dst_metric(dst, RTAX_INITCWND) : 0);

	if (!cwnd)
		cwnd = TCP_INIT_CWND;
	return min_t(__u32, cwnd, tp->snd_cwnd_clamp);
}

/* Take a notice that peer is sending D-SACKs */
static void tcp_dsack_seen(struct tcp_sock *tp)
{
	tp->rx_opt.sack_ok |= TCP_DSACK_SEEN;
	tp->rack.dsack_seen = 1;
}

/* It's reordering when higher sequence was delivered (i.e. sacked) before
 * some lower never-retransmitted sequence ("low_seq"). The maximum reordering
 * distance is approximated in full-mss packet distance ("reordering").
 */
static void tcp_check_sack_reordering(struct sock *sk, const u32 low_seq,
				      const int ts)
{
	struct tcp_sock *tp = tcp_sk(sk);
	const u32 mss = tp->mss_cache;
	u32 fack, metric;

	fack = tcp_highest_sack_seq(tp);
	if (!before(low_seq, fack))
		return;

	metric = fack - low_seq;
	if ((metric > tp->reordering * mss) && mss) {
#if FASTRETRANS_DEBUG > 1
		pr_debug("Disorder%d %d %u f%u s%u rr%d\n",
			 tp->rx_opt.sack_ok, inet_csk(sk)->icsk_ca_state,
			 tp->reordering,
			 0,
			 tp->sacked_out,
			 tp->undo_marker ? tp->undo_retrans : 0);
#endif
		tp->reordering = min_t(u32, (metric + mss - 1) / mss,
				       sock_net(sk)->ipv4.sysctl_tcp_max_reordering);
	}

	tp->rack.reord = 1;
	/* This exciting event is worth to be remembered. 8) */
	NET_INC_STATS(sock_net(sk),
		      ts ? LINUX_MIB_TCPTSREORDER : LINUX_MIB_TCPSACKREORDER);
}

/* This must be called before lost_out is incremented */
static void tcp_verify_retransmit_hint(struct tcp_sock *tp, struct sk_buff *skb)
{
	if (!tp->retransmit_skb_hint ||
	    before(TCP_SKB_CB(skb)->seq,
		   TCP_SKB_CB(tp->retransmit_skb_hint)->seq))
		tp->retransmit_skb_hint = skb;
}

/* Sum the number of packets on the wire we have marked as lost.
 * There are two cases we care about here:
 * a) Packet hasn't been marked lost (nor retransmitted),
 *    and this is the first loss.
 * b) Packet has been marked both lost and retransmitted,
 *    and this means we think it was lost again.
 */
static void tcp_sum_lost(struct tcp_sock *tp, struct sk_buff *skb)
{
	__u8 sacked = TCP_SKB_CB(skb)->sacked;

	if (!(sacked & TCPCB_LOST) ||
	    ((sacked & TCPCB_LOST) && (sacked & TCPCB_SACKED_RETRANS)))
		tp->lost += tcp_skb_pcount(skb);
}

static void tcp_skb_mark_lost(struct tcp_sock *tp, struct sk_buff *skb)
{
	if (!(TCP_SKB_CB(skb)->sacked & (TCPCB_LOST|TCPCB_SACKED_ACKED))) {
		tcp_verify_retransmit_hint(tp, skb);

		tp->lost_out += tcp_skb_pcount(skb);
		tcp_sum_lost(tp, skb);
		TCP_SKB_CB(skb)->sacked |= TCPCB_LOST;
	}
}

void tcp_skb_mark_lost_uncond_verify(struct tcp_sock *tp, struct sk_buff *skb)
{
	tcp_verify_retransmit_hint(tp, skb);

	tcp_sum_lost(tp, skb);
	if (!(TCP_SKB_CB(skb)->sacked & (TCPCB_LOST|TCPCB_SACKED_ACKED))) {
		tp->lost_out += tcp_skb_pcount(skb);
		TCP_SKB_CB(skb)->sacked |= TCPCB_LOST;
	}
}

/* This procedure tags the retransmission queue when SACKs arrive.
 *
 * We have three tag bits: SACKED(S), RETRANS(R) and LOST(L).
 * Packets in queue with these bits set are counted in variables
 * sacked_out, retrans_out and lost_out, correspondingly.
 *
 * Valid combinations are:
 * Tag  InFlight	Description
 * 0	1		- orig segment is in flight.
 * S	0		- nothing flies, orig reached receiver.
 * L	0		- nothing flies, orig lost by net.
 * R	2		- both orig and retransmit are in flight.
 * L|R	1		- orig is lost, retransmit is in flight.
 * S|R  1		- orig reached receiver, retrans is still in flight.
 * (L|S|R is logically valid, it could occur when L|R is sacked,
 *  but it is equivalent to plain S and code short-curcuits it to S.
 *  L|S is logically invalid, it would mean -1 packet in flight 8))
 *
 * These 6 states form finite state machine, controlled by the following events:
 * 1. New ACK (+SACK) arrives. (tcp_sacktag_write_queue())
 * 2. Retransmission. (tcp_retransmit_skb(), tcp_xmit_retransmit_queue())
 * 3. Loss detection event of two flavors:
 *	A. Scoreboard estimator decided the packet is lost.
 *	   A'. Reno "three dupacks" marks head of queue lost.
 *	B. SACK arrives sacking SND.NXT at the moment, when the
 *	   segment was retransmitted.
 * 4. D-SACK added new rule: D-SACK changes any tag to S.
 *
 * It is pleasant to note, that state diagram turns out to be commutative,
 * so that we are allowed not to be bothered by order of our actions,
 * when multiple events arrive simultaneously. (see the function below).
 *
 * Reordering detection.
 * --------------------
 * Reordering metric is maximal distance, which a packet can be displaced
 * in packet stream. With SACKs we can estimate it:
 *
 * 1. SACK fills old hole and the corresponding segment was not
 *    ever retransmitted -> reordering. Alas, we cannot use it
 *    when segment was retransmitted.
 * 2. The last flaw is solved with D-SACK. D-SACK arrives
 *    for retransmitted and already SACKed segment -> reordering..
 * Both of these heuristics are not used in Loss state, when we cannot
 * account for retransmits accurately.
 *
 * SACK block validation.
 * ----------------------
 *
 * SACK block range validation checks that the received SACK block fits to
 * the expected sequence limits, i.e., it is between SND.UNA and SND.NXT.
 * Note that SND.UNA is not included to the range though being valid because
 * it means that the receiver is rather inconsistent with itself reporting
 * SACK reneging when it should advance SND.UNA. Such SACK block this is
 * perfectly valid, however, in light of RFC2018 which explicitly states
 * that "SACK block MUST reflect the newest segment.  Even if the newest
 * segment is going to be discarded ...", not that it looks very clever
 * in case of head skb. Due to potentional receiver driven attacks, we
 * choose to avoid immediate execution of a walk in write queue due to
 * reneging and defer head skb's loss recovery to standard loss recovery
 * procedure that will eventually trigger (nothing forbids us doing this).
 *
 * Implements also blockage to start_seq wrap-around. Problem lies in the
 * fact that though start_seq (s) is before end_seq (i.e., not reversed),
 * there's no guarantee that it will be before snd_nxt (n). The problem
 * happens when start_seq resides between end_seq wrap (e_w) and snd_nxt
 * wrap (s_w):
 *
 *         <- outs wnd ->                          <- wrapzone ->
 *         u     e      n                         u_w   e_w  s n_w
 *         |     |      |                          |     |   |  |
 * |<------------+------+----- TCP seqno space --------------+---------->|
 * ...-- <2^31 ->|                                           |<--------...
 * ...---- >2^31 ------>|                                    |<--------...
 *
 * Current code wouldn't be vulnerable but it's better still to discard such
 * crazy SACK blocks. Doing this check for start_seq alone closes somewhat
 * similar case (end_seq after snd_nxt wrap) as earlier reversed check in
 * snd_nxt wrap -> snd_una region will then become "well defined", i.e.,
 * equal to the ideal case (infinite seqno space without wrap caused issues).
 *
 * With D-SACK the lower bound is extended to cover sequence space below
 * SND.UNA down to undo_marker, which is the last point of interest. Yet
 * again, D-SACK block must not to go across snd_una (for the same reason as
 * for the normal SACK blocks, explained above). But there all simplicity
 * ends, TCP might receive valid D-SACKs below that. As long as they reside
 * fully below undo_marker they do not affect behavior in anyway and can
 * therefore be safely ignored. In rare cases (which are more or less
 * theoretical ones), the D-SACK will nicely cross that boundary due to skb
 * fragmentation and packet reordering past skb's retransmission. To consider
 * them correctly, the acceptable range must be extended even more though
 * the exact amount is rather hard to quantify. However, tp->max_window can
 * be used as an exaggerated estimate.
 */
static bool tcp_is_sackblock_valid(struct tcp_sock *tp, bool is_dsack,
				   u32 start_seq, u32 end_seq)
{
	/* Too far in future, or reversed (interpretation is ambiguous) */
	if (after(end_seq, tp->snd_nxt) || !before(start_seq, end_seq))
		return false;

	/* Nasty start_seq wrap-around check (see comments above) */
	if (!before(start_seq, tp->snd_nxt))
		return false;

	/* In outstanding window? ...This is valid exit for D-SACKs too.
	 * start_seq == snd_una is non-sensical (see comments above)
	 */
	if (after(start_seq, tp->snd_una))
		return true;

	if (!is_dsack || !tp->undo_marker)
		return false;

	/* ...Then it's D-SACK, and must reside below snd_una completely */
	if (after(end_seq, tp->snd_una))
		return false;

	if (!before(start_seq, tp->undo_marker))
		return true;

	/* Too old */
	if (!after(end_seq, tp->undo_marker))
		return false;

	/* Undo_marker boundary crossing (overestimates a lot). Known already:
	 *   start_seq < undo_marker and end_seq >= undo_marker.
	 */
	return !before(start_seq, end_seq - tp->max_window);
}

static bool tcp_check_dsack(struct sock *sk, const struct sk_buff *ack_skb,
			    struct tcp_sack_block_wire *sp, int num_sacks,
			    u32 prior_snd_una)
{
	struct tcp_sock *tp = tcp_sk(sk);
	u32 start_seq_0 = get_unaligned_be32(&sp[0].start_seq);
	u32 end_seq_0 = get_unaligned_be32(&sp[0].end_seq);
	bool dup_sack = false;

	if (before(start_seq_0, TCP_SKB_CB(ack_skb)->ack_seq)) {
		dup_sack = true;
		tcp_dsack_seen(tp);
		NET_INC_STATS(sock_net(sk), LINUX_MIB_TCPDSACKRECV);
	} else if (num_sacks > 1) {
		u32 end_seq_1 = get_unaligned_be32(&sp[1].end_seq);
		u32 start_seq_1 = get_unaligned_be32(&sp[1].start_seq);

		if (!after(end_seq_0, end_seq_1) &&
		    !before(start_seq_0, start_seq_1)) {
			dup_sack = true;
			tcp_dsack_seen(tp);
			NET_INC_STATS(sock_net(sk),
					LINUX_MIB_TCPDSACKOFORECV);
		}
	}

	/* D-SACK for already forgotten data... Do dumb counting. */
	if (dup_sack && tp->undo_marker && tp->undo_retrans > 0 &&
	    !after(end_seq_0, prior_snd_una) &&
	    after(end_seq_0, tp->undo_marker))
		tp->undo_retrans--;

	return dup_sack;
}

struct tcp_sacktag_state {
	u32	reord;
	/* Timestamps for earliest and latest never-retransmitted segment
	 * that was SACKed. RTO needs the earliest RTT to stay conservative,
	 * but congestion control should still get an accurate delay signal.
	 */
	u64	first_sackt;
	u64	last_sackt;
	struct rate_sample *rate;
	int	flag;
	unsigned int mss_now;
};

/* Check if skb is fully within the SACK block. In presence of GSO skbs,
 * the incoming SACK may not exactly match but we can find smaller MSS
 * aligned portion of it that matches. Therefore we might need to fragment
 * which may fail and creates some hassle (caller must handle error case
 * returns).
 *
 * FIXME: this could be merged to shift decision code
 */
static int tcp_match_skb_to_sack(struct sock *sk, struct sk_buff *skb,
				  u32 start_seq, u32 end_seq)
{
	int err;
	bool in_sack;
	unsigned int pkt_len;
	unsigned int mss;

	in_sack = !after(start_seq, TCP_SKB_CB(skb)->seq) &&
		  !before(end_seq, TCP_SKB_CB(skb)->end_seq);

	if (tcp_skb_pcount(skb) > 1 && !in_sack &&
	    after(TCP_SKB_CB(skb)->end_seq, start_seq)) {
		mss = tcp_skb_mss(skb);
		in_sack = !after(start_seq, TCP_SKB_CB(skb)->seq);

		if (!in_sack) {
			pkt_len = start_seq - TCP_SKB_CB(skb)->seq;
			if (pkt_len < mss)
				pkt_len = mss;
		} else {
			pkt_len = end_seq - TCP_SKB_CB(skb)->seq;
			if (pkt_len < mss)
				return -EINVAL;
		}

		/* Round if necessary so that SACKs cover only full MSSes
		 * and/or the remaining small portion (if present)
		 */
		if (pkt_len > mss) {
			unsigned int new_len = (pkt_len / mss) * mss;
			if (!in_sack && new_len < pkt_len)
				new_len += mss;
			pkt_len = new_len;
		}

		if (pkt_len >= skb->len && !in_sack)
			return 0;

		err = tcp_fragment(sk, TCP_FRAG_IN_RTX_QUEUE, skb,
				   pkt_len, mss, GFP_ATOMIC);
		if (err < 0)
			return err;
	}

	return in_sack;
}

/* Mark the given newly-SACKed range as such, adjusting counters and hints. */
static u8 tcp_sacktag_one(struct sock *sk,
			  struct tcp_sacktag_state *state, u8 sacked,
			  u32 start_seq, u32 end_seq,
			  int dup_sack, int pcount,
			  u64 xmit_time)
{
	struct tcp_sock *tp = tcp_sk(sk);

	/* Account D-SACK for retransmitted packet. */
	if (dup_sack && (sacked & TCPCB_RETRANS)) {
		if (tp->undo_marker && tp->undo_retrans > 0 &&
		    after(end_seq, tp->undo_marker))
			tp->undo_retrans--;
		if ((sacked & TCPCB_SACKED_ACKED) &&
		    before(start_seq, state->reord))
				state->reord = start_seq;
	}

	/* Nothing to do; acked frame is about to be dropped (was ACKed). */
	if (!after(end_seq, tp->snd_una))
		return sacked;

	if (!(sacked & TCPCB_SACKED_ACKED)) {
		tcp_rack_advance(tp, sacked, end_seq, xmit_time);

		if (sacked & TCPCB_SACKED_RETRANS) {
			/* If the segment is not tagged as lost,
			 * we do not clear RETRANS, believing
			 * that retransmission is still in flight.
			 */
			if (sacked & TCPCB_LOST) {
				sacked &= ~(TCPCB_LOST|TCPCB_SACKED_RETRANS);
				tp->lost_out -= pcount;
				tp->retrans_out -= pcount;
			}
		} else {
			if (!(sacked & TCPCB_RETRANS)) {
				/* New sack for not retransmitted frame,
				 * which was in hole. It is reordering.
				 */
				if (before(start_seq,
					   tcp_highest_sack_seq(tp)) &&
				    before(start_seq, state->reord))
					state->reord = start_seq;

				if (!after(end_seq, tp->high_seq))
					state->flag |= FLAG_ORIG_SACK_ACKED;
				if (state->first_sackt == 0)
					state->first_sackt = xmit_time;
				state->last_sackt = xmit_time;
			}

			if (sacked & TCPCB_LOST) {
				sacked &= ~TCPCB_LOST;
				tp->lost_out -= pcount;
			}
		}

		sacked |= TCPCB_SACKED_ACKED;
		state->flag |= FLAG_DATA_SACKED;
		tp->sacked_out += pcount;
		tp->delivered += pcount;  /* Out-of-order packets delivered */

		/* Lost marker hint past SACKed? Tweak RFC3517 cnt */
		if (tp->lost_skb_hint &&
		    before(start_seq, TCP_SKB_CB(tp->lost_skb_hint)->seq))
			tp->lost_cnt_hint += pcount;
	}

	/* D-SACK. We can detect redundant retransmission in S|R and plain R
	 * frames and clear it. undo_retrans is decreased above, L|R frames
	 * are accounted above as well.
	 */
	if (dup_sack && (sacked & TCPCB_SACKED_RETRANS)) {
		sacked &= ~TCPCB_SACKED_RETRANS;
		tp->retrans_out -= pcount;
	}

	return sacked;
}

/* Shift newly-SACKed bytes from this skb to the immediately previous
 * already-SACKed sk_buff. Mark the newly-SACKed bytes as such.
 */
static bool tcp_shifted_skb(struct sock *sk, struct sk_buff *prev,
			    struct sk_buff *skb,
			    struct tcp_sacktag_state *state,
			    unsigned int pcount, int shifted, int mss,
			    bool dup_sack)
{
	struct tcp_sock *tp = tcp_sk(sk);
	u32 start_seq = TCP_SKB_CB(skb)->seq;	/* start of newly-SACKed */
	u32 end_seq = start_seq + shifted;	/* end of newly-SACKed */

	BUG_ON(!pcount);

	/* Adjust counters and hints for the newly sacked sequence
	 * range but discard the return value since prev is already
	 * marked. We must tag the range first because the seq
	 * advancement below implicitly advances
	 * tcp_highest_sack_seq() when skb is highest_sack.
	 */
	tcp_sacktag_one(sk, state, TCP_SKB_CB(skb)->sacked,
			start_seq, end_seq, dup_sack, pcount,
			skb->skb_mstamp);
	tcp_rate_skb_delivered(sk, skb, state->rate);

	if (skb == tp->lost_skb_hint)
		tp->lost_cnt_hint += pcount;

	TCP_SKB_CB(prev)->end_seq += shifted;
	TCP_SKB_CB(skb)->seq += shifted;

	tcp_skb_pcount_add(prev, pcount);
	BUG_ON(tcp_skb_pcount(skb) < pcount);
	tcp_skb_pcount_add(skb, -pcount);

	/* When we're adding to gso_segs == 1, gso_size will be zero,
	 * in theory this shouldn't be necessary but as long as DSACK
	 * code can come after this skb later on it's better to keep
	 * setting gso_size to something.
	 */
	if (!TCP_SKB_CB(prev)->tcp_gso_size)
		TCP_SKB_CB(prev)->tcp_gso_size = mss;

	/* CHECKME: To clear or not to clear? Mimics normal skb currently */
	if (tcp_skb_pcount(skb) <= 1)
		TCP_SKB_CB(skb)->tcp_gso_size = 0;

	/* Difference in this won't matter, both ACKed by the same cumul. ACK */
	TCP_SKB_CB(prev)->sacked |= (TCP_SKB_CB(skb)->sacked & TCPCB_EVER_RETRANS);

	if (skb->len > 0) {
		BUG_ON(!tcp_skb_pcount(skb));
		NET_INC_STATS(sock_net(sk), LINUX_MIB_SACKSHIFTED);
		return false;
	}

	/* Whole SKB was eaten :-) */

	if (skb == tp->retransmit_skb_hint)
		tp->retransmit_skb_hint = prev;
	if (skb == tp->lost_skb_hint) {
		tp->lost_skb_hint = prev;
		tp->lost_cnt_hint -= tcp_skb_pcount(prev);
	}

	TCP_SKB_CB(prev)->tcp_flags |= TCP_SKB_CB(skb)->tcp_flags;
	TCP_SKB_CB(prev)->eor = TCP_SKB_CB(skb)->eor;
	if (TCP_SKB_CB(skb)->tcp_flags & TCPHDR_FIN)
		TCP_SKB_CB(prev)->end_seq++;

	if (skb == tcp_highest_sack(sk))
		tcp_advance_highest_sack(sk, skb);

	tcp_skb_collapse_tstamp(prev, skb);
	if (unlikely(TCP_SKB_CB(prev)->tx.delivered_mstamp))
		TCP_SKB_CB(prev)->tx.delivered_mstamp = 0;

	tcp_rtx_queue_unlink_and_free(skb, sk);

	NET_INC_STATS(sock_net(sk), LINUX_MIB_SACKMERGED);

	return true;
}

/* I wish gso_size would have a bit more sane initialization than
 * something-or-zero which complicates things
 */
static int tcp_skb_seglen(const struct sk_buff *skb)
{
	return tcp_skb_pcount(skb) == 1 ? skb->len : tcp_skb_mss(skb);
}

/* Shifting pages past head area doesn't work */
static int skb_can_shift(const struct sk_buff *skb)
{
	return !skb_headlen(skb) && skb_is_nonlinear(skb);
}

/* Try collapsing SACK blocks spanning across multiple skbs to a single
 * skb.
 */
static struct sk_buff *tcp_shift_skb_data(struct sock *sk, struct sk_buff *skb,
					  struct tcp_sacktag_state *state,
					  u32 start_seq, u32 end_seq,
					  bool dup_sack)
{
	struct tcp_sock *tp = tcp_sk(sk);
	struct sk_buff *prev;
	int mss;
	int pcount = 0;
	int len;
	int in_sack;

	/* For MPTCP we cannot shift skb-data and remove one skb from the
	 * send-queue, because this will make us loose the DSS-option (which
	 * is stored in TCP_SKB_CB(skb)->dss) of the skb we are removing.
	 */
	if (mptcp(tp))
		goto fallback;

	/* Normally R but no L won't result in plain S */
	if (!dup_sack &&
	    (TCP_SKB_CB(skb)->sacked & (TCPCB_LOST|TCPCB_SACKED_RETRANS)) == TCPCB_SACKED_RETRANS)
		goto fallback;
	if (!skb_can_shift(skb))
		goto fallback;
	/* This frame is about to be dropped (was ACKed). */
	if (!after(TCP_SKB_CB(skb)->end_seq, tp->snd_una))
		goto fallback;

	/* Can only happen with delayed DSACK + discard craziness */
	prev = skb_rb_prev(skb);
	if (!prev)
		goto fallback;

	if ((TCP_SKB_CB(prev)->sacked & TCPCB_TAGBITS) != TCPCB_SACKED_ACKED)
		goto fallback;

	if (!tcp_skb_can_collapse_to(prev))
		goto fallback;

	in_sack = !after(start_seq, TCP_SKB_CB(skb)->seq) &&
		  !before(end_seq, TCP_SKB_CB(skb)->end_seq);

	if (in_sack) {
		len = skb->len;
		pcount = tcp_skb_pcount(skb);
		mss = tcp_skb_seglen(skb);

		/* TODO: Fix DSACKs to not fragment already SACKed and we can
		 * drop this restriction as unnecessary
		 */
		if (mss != tcp_skb_seglen(prev))
			goto fallback;
	} else {
		if (!after(TCP_SKB_CB(skb)->end_seq, start_seq))
			goto noop;
		/* CHECKME: This is non-MSS split case only?, this will
		 * cause skipped skbs due to advancing loop btw, original
		 * has that feature too
		 */
		if (tcp_skb_pcount(skb) <= 1)
			goto noop;

		in_sack = !after(start_seq, TCP_SKB_CB(skb)->seq);
		if (!in_sack) {
			/* TODO: head merge to next could be attempted here
			 * if (!after(TCP_SKB_CB(skb)->end_seq, end_seq)),
			 * though it might not be worth of the additional hassle
			 *
			 * ...we can probably just fallback to what was done
			 * previously. We could try merging non-SACKed ones
			 * as well but it probably isn't going to buy off
			 * because later SACKs might again split them, and
			 * it would make skb timestamp tracking considerably
			 * harder problem.
			 */
			goto fallback;
		}

		len = end_seq - TCP_SKB_CB(skb)->seq;
		BUG_ON(len < 0);
		BUG_ON(len > skb->len);

		/* MSS boundaries should be honoured or else pcount will
		 * severely break even though it makes things bit trickier.
		 * Optimize common case to avoid most of the divides
		 */
		mss = tcp_skb_mss(skb);

		/* TODO: Fix DSACKs to not fragment already SACKed and we can
		 * drop this restriction as unnecessary
		 */
		if (mss != tcp_skb_seglen(prev))
			goto fallback;

		if (len == mss) {
			pcount = 1;
		} else if (len < mss) {
			goto noop;
		} else {
			pcount = len / mss;
			len = pcount * mss;
		}
	}

	/* tcp_sacktag_one() won't SACK-tag ranges below snd_una */
	if (!after(TCP_SKB_CB(skb)->seq + len, tp->snd_una))
		goto fallback;

	if (!skb_shift(prev, skb, len))
		goto fallback;
	if (!tcp_shifted_skb(sk, prev, skb, state, pcount, len, mss, dup_sack))
		goto out;

	/* Hole filled allows collapsing with the next as well, this is very
	 * useful when hole on every nth skb pattern happens
	 */
	skb = skb_rb_next(prev);
	if (!skb)
		goto out;

	if (!skb_can_shift(skb) ||
	    ((TCP_SKB_CB(skb)->sacked & TCPCB_TAGBITS) != TCPCB_SACKED_ACKED) ||
	    (mss != tcp_skb_seglen(skb)))
		goto out;

	len = skb->len;
	if (skb_shift(prev, skb, len)) {
		pcount += tcp_skb_pcount(skb);
		tcp_shifted_skb(sk, prev, skb, state, tcp_skb_pcount(skb),
				len, mss, 0);
	}

out:
	return prev;

noop:
	return skb;

fallback:
	NET_INC_STATS(sock_net(sk), LINUX_MIB_SACKSHIFTFALLBACK);
	return NULL;
}

static struct sk_buff *tcp_sacktag_walk(struct sk_buff *skb, struct sock *sk,
					struct tcp_sack_block *next_dup,
					struct tcp_sacktag_state *state,
					u32 start_seq, u32 end_seq,
					bool dup_sack_in)
{
	struct tcp_sock *tp = tcp_sk(sk);
	struct sk_buff *tmp;

	skb_rbtree_walk_from(skb) {
		int in_sack = 0;
		bool dup_sack = dup_sack_in;

		/* queue is in-order => we can short-circuit the walk early */
		if (!before(TCP_SKB_CB(skb)->seq, end_seq))
			break;

		if (next_dup  &&
		    before(TCP_SKB_CB(skb)->seq, next_dup->end_seq)) {
			in_sack = tcp_match_skb_to_sack(sk, skb,
							next_dup->start_seq,
							next_dup->end_seq);
			if (in_sack > 0)
				dup_sack = true;
		}

		/* skb reference here is a bit tricky to get right, since
		 * shifting can eat and free both this skb and the next,
		 * so not even _safe variant of the loop is enough.
		 */
		if (in_sack <= 0) {
			tmp = tcp_shift_skb_data(sk, skb, state,
						 start_seq, end_seq, dup_sack);
			if (tmp) {
				if (tmp != skb) {
					skb = tmp;
					continue;
				}

				in_sack = 0;
			} else {
				in_sack = tcp_match_skb_to_sack(sk, skb,
								start_seq,
								end_seq);
			}
		}

		if (unlikely(in_sack < 0))
			break;

		if (in_sack) {
			TCP_SKB_CB(skb)->sacked =
				tcp_sacktag_one(sk,
						state,
						TCP_SKB_CB(skb)->sacked,
						TCP_SKB_CB(skb)->seq,
						TCP_SKB_CB(skb)->end_seq,
						dup_sack,
						tcp_skb_pcount(skb),
						skb->skb_mstamp);
			tcp_rate_skb_delivered(sk, skb, state->rate);
			if (TCP_SKB_CB(skb)->sacked & TCPCB_SACKED_ACKED)
				list_del_init(&skb->tcp_tsorted_anchor);

			if (!before(TCP_SKB_CB(skb)->seq,
				    tcp_highest_sack_seq(tp)))
				tcp_advance_highest_sack(sk, skb);
		}
	}
	return skb;
}

static struct sk_buff *tcp_sacktag_bsearch(struct sock *sk,
					   struct tcp_sacktag_state *state,
					   u32 seq)
{
	struct rb_node *parent, **p = &sk->tcp_rtx_queue.rb_node;
	struct sk_buff *skb;

	while (*p) {
		parent = *p;
		skb = rb_to_skb(parent);
		if (before(seq, TCP_SKB_CB(skb)->seq)) {
			p = &parent->rb_left;
			continue;
		}
		if (!before(seq, TCP_SKB_CB(skb)->end_seq)) {
			p = &parent->rb_right;
			continue;
		}
		return skb;
	}
	return NULL;
}

static struct sk_buff *tcp_sacktag_skip(struct sk_buff *skb, struct sock *sk,
					struct tcp_sacktag_state *state,
					u32 skip_to_seq)
{
	if (skb && after(TCP_SKB_CB(skb)->seq, skip_to_seq))
		return skb;

	return tcp_sacktag_bsearch(sk, state, skip_to_seq);
}

static struct sk_buff *tcp_maybe_skipping_dsack(struct sk_buff *skb,
						struct sock *sk,
						struct tcp_sack_block *next_dup,
						struct tcp_sacktag_state *state,
						u32 skip_to_seq)
{
	if (!next_dup)
		return skb;

	if (before(next_dup->start_seq, skip_to_seq)) {
		skb = tcp_sacktag_skip(skb, sk, state, next_dup->start_seq);
		skb = tcp_sacktag_walk(skb, sk, NULL, state,
				       next_dup->start_seq, next_dup->end_seq,
				       1);
	}

	return skb;
}

static int tcp_sack_cache_ok(const struct tcp_sock *tp, const struct tcp_sack_block *cache)
{
	return cache < tp->recv_sack_cache + ARRAY_SIZE(tp->recv_sack_cache);
}

static int
tcp_sacktag_write_queue(struct sock *sk, const struct sk_buff *ack_skb,
			u32 prior_snd_una, struct tcp_sacktag_state *state)
{
	struct tcp_sock *tp = tcp_sk(sk);
	const unsigned char *ptr = (skb_transport_header(ack_skb) +
				    TCP_SKB_CB(ack_skb)->sacked);
	struct tcp_sack_block_wire *sp_wire = (struct tcp_sack_block_wire *)(ptr+2);
	struct tcp_sack_block sp[TCP_NUM_SACKS];
	struct tcp_sack_block *cache;
	struct sk_buff *skb;
	int num_sacks = min(TCP_NUM_SACKS, (ptr[1] - TCPOLEN_SACK_BASE) >> 3);
	int used_sacks;
	bool found_dup_sack = false;
	int i, j;
	int first_sack_index;

	state->flag = 0;
	state->reord = tp->snd_nxt;

	if (!tp->sacked_out)
		tcp_highest_sack_reset(sk);

	found_dup_sack = tcp_check_dsack(sk, ack_skb, sp_wire,
					 num_sacks, prior_snd_una);
	if (found_dup_sack) {
		state->flag |= FLAG_DSACKING_ACK;
		tp->delivered++; /* A spurious retransmission is delivered */
	}

	/* Eliminate too old ACKs, but take into
	 * account more or less fresh ones, they can
	 * contain valid SACK info.
	 */
	if (before(TCP_SKB_CB(ack_skb)->ack_seq, prior_snd_una - tp->max_window))
		return 0;

	if (!tp->packets_out)
		goto out;

	used_sacks = 0;
	first_sack_index = 0;
	for (i = 0; i < num_sacks; i++) {
		bool dup_sack = !i && found_dup_sack;

		sp[used_sacks].start_seq = get_unaligned_be32(&sp_wire[i].start_seq);
		sp[used_sacks].end_seq = get_unaligned_be32(&sp_wire[i].end_seq);

		if (!tcp_is_sackblock_valid(tp, dup_sack,
					    sp[used_sacks].start_seq,
					    sp[used_sacks].end_seq)) {
			int mib_idx;

			if (dup_sack) {
				if (!tp->undo_marker)
					mib_idx = LINUX_MIB_TCPDSACKIGNOREDNOUNDO;
				else
					mib_idx = LINUX_MIB_TCPDSACKIGNOREDOLD;
			} else {
				/* Don't count olds caused by ACK reordering */
				if ((TCP_SKB_CB(ack_skb)->ack_seq != tp->snd_una) &&
				    !after(sp[used_sacks].end_seq, tp->snd_una))
					continue;
				mib_idx = LINUX_MIB_TCPSACKDISCARD;
			}

			NET_INC_STATS(sock_net(sk), mib_idx);
			if (i == 0)
				first_sack_index = -1;
			continue;
		}

		/* Ignore very old stuff early */
		if (!after(sp[used_sacks].end_seq, prior_snd_una))
			continue;

		used_sacks++;
	}

	/* order SACK blocks to allow in order walk of the retrans queue */
	for (i = used_sacks - 1; i > 0; i--) {
		for (j = 0; j < i; j++) {
			if (after(sp[j].start_seq, sp[j + 1].start_seq)) {
				swap(sp[j], sp[j + 1]);

				/* Track where the first SACK block goes to */
				if (j == first_sack_index)
					first_sack_index = j + 1;
			}
		}
	}

	state->mss_now = tcp_current_mss(sk);
	skb = NULL;
	i = 0;

	if (!tp->sacked_out) {
		/* It's already past, so skip checking against it */
		cache = tp->recv_sack_cache + ARRAY_SIZE(tp->recv_sack_cache);
	} else {
		cache = tp->recv_sack_cache;
		/* Skip empty blocks in at head of the cache */
		while (tcp_sack_cache_ok(tp, cache) && !cache->start_seq &&
		       !cache->end_seq)
			cache++;
	}

	while (i < used_sacks) {
		u32 start_seq = sp[i].start_seq;
		u32 end_seq = sp[i].end_seq;
		bool dup_sack = (found_dup_sack && (i == first_sack_index));
		struct tcp_sack_block *next_dup = NULL;

		if (found_dup_sack && ((i + 1) == first_sack_index))
			next_dup = &sp[i + 1];

		/* Skip too early cached blocks */
		while (tcp_sack_cache_ok(tp, cache) &&
		       !before(start_seq, cache->end_seq))
			cache++;

		/* Can skip some work by looking recv_sack_cache? */
		if (tcp_sack_cache_ok(tp, cache) && !dup_sack &&
		    after(end_seq, cache->start_seq)) {

			/* Head todo? */
			if (before(start_seq, cache->start_seq)) {
				skb = tcp_sacktag_skip(skb, sk, state,
						       start_seq);
				skb = tcp_sacktag_walk(skb, sk, next_dup,
						       state,
						       start_seq,
						       cache->start_seq,
						       dup_sack);
			}

			/* Rest of the block already fully processed? */
			if (!after(end_seq, cache->end_seq))
				goto advance_sp;

			skb = tcp_maybe_skipping_dsack(skb, sk, next_dup,
						       state,
						       cache->end_seq);

			/* ...tail remains todo... */
			if (tcp_highest_sack_seq(tp) == cache->end_seq) {
				/* ...but better entrypoint exists! */
				skb = tcp_highest_sack(sk);
				if (!skb)
					break;
				cache++;
				goto walk;
			}

			skb = tcp_sacktag_skip(skb, sk, state, cache->end_seq);
			/* Check overlap against next cached too (past this one already) */
			cache++;
			continue;
		}

		if (!before(start_seq, tcp_highest_sack_seq(tp))) {
			skb = tcp_highest_sack(sk);
			if (!skb)
				break;
		}
		skb = tcp_sacktag_skip(skb, sk, state, start_seq);

walk:
		skb = tcp_sacktag_walk(skb, sk, next_dup, state,
				       start_seq, end_seq, dup_sack);

advance_sp:
		i++;
	}

	/* Clear the head of the cache sack blocks so we can skip it next time */
	for (i = 0; i < ARRAY_SIZE(tp->recv_sack_cache) - used_sacks; i++) {
		tp->recv_sack_cache[i].start_seq = 0;
		tp->recv_sack_cache[i].end_seq = 0;
	}
	for (j = 0; j < used_sacks; j++)
		tp->recv_sack_cache[i++] = sp[j];

	if (inet_csk(sk)->icsk_ca_state != TCP_CA_Loss || tp->undo_marker)
		tcp_check_sack_reordering(sk, state->reord, 0);

	tcp_verify_left_out(tp);
out:

#if FASTRETRANS_DEBUG > 0
	WARN_ON((int)tp->sacked_out < 0);
	WARN_ON((int)tp->lost_out < 0);
	WARN_ON((int)tp->retrans_out < 0);
	WARN_ON((int)tcp_packets_in_flight(tp) < 0);
#endif
	return state->flag;
}

/* Limits sacked_out so that sum with lost_out isn't ever larger than
 * packets_out. Returns false if sacked_out adjustement wasn't necessary.
 */
static bool tcp_limit_reno_sacked(struct tcp_sock *tp)
{
	u32 holes;

	holes = max(tp->lost_out, 1U);
	holes = min(holes, tp->packets_out);

	if ((tp->sacked_out + holes) > tp->packets_out) {
		tp->sacked_out = tp->packets_out - holes;
		return true;
	}
	return false;
}

/* If we receive more dupacks than we expected counting segments
 * in assumption of absent reordering, interpret this as reordering.
 * The only another reason could be bug in receiver TCP.
 */
static void tcp_check_reno_reordering(struct sock *sk, const int addend)
{
	struct tcp_sock *tp = tcp_sk(sk);

	if (!tcp_limit_reno_sacked(tp))
		return;

	tp->reordering = min_t(u32, tp->packets_out + addend,
			       sock_net(sk)->ipv4.sysctl_tcp_max_reordering);
	NET_INC_STATS(sock_net(sk), LINUX_MIB_TCPRENOREORDER);
}

/* Emulate SACKs for SACKless connection: account for a new dupack. */

static void tcp_add_reno_sack(struct sock *sk)
{
	struct tcp_sock *tp = tcp_sk(sk);
	u32 prior_sacked = tp->sacked_out;

	tp->sacked_out++;
	tcp_check_reno_reordering(sk, 0);
	if (tp->sacked_out > prior_sacked)
		tp->delivered++; /* Some out-of-order packet is delivered */
	tcp_verify_left_out(tp);
}

/* Account for ACK, ACKing some data in Reno Recovery phase. */

static void tcp_remove_reno_sacks(struct sock *sk, int acked)
{
	struct tcp_sock *tp = tcp_sk(sk);

	if (acked > 0) {
		/* One ACK acked hole. The rest eat duplicate ACKs. */
		tp->delivered += max_t(int, acked - tp->sacked_out, 1);
		if (acked - 1 >= tp->sacked_out)
			tp->sacked_out = 0;
		else
			tp->sacked_out -= acked - 1;
	}
	tcp_check_reno_reordering(sk, acked);
	tcp_verify_left_out(tp);
}

static inline void tcp_reset_reno_sack(struct tcp_sock *tp)
{
	tp->sacked_out = 0;
}

void tcp_clear_retrans(struct tcp_sock *tp)
{
	tp->retrans_out = 0;
	tp->lost_out = 0;
	tp->undo_marker = 0;
	tp->undo_retrans = -1;
	tp->sacked_out = 0;
}

static inline void tcp_init_undo(struct tcp_sock *tp)
{
	tp->undo_marker = tp->snd_una;
	/* Retransmission still in flight may cause DSACKs later. */
	tp->undo_retrans = tp->retrans_out ? : -1;
}

static bool tcp_is_rack(const struct sock *sk)
{
	return sock_net(sk)->ipv4.sysctl_tcp_recovery & TCP_RACK_LOSS_DETECTION;
}

/* If we detect SACK reneging, forget all SACK information
 * and reset tags completely, otherwise preserve SACKs. If receiver
 * dropped its ofo queue, we will know this due to reneging detection.
 */
static void tcp_timeout_mark_lost(struct sock *sk)
{
	struct tcp_sock *tp = tcp_sk(sk);
	struct sk_buff *skb, *head;
	bool is_reneg;			/* is receiver reneging on SACKs? */

	head = tcp_rtx_queue_head(sk);
	is_reneg = head && (TCP_SKB_CB(head)->sacked & TCPCB_SACKED_ACKED);
	if (is_reneg) {
		NET_INC_STATS(sock_net(sk), LINUX_MIB_TCPSACKRENEGING);
		tp->sacked_out = 0;
		/* Mark SACK reneging until we recover from this loss event. */
		tp->is_sack_reneg = 1;
	} else if (tcp_is_reno(tp)) {
		tcp_reset_reno_sack(tp);
	}

	skb = head;
	skb_rbtree_walk_from(skb) {
		if (is_reneg)
			TCP_SKB_CB(skb)->sacked &= ~TCPCB_SACKED_ACKED;
		else if (tcp_is_rack(sk) && skb != head &&
			 tcp_rack_skb_timeout(tp, skb, 0) > 0)
			continue; /* Don't mark recently sent ones lost yet */
		tcp_mark_skb_lost(sk, skb);
	}
	tcp_verify_left_out(tp);
	tcp_clear_all_retrans_hints(tp);
}

/* Enter Loss state. */
void tcp_enter_loss(struct sock *sk)
{
	const struct inet_connection_sock *icsk = inet_csk(sk);
	struct tcp_sock *tp = tcp_sk(sk);
	struct net *net = sock_net(sk);
	bool new_recovery = icsk->icsk_ca_state < TCP_CA_Recovery;

	tcp_timeout_mark_lost(sk);

	/* Reduce ssthresh if it has not yet been made inside this window. */
	if (icsk->icsk_ca_state <= TCP_CA_Disorder ||
	    !after(tp->high_seq, tp->snd_una) ||
	    (icsk->icsk_ca_state == TCP_CA_Loss && !icsk->icsk_retransmits)) {
		tp->prior_ssthresh = tcp_current_ssthresh(sk);
		tp->prior_cwnd = tp->snd_cwnd;
		tp->snd_ssthresh = icsk->icsk_ca_ops->ssthresh(sk);
		tcp_ca_event(sk, CA_EVENT_LOSS);
		tcp_init_undo(tp);
	}
	tp->snd_cwnd	   = tcp_packets_in_flight(tp) + 1;
	tp->snd_cwnd_cnt   = 0;
	tp->snd_cwnd_stamp = tcp_jiffies32;

	/* Timeout in disordered state after receiving substantial DUPACKs
	 * suggests that the degree of reordering is over-estimated.
	 */
	if (icsk->icsk_ca_state <= TCP_CA_Disorder &&
	    tp->sacked_out >= net->ipv4.sysctl_tcp_reordering)
		tp->reordering = min_t(unsigned int, tp->reordering,
				       net->ipv4.sysctl_tcp_reordering);
	tcp_set_ca_state(sk, TCP_CA_Loss);
	tp->high_seq = tp->snd_nxt;
	tcp_ecn_queue_cwr(tp);

	/* F-RTO RFC5682 sec 3.1 step 1: retransmit SND.UNA if no previous
	 * loss recovery is underway except recurring timeout(s) on
	 * the same SND.UNA (sec 3.2). Disable F-RTO on path MTU probing
	 */
	tp->frto = net->ipv4.sysctl_tcp_frto &&
		   (new_recovery || icsk->icsk_retransmits) &&
		   !inet_csk(sk)->icsk_mtup.probe_size;
}

/* If ACK arrived pointing to a remembered SACK, it means that our
 * remembered SACKs do not reflect real state of receiver i.e.
 * receiver _host_ is heavily congested (or buggy).
 *
 * To avoid big spurious retransmission bursts due to transient SACK
 * scoreboard oddities that look like reneging, we give the receiver a
 * little time (max(RTT/2, 10ms)) to send us some more ACKs that will
 * restore sanity to the SACK scoreboard. If the apparent reneging
 * persists until this RTO then we'll clear the SACK scoreboard.
 */
static bool tcp_check_sack_reneging(struct sock *sk, int flag)
{
	if (flag & FLAG_SACK_RENEGING) {
		struct tcp_sock *tp = tcp_sk(sk);
		unsigned long delay = max(usecs_to_jiffies(tp->srtt_us >> 4),
					  msecs_to_jiffies(10));

		inet_csk_reset_xmit_timer(sk, ICSK_TIME_RETRANS,
					  delay, TCP_RTO_MAX);
		return true;
	}
	return false;
}

/* Heurestics to calculate number of duplicate ACKs. There's no dupACKs
 * counter when SACK is enabled (without SACK, sacked_out is used for
 * that purpose).
 *
 * With reordering, holes may still be in flight, so RFC3517 recovery
 * uses pure sacked_out (total number of SACKed segments) even though
 * it violates the RFC that uses duplicate ACKs, often these are equal
 * but when e.g. out-of-window ACKs or packet duplication occurs,
 * they differ. Since neither occurs due to loss, TCP should really
 * ignore them.
 */
static inline int tcp_dupack_heuristics(const struct tcp_sock *tp)
{
	return tp->sacked_out + 1;
}

/* Linux NewReno/SACK/ECN state machine.
 * --------------------------------------
 *
 * "Open"	Normal state, no dubious events, fast path.
 * "Disorder"   In all the respects it is "Open",
 *		but requires a bit more attention. It is entered when
 *		we see some SACKs or dupacks. It is split of "Open"
 *		mainly to move some processing from fast path to slow one.
 * "CWR"	CWND was reduced due to some Congestion Notification event.
 *		It can be ECN, ICMP source quench, local device congestion.
 * "Recovery"	CWND was reduced, we are fast-retransmitting.
 * "Loss"	CWND was reduced due to RTO timeout or SACK reneging.
 *
 * tcp_fastretrans_alert() is entered:
 * - each incoming ACK, if state is not "Open"
 * - when arrived ACK is unusual, namely:
 *	* SACK
 *	* Duplicate ACK.
 *	* ECN ECE.
 *
 * Counting packets in flight is pretty simple.
 *
 *	in_flight = packets_out - left_out + retrans_out
 *
 *	packets_out is SND.NXT-SND.UNA counted in packets.
 *
 *	retrans_out is number of retransmitted segments.
 *
 *	left_out is number of segments left network, but not ACKed yet.
 *
 *		left_out = sacked_out + lost_out
 *
 *     sacked_out: Packets, which arrived to receiver out of order
 *		   and hence not ACKed. With SACKs this number is simply
 *		   amount of SACKed data. Even without SACKs
 *		   it is easy to give pretty reliable estimate of this number,
 *		   counting duplicate ACKs.
 *
 *       lost_out: Packets lost by network. TCP has no explicit
 *		   "loss notification" feedback from network (for now).
 *		   It means that this number can be only _guessed_.
 *		   Actually, it is the heuristics to predict lossage that
 *		   distinguishes different algorithms.
 *
 *	F.e. after RTO, when all the queue is considered as lost,
 *	lost_out = packets_out and in_flight = retrans_out.
 *
 *		Essentially, we have now a few algorithms detecting
 *		lost packets.
 *
 *		If the receiver supports SACK:
 *
 *		RFC6675/3517: It is the conventional algorithm. A packet is
 *		considered lost if the number of higher sequence packets
 *		SACKed is greater than or equal the DUPACK thoreshold
 *		(reordering). This is implemented in tcp_mark_head_lost and
 *		tcp_update_scoreboard.
 *
 *		RACK (draft-ietf-tcpm-rack-01): it is a newer algorithm
 *		(2017-) that checks timing instead of counting DUPACKs.
 *		Essentially a packet is considered lost if it's not S/ACKed
 *		after RTT + reordering_window, where both metrics are
 *		dynamically measured and adjusted. This is implemented in
 *		tcp_rack_mark_lost.
 *
 *		If the receiver does not support SACK:
 *
 *		NewReno (RFC6582): in Recovery we assume that one segment
 *		is lost (classic Reno). While we are in Recovery and
 *		a partial ACK arrives, we assume that one more packet
 *		is lost (NewReno). This heuristics are the same in NewReno
 *		and SACK.
 *
 * Really tricky (and requiring careful tuning) part of algorithm
 * is hidden in functions tcp_time_to_recover() and tcp_xmit_retransmit_queue().
 * The first determines the moment _when_ we should reduce CWND and,
 * hence, slow down forward transmission. In fact, it determines the moment
 * when we decide that hole is caused by loss, rather than by a reorder.
 *
 * tcp_xmit_retransmit_queue() decides, _what_ we should retransmit to fill
 * holes, caused by lost packets.
 *
 * And the most logically complicated part of algorithm is undo
 * heuristics. We detect false retransmits due to both too early
 * fast retransmit (reordering) and underestimated RTO, analyzing
 * timestamps and D-SACKs. When we detect that some segments were
 * retransmitted by mistake and CWND reduction was wrong, we undo
 * window reduction and abort recovery phase. This logic is hidden
 * inside several functions named tcp_try_undo_<something>.
 */

/* This function decides, when we should leave Disordered state
 * and enter Recovery phase, reducing congestion window.
 *
 * Main question: may we further continue forward transmission
 * with the same cwnd?
 */
static bool tcp_time_to_recover(struct sock *sk, int flag)
{
	struct tcp_sock *tp = tcp_sk(sk);

	/* Trick#1: The loss is proven. */
	if (tp->lost_out)
		return true;

	/* Not-A-Trick#2 : Classic rule... */
	if (!tcp_is_rack(sk) && tcp_dupack_heuristics(tp) > tp->reordering)
		return true;

	return false;
}

/* Detect loss in event "A" above by marking head of queue up as lost.
 * For non-SACK(Reno) senders, the first "packets" number of segments
 * are considered lost. For RFC3517 SACK, a segment is considered lost if it
 * has at least tp->reordering SACKed seqments above it; "packets" refers to
 * the maximum SACKed segments to pass before reaching this limit.
 */
static void tcp_mark_head_lost(struct sock *sk, int packets, int mark_head)
{
	struct tcp_sock *tp = tcp_sk(sk);
	struct sk_buff *skb;
	int cnt, oldcnt, lost;
	unsigned int mss;
	/* Use SACK to deduce losses of new sequences sent during recovery */
	const u32 loss_high = tcp_is_sack(tp) ?  tp->snd_nxt : tp->high_seq;

	WARN_ON(packets > tp->packets_out);
	skb = tp->lost_skb_hint;
	if (skb) {
		/* Head already handled? */
		if (mark_head && after(TCP_SKB_CB(skb)->seq, tp->snd_una))
			return;
		cnt = tp->lost_cnt_hint;
	} else {
		skb = tcp_rtx_queue_head(sk);
		cnt = 0;
	}

	skb_rbtree_walk_from(skb) {
		/* TODO: do this better */
		/* this is not the most efficient way to do this... */
		tp->lost_skb_hint = skb;
		tp->lost_cnt_hint = cnt;

		if (after(TCP_SKB_CB(skb)->end_seq, loss_high))
			break;

		oldcnt = cnt;
		if (tcp_is_reno(tp) ||
		    (TCP_SKB_CB(skb)->sacked & TCPCB_SACKED_ACKED))
			cnt += tcp_skb_pcount(skb);

		if (cnt > packets) {
			if (tcp_is_sack(tp) ||
			    (TCP_SKB_CB(skb)->sacked & TCPCB_SACKED_ACKED) ||
			    (oldcnt >= packets))
				break;

			mss = tcp_skb_mss(skb);
			/* If needed, chop off the prefix to mark as lost. */
			lost = (packets - oldcnt) * mss;
			if (lost < skb->len &&
			    tcp_fragment(sk, TCP_FRAG_IN_RTX_QUEUE, skb,
					 lost, mss, GFP_ATOMIC) < 0)
				break;
			cnt = packets;
		}

		tcp_skb_mark_lost(tp, skb);

		if (mark_head)
			break;
	}
	tcp_verify_left_out(tp);
}

/* Account newly detected lost packet(s) */

static void tcp_update_scoreboard(struct sock *sk, int fast_rexmit)
{
	struct tcp_sock *tp = tcp_sk(sk);

	if (tcp_is_sack(tp)) {
		int sacked_upto = tp->sacked_out - tp->reordering;
		if (sacked_upto >= 0)
			tcp_mark_head_lost(sk, sacked_upto, 0);
		else if (fast_rexmit)
			tcp_mark_head_lost(sk, 1, 1);
	}
}

static bool tcp_tsopt_ecr_before(const struct tcp_sock *tp, u32 when)
{
	return tp->rx_opt.saw_tstamp && tp->rx_opt.rcv_tsecr &&
	       before(tp->rx_opt.rcv_tsecr, when);
}

/* skb is spurious retransmitted if the returned timestamp echo
 * reply is prior to the skb transmission time
 */
static bool tcp_skb_spurious_retrans(const struct tcp_sock *tp,
				     const struct sk_buff *skb)
{
	return (TCP_SKB_CB(skb)->sacked & TCPCB_RETRANS) &&
	       tcp_tsopt_ecr_before(tp, tcp_skb_timestamp(skb));
}

/* Nothing was retransmitted or returned timestamp is less
 * than timestamp of the first retransmission.
 */
static inline bool tcp_packet_delayed(const struct tcp_sock *tp)
{
	return !tp->retrans_stamp ||
	       tcp_tsopt_ecr_before(tp, tp->retrans_stamp);
}

/* Undo procedures. */

/* We can clear retrans_stamp when there are no retransmissions in the
 * window. It would seem that it is trivially available for us in
 * tp->retrans_out, however, that kind of assumptions doesn't consider
 * what will happen if errors occur when sending retransmission for the
 * second time. ...It could the that such segment has only
 * TCPCB_EVER_RETRANS set at the present time. It seems that checking
 * the head skb is enough except for some reneging corner cases that
 * are not worth the effort.
 *
 * Main reason for all this complexity is the fact that connection dying
 * time now depends on the validity of the retrans_stamp, in particular,
 * that successive retransmissions of a segment must not advance
 * retrans_stamp under any conditions.
 */
static bool tcp_any_retrans_done(const struct sock *sk)
{
	const struct tcp_sock *tp = tcp_sk(sk);
	struct sk_buff *skb;

	if (tp->retrans_out)
		return true;

	skb = tcp_rtx_queue_head(sk);
	if (unlikely(skb && TCP_SKB_CB(skb)->sacked & TCPCB_EVER_RETRANS))
		return true;

	return false;
}

static void DBGUNDO(struct sock *sk, const char *msg)
{
#if FASTRETRANS_DEBUG > 1
	struct tcp_sock *tp = tcp_sk(sk);
	struct inet_sock *inet = inet_sk(sk);

	if (sk->sk_family == AF_INET) {
		pr_debug("Undo %s %pI4/%u c%u l%u ss%u/%u p%u\n",
			 msg,
			 &inet->inet_daddr, ntohs(inet->inet_dport),
			 tp->snd_cwnd, tcp_left_out(tp),
			 tp->snd_ssthresh, tp->prior_ssthresh,
			 tp->packets_out);
	}
#if IS_ENABLED(CONFIG_IPV6)
	else if (sk->sk_family == AF_INET6) {
		pr_debug("Undo %s %pI6/%u c%u l%u ss%u/%u p%u\n",
			 msg,
			 &sk->sk_v6_daddr, ntohs(inet->inet_dport),
			 tp->snd_cwnd, tcp_left_out(tp),
			 tp->snd_ssthresh, tp->prior_ssthresh,
			 tp->packets_out);
	}
#endif
#endif
}

static void tcp_undo_cwnd_reduction(struct sock *sk, bool unmark_loss)
{
	struct tcp_sock *tp = tcp_sk(sk);

	if (unmark_loss) {
		struct sk_buff *skb;

		skb_rbtree_walk(skb, &sk->tcp_rtx_queue) {
			TCP_SKB_CB(skb)->sacked &= ~TCPCB_LOST;
		}
		tp->lost_out = 0;
		tcp_clear_all_retrans_hints(tp);
	}

	if (tp->prior_ssthresh) {
		const struct inet_connection_sock *icsk = inet_csk(sk);

		tp->snd_cwnd = icsk->icsk_ca_ops->undo_cwnd(sk);

		if (tp->prior_ssthresh > tp->snd_ssthresh) {
			tp->snd_ssthresh = tp->prior_ssthresh;
			tcp_ecn_withdraw_cwr(tp);
		}
	}
	tp->snd_cwnd_stamp = tcp_jiffies32;
	tp->undo_marker = 0;
	tp->rack.advanced = 1; /* Force RACK to re-exam losses */
}

static inline bool tcp_may_undo(const struct tcp_sock *tp)
{
	return tp->undo_marker && (!tp->undo_retrans || tcp_packet_delayed(tp));
}

/* People celebrate: "We love our President!" */
static bool tcp_try_undo_recovery(struct sock *sk)
{
	struct tcp_sock *tp = tcp_sk(sk);

	if (tcp_may_undo(tp)) {
		int mib_idx;

		/* Happy end! We did not retransmit anything
		 * or our original transmission succeeded.
		 */
		DBGUNDO(sk, inet_csk(sk)->icsk_ca_state == TCP_CA_Loss ? "loss" : "retrans");
		tcp_undo_cwnd_reduction(sk, false);
		if (inet_csk(sk)->icsk_ca_state == TCP_CA_Loss)
			mib_idx = LINUX_MIB_TCPLOSSUNDO;
		else
			mib_idx = LINUX_MIB_TCPFULLUNDO;

		NET_INC_STATS(sock_net(sk), mib_idx);
	} else if (tp->rack.reo_wnd_persist) {
		tp->rack.reo_wnd_persist--;
	}
	if (tp->snd_una == tp->high_seq && tcp_is_reno(tp)) {
		/* Hold old state until something *above* high_seq
		 * is ACKed. For Reno it is MUST to prevent false
		 * fast retransmits (RFC2582). SACK TCP is safe. */
		if (!tcp_any_retrans_done(sk))
			tp->retrans_stamp = 0;
		return true;
	}
	tcp_set_ca_state(sk, TCP_CA_Open);
	tp->is_sack_reneg = 0;
	return false;
}

/* Try to undo cwnd reduction, because D-SACKs acked all retransmitted data */
static bool tcp_try_undo_dsack(struct sock *sk)
{
	struct tcp_sock *tp = tcp_sk(sk);

	if (tp->undo_marker && !tp->undo_retrans) {
		tp->rack.reo_wnd_persist = min(TCP_RACK_RECOVERY_THRESH,
					       tp->rack.reo_wnd_persist + 1);
		DBGUNDO(sk, "D-SACK");
		tcp_undo_cwnd_reduction(sk, false);
		NET_INC_STATS(sock_net(sk), LINUX_MIB_TCPDSACKUNDO);
		return true;
	}
	return false;
}

/* Undo during loss recovery after partial ACK or using F-RTO. */
static bool tcp_try_undo_loss(struct sock *sk, bool frto_undo)
{
	struct tcp_sock *tp = tcp_sk(sk);

	if (frto_undo || tcp_may_undo(tp)) {
		tcp_undo_cwnd_reduction(sk, true);

		DBGUNDO(sk, "partial loss");
		NET_INC_STATS(sock_net(sk), LINUX_MIB_TCPLOSSUNDO);
		if (frto_undo)
			NET_INC_STATS(sock_net(sk),
					LINUX_MIB_TCPSPURIOUSRTOS);
		inet_csk(sk)->icsk_retransmits = 0;
		if (frto_undo || tcp_is_sack(tp)) {
			tcp_set_ca_state(sk, TCP_CA_Open);
			tp->is_sack_reneg = 0;
		}
		return true;
	}
	return false;
}

/* The cwnd reduction in CWR and Recovery uses the PRR algorithm in RFC 6937.
 * It computes the number of packets to send (sndcnt) based on packets newly
 * delivered:
 *   1) If the packets in flight is larger than ssthresh, PRR spreads the
 *	cwnd reductions across a full RTT.
 *   2) Otherwise PRR uses packet conservation to send as much as delivered.
 *      But when the retransmits are acked without further losses, PRR
 *      slow starts cwnd up to ssthresh to speed up the recovery.
 */
static void tcp_init_cwnd_reduction(struct sock *sk)
{
	struct tcp_sock *tp = tcp_sk(sk);

	tp->high_seq = tp->snd_nxt;
	tp->tlp_high_seq = 0;
	tp->snd_cwnd_cnt = 0;
	tp->prior_cwnd = tp->snd_cwnd;
	tp->prr_delivered = 0;
	tp->prr_out = 0;
	tp->snd_ssthresh = inet_csk(sk)->icsk_ca_ops->ssthresh(sk);
	tcp_ecn_queue_cwr(tp);
}

void tcp_cwnd_reduction(struct sock *sk, int newly_acked_sacked, int flag)
{
	struct tcp_sock *tp = tcp_sk(sk);
	int sndcnt = 0;
	int delta = tp->snd_ssthresh - tcp_packets_in_flight(tp);

	if (newly_acked_sacked <= 0 || WARN_ON_ONCE(!tp->prior_cwnd))
		return;

	tp->prr_delivered += newly_acked_sacked;
	if (delta < 0) {
		u64 dividend = (u64)tp->snd_ssthresh * tp->prr_delivered +
			       tp->prior_cwnd - 1;
		sndcnt = div_u64(dividend, tp->prior_cwnd) - tp->prr_out;
	} else if ((flag & FLAG_RETRANS_DATA_ACKED) &&
		   !(flag & FLAG_LOST_RETRANS)) {
		sndcnt = min_t(int, delta,
			       max_t(int, tp->prr_delivered - tp->prr_out,
				     newly_acked_sacked) + 1);
	} else {
		sndcnt = min(delta, newly_acked_sacked);
	}
	/* Force a fast retransmit upon entering fast recovery */
	sndcnt = max(sndcnt, (tp->prr_out ? 0 : 1));
	tp->snd_cwnd = tcp_packets_in_flight(tp) + sndcnt;
}

static inline void tcp_end_cwnd_reduction(struct sock *sk)
{
	struct tcp_sock *tp = tcp_sk(sk);

	if (inet_csk(sk)->icsk_ca_ops->cong_control)
		return;

	/* Reset cwnd to ssthresh in CWR or Recovery (unless it's undone) */
	if (tp->snd_ssthresh < TCP_INFINITE_SSTHRESH &&
	    (inet_csk(sk)->icsk_ca_state == TCP_CA_CWR || tp->undo_marker)) {
		tp->snd_cwnd = tp->snd_ssthresh;
		tp->snd_cwnd_stamp = tcp_jiffies32;
	}
	tcp_ca_event(sk, CA_EVENT_COMPLETE_CWR);
}

/* Enter CWR state. Disable cwnd undo since congestion is proven with ECN */
void tcp_enter_cwr(struct sock *sk)
{
	struct tcp_sock *tp = tcp_sk(sk);

	tp->prior_ssthresh = 0;
	if (inet_csk(sk)->icsk_ca_state < TCP_CA_CWR) {
		tp->undo_marker = 0;
		tcp_init_cwnd_reduction(sk);
		tcp_set_ca_state(sk, TCP_CA_CWR);
	}
}
EXPORT_SYMBOL(tcp_enter_cwr);

static void tcp_try_keep_open(struct sock *sk)
{
	struct tcp_sock *tp = tcp_sk(sk);
	int state = TCP_CA_Open;

	if (tcp_left_out(tp) || tcp_any_retrans_done(sk))
		state = TCP_CA_Disorder;

	if (inet_csk(sk)->icsk_ca_state != state) {
		tcp_set_ca_state(sk, state);
		tp->high_seq = tp->snd_nxt;
	}
}

static void tcp_try_to_open(struct sock *sk, int flag)
{
	struct tcp_sock *tp = tcp_sk(sk);

	tcp_verify_left_out(tp);

	if (!tcp_any_retrans_done(sk))
		tp->retrans_stamp = 0;

	if (flag & FLAG_ECE)
		tcp_enter_cwr(sk);

	if (inet_csk(sk)->icsk_ca_state != TCP_CA_CWR) {
		tcp_try_keep_open(sk);
	}
}

static void tcp_mtup_probe_failed(struct sock *sk)
{
	struct inet_connection_sock *icsk = inet_csk(sk);

	icsk->icsk_mtup.search_high = icsk->icsk_mtup.probe_size - 1;
	icsk->icsk_mtup.probe_size = 0;
	NET_INC_STATS(sock_net(sk), LINUX_MIB_TCPMTUPFAIL);
}

static void tcp_mtup_probe_success(struct sock *sk)
{
	struct tcp_sock *tp = tcp_sk(sk);
	struct inet_connection_sock *icsk = inet_csk(sk);

	/* FIXME: breaks with very large cwnd */
	tp->prior_ssthresh = tcp_current_ssthresh(sk);
	tp->snd_cwnd = tp->snd_cwnd *
		       tcp_mss_to_mtu(sk, tp->mss_cache) /
		       icsk->icsk_mtup.probe_size;
	tp->snd_cwnd_cnt = 0;
	tp->snd_cwnd_stamp = tcp_jiffies32;
	tp->snd_ssthresh = tcp_current_ssthresh(sk);

	icsk->icsk_mtup.search_low = icsk->icsk_mtup.probe_size;
	icsk->icsk_mtup.probe_size = 0;
	tcp_sync_mss(sk, icsk->icsk_pmtu_cookie);
	NET_INC_STATS(sock_net(sk), LINUX_MIB_TCPMTUPSUCCESS);
}

/* Do a simple retransmit without using the backoff mechanisms in
 * tcp_timer. This is used for path mtu discovery.
 * The socket is already locked here.
 */
void tcp_simple_retransmit(struct sock *sk)
{
	const struct inet_connection_sock *icsk = inet_csk(sk);
	struct tcp_sock *tp = tcp_sk(sk);
	struct sk_buff *skb;
	unsigned int mss = tcp_current_mss(sk);

	skb_rbtree_walk(skb, &sk->tcp_rtx_queue) {
		if (tcp_skb_seglen(skb) > mss &&
		    !(TCP_SKB_CB(skb)->sacked & TCPCB_SACKED_ACKED)) {
			if (TCP_SKB_CB(skb)->sacked & TCPCB_SACKED_RETRANS) {
				TCP_SKB_CB(skb)->sacked &= ~TCPCB_SACKED_RETRANS;
				tp->retrans_out -= tcp_skb_pcount(skb);
			}
			tcp_skb_mark_lost_uncond_verify(tp, skb);
		}
	}

	tcp_clear_retrans_hints_partial(tp);

	if (!tp->lost_out)
		return;

	if (tcp_is_reno(tp))
		tcp_limit_reno_sacked(tp);

	tcp_verify_left_out(tp);

	/* Don't muck with the congestion window here.
	 * Reason is that we do not increase amount of _data_
	 * in network, but units changed and effective
	 * cwnd/ssthresh really reduced now.
	 */
	if (icsk->icsk_ca_state != TCP_CA_Loss) {
		tp->high_seq = tp->snd_nxt;
		tp->snd_ssthresh = tcp_current_ssthresh(sk);
		tp->prior_ssthresh = 0;
		tp->undo_marker = 0;
		tcp_set_ca_state(sk, TCP_CA_Loss);
	}
	tcp_xmit_retransmit_queue(sk);
}
EXPORT_SYMBOL(tcp_simple_retransmit);

void tcp_enter_recovery(struct sock *sk, bool ece_ack)
{
	struct tcp_sock *tp = tcp_sk(sk);
	int mib_idx;

	if (tcp_is_reno(tp))
		mib_idx = LINUX_MIB_TCPRENORECOVERY;
	else
		mib_idx = LINUX_MIB_TCPSACKRECOVERY;

	NET_INC_STATS(sock_net(sk), mib_idx);

	tp->prior_ssthresh = 0;
	tcp_init_undo(tp);

	if (!tcp_in_cwnd_reduction(sk)) {
		if (!ece_ack)
			tp->prior_ssthresh = tcp_current_ssthresh(sk);
		tcp_init_cwnd_reduction(sk);
	}
	tcp_set_ca_state(sk, TCP_CA_Recovery);
}

/* Process an ACK in CA_Loss state. Move to CA_Open if lost data are
 * recovered or spurious. Otherwise retransmits more on partial ACKs.
 */
static void tcp_process_loss(struct sock *sk, int flag, bool is_dupack,
			     int *rexmit)
{
	struct tcp_sock *tp = tcp_sk(sk);
	bool recovered = !before(tp->snd_una, tp->high_seq);

	if ((flag & FLAG_SND_UNA_ADVANCED) &&
	    tcp_try_undo_loss(sk, false))
		return;

	if (tp->frto) { /* F-RTO RFC5682 sec 3.1 (sack enhanced version). */
		/* Step 3.b. A timeout is spurious if not all data are
		 * lost, i.e., never-retransmitted data are (s)acked.
		 */
		if ((flag & FLAG_ORIG_SACK_ACKED) &&
		    tcp_try_undo_loss(sk, true))
			return;

		if (after(tp->snd_nxt, tp->high_seq)) {
			if (flag & FLAG_DATA_SACKED || is_dupack)
				tp->frto = 0; /* Step 3.a. loss was real */
		} else if (flag & FLAG_SND_UNA_ADVANCED && !recovered) {
			tp->high_seq = tp->snd_nxt;
			/* Step 2.b. Try send new data (but deferred until cwnd
			 * is updated in tcp_ack()). Otherwise fall back to
			 * the conventional recovery.
			 */
			if (!tcp_write_queue_empty(sk) &&
			    after(tcp_wnd_end(tp), tp->snd_nxt)) {
				*rexmit = REXMIT_NEW;
				return;
			}
			tp->frto = 0;
		}
	}

	if (recovered) {
		/* F-RTO RFC5682 sec 3.1 step 2.a and 1st part of step 3.a */
		tcp_try_undo_recovery(sk);
		return;
	}
	if (tcp_is_reno(tp)) {
		/* A Reno DUPACK means new data in F-RTO step 2.b above are
		 * delivered. Lower inflight to clock out (re)tranmissions.
		 */
		if (after(tp->snd_nxt, tp->high_seq) && is_dupack)
			tcp_add_reno_sack(sk);
		else if (flag & FLAG_SND_UNA_ADVANCED)
			tcp_reset_reno_sack(tp);
	}
	*rexmit = REXMIT_LOST;
}

/* Undo during fast recovery after partial ACK. */
static bool tcp_try_undo_partial(struct sock *sk, u32 prior_snd_una)
{
	struct tcp_sock *tp = tcp_sk(sk);

	if (tp->undo_marker && tcp_packet_delayed(tp)) {
		/* Plain luck! Hole if filled with delayed
		 * packet, rather than with a retransmit. Check reordering.
		 */
		tcp_check_sack_reordering(sk, prior_snd_una, 1);

		/* We are getting evidence that the reordering degree is higher
		 * than we realized. If there are no retransmits out then we
		 * can undo. Otherwise we clock out new packets but do not
		 * mark more packets lost or retransmit more.
		 */
		if (tp->retrans_out)
			return true;

		if (!tcp_any_retrans_done(sk))
			tp->retrans_stamp = 0;

		DBGUNDO(sk, "partial recovery");
		tcp_undo_cwnd_reduction(sk, true);
		NET_INC_STATS(sock_net(sk), LINUX_MIB_TCPPARTIALUNDO);
		tcp_try_keep_open(sk);
		return true;
	}
	return false;
}

static void tcp_identify_packet_loss(struct sock *sk, int *ack_flag)
{
	struct tcp_sock *tp = tcp_sk(sk);

	if (tcp_rtx_queue_empty(sk))
		return;

	if (unlikely(tcp_is_reno(tp))) {
		tcp_newreno_mark_lost(sk, *ack_flag & FLAG_SND_UNA_ADVANCED);
	} else if (tcp_is_rack(sk)) {
		u32 prior_retrans = tp->retrans_out;

		tcp_rack_mark_lost(sk);
		if (prior_retrans > tp->retrans_out)
			*ack_flag |= FLAG_LOST_RETRANS;
	}
}

static bool tcp_force_fast_retransmit(struct sock *sk)
{
	struct tcp_sock *tp = tcp_sk(sk);

	return after(tcp_highest_sack_seq(tp),
		     tp->snd_una + tp->reordering * tp->mss_cache);
}

/* Process an event, which can update packets-in-flight not trivially.
 * Main goal of this function is to calculate new estimate for left_out,
 * taking into account both packets sitting in receiver's buffer and
 * packets lost by network.
 *
 * Besides that it updates the congestion state when packet loss or ECN
 * is detected. But it does not reduce the cwnd, it is done by the
 * congestion control later.
 *
 * It does _not_ decide what to send, it is made in function
 * tcp_xmit_retransmit_queue().
 */
static void tcp_fastretrans_alert(struct sock *sk, const u32 prior_snd_una,
				  bool is_dupack, int *ack_flag, int *rexmit)
{
	struct inet_connection_sock *icsk = inet_csk(sk);
	struct tcp_sock *tp = tcp_sk(sk);
	int fast_rexmit = 0, flag = *ack_flag;
	bool do_lost = is_dupack || ((flag & FLAG_DATA_SACKED) &&
				     tcp_force_fast_retransmit(sk));

	if (!tp->packets_out && tp->sacked_out)
		tp->sacked_out = 0;

	/* Now state machine starts.
	 * A. ECE, hence prohibit cwnd undoing, the reduction is required. */
	if (flag & FLAG_ECE)
		tp->prior_ssthresh = 0;

	/* B. In all the states check for reneging SACKs. */
	if (tcp_check_sack_reneging(sk, flag))
		return;

	/* C. Check consistency of the current state. */
	tcp_verify_left_out(tp);

	/* D. Check state exit conditions. State can be terminated
	 *    when high_seq is ACKed. */
	if (icsk->icsk_ca_state == TCP_CA_Open) {
		WARN_ON(tp->retrans_out != 0);
		tp->retrans_stamp = 0;
	} else if (!before(tp->snd_una, tp->high_seq)) {
		switch (icsk->icsk_ca_state) {
		case TCP_CA_CWR:
			/* CWR is to be held something *above* high_seq
			 * is ACKed for CWR bit to reach receiver. */
			if (tp->snd_una != tp->high_seq) {
				tcp_end_cwnd_reduction(sk);
				tcp_set_ca_state(sk, TCP_CA_Open);
			}
			break;

		case TCP_CA_Recovery:
			if (tcp_is_reno(tp))
				tcp_reset_reno_sack(tp);
			if (tcp_try_undo_recovery(sk))
				return;
			tcp_end_cwnd_reduction(sk);
			break;
		}
	}

	/* E. Process state. */
	switch (icsk->icsk_ca_state) {
	case TCP_CA_Recovery:
		if (!(flag & FLAG_SND_UNA_ADVANCED)) {
			if (tcp_is_reno(tp) && is_dupack)
				tcp_add_reno_sack(sk);
		} else {
			if (tcp_try_undo_partial(sk, prior_snd_una))
				return;
			/* Partial ACK arrived. Force fast retransmit. */
			do_lost = tcp_is_reno(tp) ||
				  tcp_force_fast_retransmit(sk);
		}
		if (tcp_try_undo_dsack(sk)) {
			tcp_try_keep_open(sk);
			return;
		}
		tcp_identify_packet_loss(sk, ack_flag);
		break;
	case TCP_CA_Loss:
		tcp_process_loss(sk, flag, is_dupack, rexmit);
		tcp_identify_packet_loss(sk, ack_flag);
		if (!(icsk->icsk_ca_state == TCP_CA_Open ||
		      (*ack_flag & FLAG_LOST_RETRANS)))
			return;
		/* Change state if cwnd is undone or retransmits are lost */
		/* fall through */
	default:
		if (tcp_is_reno(tp)) {
			if (flag & FLAG_SND_UNA_ADVANCED)
				tcp_reset_reno_sack(tp);
			if (is_dupack)
				tcp_add_reno_sack(sk);
		}

		if (icsk->icsk_ca_state <= TCP_CA_Disorder)
			tcp_try_undo_dsack(sk);

		tcp_identify_packet_loss(sk, ack_flag);
		if (!tcp_time_to_recover(sk, flag)) {
			tcp_try_to_open(sk, flag);
			return;
		}

		/* MTU probe failure: don't reduce cwnd */
		if (icsk->icsk_ca_state < TCP_CA_CWR &&
		    icsk->icsk_mtup.probe_size &&
		    tp->snd_una == tp->mtu_probe.probe_seq_start) {
			tcp_mtup_probe_failed(sk);
			/* Restores the reduction we did in tcp_mtup_probe() */
			tp->snd_cwnd++;
			tcp_simple_retransmit(sk);
			return;
		}

		/* Otherwise enter Recovery state */
		tcp_enter_recovery(sk, (flag & FLAG_ECE));
		fast_rexmit = 1;
	}

	if (!tcp_is_rack(sk) && do_lost)
		tcp_update_scoreboard(sk, fast_rexmit);
	*rexmit = REXMIT_LOST;
}

static void tcp_update_rtt_min(struct sock *sk, u32 rtt_us, const int flag)
{
	u32 wlen = sock_net(sk)->ipv4.sysctl_tcp_min_rtt_wlen * HZ;
	struct tcp_sock *tp = tcp_sk(sk);

	if ((flag & FLAG_ACK_MAYBE_DELAYED) && rtt_us > tcp_min_rtt(tp)) {
		/* If the remote keeps returning delayed ACKs, eventually
		 * the min filter would pick it up and overestimate the
		 * prop. delay when it expires. Skip suspected delayed ACKs.
		 */
		return;
	}
	minmax_running_min(&tp->rtt_min, wlen, tcp_jiffies32,
			   rtt_us ? : jiffies_to_usecs(1));
}

static bool tcp_ack_update_rtt(struct sock *sk, const int flag,
			       long seq_rtt_us, long sack_rtt_us,
			       long ca_rtt_us, struct rate_sample *rs)
{
	const struct tcp_sock *tp = tcp_sk(sk);

	/* Prefer RTT measured from ACK's timing to TS-ECR. This is because
	 * broken middle-boxes or peers may corrupt TS-ECR fields. But
	 * Karn's algorithm forbids taking RTT if some retransmitted data
	 * is acked (RFC6298).
	 */
	if (seq_rtt_us < 0)
		seq_rtt_us = sack_rtt_us;

	/* RTTM Rule: A TSecr value received in a segment is used to
	 * update the averaged RTT measurement only if the segment
	 * acknowledges some new data, i.e., only if it advances the
	 * left edge of the send window.
	 * See draft-ietf-tcplw-high-performance-00, section 3.3.
	 */
	if (seq_rtt_us < 0 && tp->rx_opt.saw_tstamp && tp->rx_opt.rcv_tsecr &&
	    flag & FLAG_ACKED) {
		u32 delta = tcp_time_stamp(tp) - tp->rx_opt.rcv_tsecr;
		u32 delta_us = delta * (USEC_PER_SEC / TCP_TS_HZ);

		seq_rtt_us = ca_rtt_us = delta_us;
	}
	rs->rtt_us = ca_rtt_us; /* RTT of last (S)ACKed packet (or -1) */
	if (seq_rtt_us < 0)
		return false;

	/* ca_rtt_us >= 0 is counting on the invariant that ca_rtt_us is
	 * always taken together with ACK, SACK, or TS-opts. Any negative
	 * values will be skipped with the seq_rtt_us < 0 check above.
	 */
	tcp_update_rtt_min(sk, ca_rtt_us, flag);
	tcp_rtt_estimator(sk, seq_rtt_us);
	tp->ops->set_rto(sk);

	/* RFC6298: only reset backoff on valid RTT measurement. */
	inet_csk(sk)->icsk_backoff = 0;
	return true;
}

/* Compute time elapsed between (last) SYNACK and the ACK completing 3WHS. */
void tcp_synack_rtt_meas(struct sock *sk, struct request_sock *req)
{
	struct rate_sample rs;
	long rtt_us = -1L;

	if (req && !req->num_retrans && tcp_rsk(req)->snt_synack)
		rtt_us = tcp_stamp_us_delta(tcp_clock_us(), tcp_rsk(req)->snt_synack);

	tcp_ack_update_rtt(sk, FLAG_SYN_ACKED, rtt_us, -1L, rtt_us, &rs);
}


static void tcp_cong_avoid(struct sock *sk, u32 ack, u32 acked)
{
	const struct inet_connection_sock *icsk = inet_csk(sk);

	icsk->icsk_ca_ops->cong_avoid(sk, ack, acked);
	tcp_sk(sk)->snd_cwnd_stamp = tcp_jiffies32;
}

/* Restart timer after forward progress on connection.
 * RFC2988 recommends to restart timer to now+rto.
 */
void tcp_rearm_rto(struct sock *sk)
{
	const struct inet_connection_sock *icsk = inet_csk(sk);
	struct tcp_sock *tp = tcp_sk(sk);

	/* If the retrans timer is currently being used by Fast Open
	 * for SYN-ACK retrans purpose, stay put.
	 */
	if (tp->fastopen_rsk)
		return;

	if (!tp->packets_out) {
		inet_csk_clear_xmit_timer(sk, ICSK_TIME_RETRANS);
	} else {
		u32 rto = inet_csk(sk)->icsk_rto;
		/* Offset the time elapsed after installing regular RTO */
		if (icsk->icsk_pending == ICSK_TIME_REO_TIMEOUT ||
		    icsk->icsk_pending == ICSK_TIME_LOSS_PROBE) {
			s64 delta_us = tcp_rto_delta_us(sk);
			/* delta_us may not be positive if the socket is locked
			 * when the retrans timer fires and is rescheduled.
			 */
			rto = usecs_to_jiffies(max_t(int, delta_us, 1));
		}
		inet_csk_reset_xmit_timer(sk, ICSK_TIME_RETRANS, rto,
					  TCP_RTO_MAX);
	}
}

/* Try to schedule a loss probe; if that doesn't work, then schedule an RTO. */
static void tcp_set_xmit_timer(struct sock *sk)
{
	if (!tcp_schedule_loss_probe(sk, true))
		tcp_rearm_rto(sk);
}

/* If we get here, the whole TSO packet has not been acked. */
u32 tcp_tso_acked(struct sock *sk, struct sk_buff *skb)
{
	struct tcp_sock *tp = tcp_sk(sk);
	u32 packets_acked;

	BUG_ON(!after(TCP_SKB_CB(skb)->end_seq, tp->snd_una));

	packets_acked = tcp_skb_pcount(skb);
	if (tcp_trim_head(sk, skb, tp->snd_una - TCP_SKB_CB(skb)->seq))
		return 0;
	packets_acked -= tcp_skb_pcount(skb);

	if (packets_acked) {
		BUG_ON(tcp_skb_pcount(skb) == 0);
		BUG_ON(!before(TCP_SKB_CB(skb)->seq, TCP_SKB_CB(skb)->end_seq));
	}

	return packets_acked;
}

static void tcp_ack_tstamp(struct sock *sk, struct sk_buff *skb,
			   u32 prior_snd_una)
{
	const struct skb_shared_info *shinfo;

	/* Avoid cache line misses to get skb_shinfo() and shinfo->tx_flags */
	if (likely(!TCP_SKB_CB(skb)->txstamp_ack))
		return;

	shinfo = skb_shinfo(skb);
	if (!before(shinfo->tskey, prior_snd_una) &&
	    before(shinfo->tskey, tcp_sk(sk)->snd_una)) {
		tcp_skb_tsorted_save(skb) {
			__skb_tstamp_tx(skb, NULL, sk, SCM_TSTAMP_ACK);
		} tcp_skb_tsorted_restore(skb);
	}
}

/* Remove acknowledged frames from the retransmission queue. If our packet
 * is before the ack sequence we can discard it as it's confirmed to have
 * arrived at the other end.
 */
static int tcp_clean_rtx_queue(struct sock *sk, u32 prior_fack,
			       u32 prior_snd_una,
			       struct tcp_sacktag_state *sack)
{
	const struct inet_connection_sock *icsk = inet_csk(sk);
	u64 first_ackt, last_ackt;
	struct tcp_sock *tp = tcp_sk(sk);
	u32 prior_sacked = tp->sacked_out;
	u32 reord = tp->snd_nxt; /* lowest acked un-retx un-sacked seq */
	struct sk_buff *skb, *next;
	bool fully_acked = true;
	long sack_rtt_us = -1L;
	long seq_rtt_us = -1L;
	long ca_rtt_us = -1L;
	u32 pkts_acked = 0;
	u32 last_in_flight = 0;
	bool rtt_update;
	int flag = 0;

	first_ackt = 0;

	for (skb = skb_rb_first(&sk->tcp_rtx_queue); skb; skb = next) {
		struct tcp_skb_cb *scb = TCP_SKB_CB(skb);
		const u32 start_seq = scb->seq;
		u8 sacked = scb->sacked;
		u32 acked_pcount;

		tcp_ack_tstamp(sk, skb, prior_snd_una);

		/* Determine how many packets and what bytes were acked, tso and else */
		if (after(scb->end_seq, tp->snd_una)) {
			if (tcp_skb_pcount(skb) == 1 ||
			    !after(tp->snd_una, scb->seq))
				break;

			acked_pcount = tcp_tso_acked(sk, skb);
			if (!acked_pcount)
				break;
			fully_acked = false;
		} else {
			acked_pcount = tcp_skb_pcount(skb);
		}

		if (unlikely(sacked & TCPCB_RETRANS)) {
			if (sacked & TCPCB_SACKED_RETRANS)
				tp->retrans_out -= acked_pcount;
			flag |= FLAG_RETRANS_DATA_ACKED;
		} else if (!(sacked & TCPCB_SACKED_ACKED)) {
			last_ackt = skb->skb_mstamp;
			WARN_ON_ONCE(last_ackt == 0);
			if (!first_ackt)
				first_ackt = last_ackt;

			last_in_flight = TCP_SKB_CB(skb)->tx.in_flight;
			if (before(start_seq, reord))
				reord = start_seq;
			if (!after(scb->end_seq, tp->high_seq))
				flag |= FLAG_ORIG_SACK_ACKED;
		}

		if (sacked & TCPCB_SACKED_ACKED) {
			tp->sacked_out -= acked_pcount;
		} else if (tcp_is_sack(tp)) {
			tp->delivered += acked_pcount;
			if (!tcp_skb_spurious_retrans(tp, skb))
				tcp_rack_advance(tp, sacked, scb->end_seq,
						 skb->skb_mstamp);
		}
		if (sacked & TCPCB_LOST)
			tp->lost_out -= acked_pcount;

		tp->packets_out -= acked_pcount;
		pkts_acked += acked_pcount;
		tcp_rate_skb_delivered(sk, skb, sack->rate);

		/* Initial outgoing SYN's get put onto the write_queue
		 * just like anything else we transmit.  It is not
		 * true data, and if we misinform our callers that
		 * this ACK acks real data, we will erroneously exit
		 * connection startup slow start one packet too
		 * quickly.  This is severely frowned upon behavior.
		 */
		if (likely(!(scb->tcp_flags & TCPHDR_SYN))) {
			flag |= FLAG_DATA_ACKED;
			if (mptcp(tp) && mptcp_is_data_seq(skb))
				flag |= MPTCP_FLAG_DATA_ACKED;
		} else {
			flag |= FLAG_SYN_ACKED;
			tp->retrans_stamp = 0;
		}

		if (!fully_acked)
			break;

		next = skb_rb_next(skb);
		if (unlikely(skb == tp->retransmit_skb_hint))
			tp->retransmit_skb_hint = NULL;
		if (unlikely(skb == tp->lost_skb_hint))
			tp->lost_skb_hint = NULL;
		tcp_rtx_queue_unlink_and_free(skb, sk);
	}

	if (!skb)
		tcp_chrono_stop(sk, TCP_CHRONO_BUSY);

	if (likely(between(tp->snd_up, prior_snd_una, tp->snd_una)))
		tp->snd_up = tp->snd_una;

	if (skb && (TCP_SKB_CB(skb)->sacked & TCPCB_SACKED_ACKED))
		flag |= FLAG_SACK_RENEGING;

	if (likely(first_ackt) && !(flag & FLAG_RETRANS_DATA_ACKED)) {
		seq_rtt_us = tcp_stamp_us_delta(tp->tcp_mstamp, first_ackt);
		ca_rtt_us = tcp_stamp_us_delta(tp->tcp_mstamp, last_ackt);

		if (pkts_acked == 1 && last_in_flight < tp->mss_cache &&
		    last_in_flight && !prior_sacked && fully_acked &&
		    sack->rate->prior_delivered + 1 == tp->delivered &&
		    !(flag & (FLAG_CA_ALERT | FLAG_SYN_ACKED))) {
			/* Conservatively mark a delayed ACK. It's typically
			 * from a lone runt packet over the round trip to
			 * a receiver w/o out-of-order or CE events.
			 */
			flag |= FLAG_ACK_MAYBE_DELAYED;
		}
	}
	if (sack->first_sackt) {
		sack_rtt_us = tcp_stamp_us_delta(tp->tcp_mstamp, sack->first_sackt);
		ca_rtt_us = tcp_stamp_us_delta(tp->tcp_mstamp, sack->last_sackt);
	}
	rtt_update = tcp_ack_update_rtt(sk, flag, seq_rtt_us, sack_rtt_us,
					ca_rtt_us, sack->rate);

	if (flag & FLAG_ACKED) {
		flag |= FLAG_SET_XMIT_TIMER;  /* set TLP or RTO timer */
		if (unlikely(icsk->icsk_mtup.probe_size &&
			     !after(tp->mtu_probe.probe_seq_end, tp->snd_una))) {
			tcp_mtup_probe_success(sk);
		}

		if (tcp_is_reno(tp)) {
			tcp_remove_reno_sacks(sk, pkts_acked);

			/* If any of the cumulatively ACKed segments was
			 * retransmitted, non-SACK case cannot confirm that
			 * progress was due to original transmission due to
			 * lack of TCPCB_SACKED_ACKED bits even if some of
			 * the packets may have been never retransmitted.
			 */
			if (flag & FLAG_RETRANS_DATA_ACKED)
				flag &= ~FLAG_ORIG_SACK_ACKED;
		} else {
			int delta;

			/* Non-retransmitted hole got filled? That's reordering */
			if (before(reord, prior_fack))
				tcp_check_sack_reordering(sk, reord, 0);

			delta = prior_sacked - tp->sacked_out;
			tp->lost_cnt_hint -= min(tp->lost_cnt_hint, delta);
		}
	} else if (skb && rtt_update && sack_rtt_us >= 0 &&
		   sack_rtt_us > tcp_stamp_us_delta(tp->tcp_mstamp, skb->skb_mstamp)) {
		/* Do not re-arm RTO if the sack RTT is measured from data sent
		 * after when the head was last (re)transmitted. Otherwise the
		 * timeout may continue to extend in loss recovery.
		 */
		flag |= FLAG_SET_XMIT_TIMER;  /* set TLP or RTO timer */
	}

	if (icsk->icsk_ca_ops->pkts_acked) {
		struct ack_sample sample = { .pkts_acked = pkts_acked,
					     .rtt_us = sack->rate->rtt_us,
					     .in_flight = last_in_flight };

		icsk->icsk_ca_ops->pkts_acked(sk, &sample);
	}

#if FASTRETRANS_DEBUG > 0
	WARN_ON((int)tp->sacked_out < 0);
	WARN_ON((int)tp->lost_out < 0);
	WARN_ON((int)tp->retrans_out < 0);
	if (!tp->packets_out && tcp_is_sack(tp)) {
		icsk = inet_csk(sk);
		if (tp->lost_out) {
			pr_debug("Leak l=%u %d\n",
				 tp->lost_out, icsk->icsk_ca_state);
			tp->lost_out = 0;
		}
		if (tp->sacked_out) {
			pr_debug("Leak s=%u %d\n",
				 tp->sacked_out, icsk->icsk_ca_state);
			tp->sacked_out = 0;
		}
		if (tp->retrans_out) {
			pr_debug("Leak r=%u %d\n",
				 tp->retrans_out, icsk->icsk_ca_state);
			tp->retrans_out = 0;
		}
	}
#endif
	return flag;
}

void tcp_ack_probe(struct sock *sk)
{
	struct inet_connection_sock *icsk = inet_csk(sk);
	struct sk_buff *head = tcp_send_head(sk);
	const struct tcp_sock *tp = tcp_sk(sk);

	/* Was it a usable window open? */
	if (!head)
		return;
	if (!after(TCP_SKB_CB(head)->end_seq, tcp_wnd_end(tp))) {
		icsk->icsk_backoff = 0;
		inet_csk_clear_xmit_timer(sk, ICSK_TIME_PROBE0);
		/* Socket must be waked up by subsequent tcp_data_snd_check().
		 * This function is not for random using!
		 */
	} else {
		unsigned long when = tcp_probe0_when(sk, TCP_RTO_MAX);

		inet_csk_reset_xmit_timer(sk, ICSK_TIME_PROBE0,
					  when, TCP_RTO_MAX);
	}
}

static inline bool tcp_ack_is_dubious(const struct sock *sk, const int flag)
{
	return !(flag & FLAG_NOT_DUP) || (flag & FLAG_CA_ALERT) ||
		inet_csk(sk)->icsk_ca_state != TCP_CA_Open;
}

/* Decide wheather to run the increase function of congestion control. */
static inline bool tcp_may_raise_cwnd(const struct sock *sk, const int flag)
{
	/* If reordering is high then always grow cwnd whenever data is
	 * delivered regardless of its ordering. Otherwise stay conservative
	 * and only grow cwnd on in-order delivery (RFC5681). A stretched ACK w/
	 * new SACK or ECE mark may first advance cwnd here and later reduce
	 * cwnd in tcp_fastretrans_alert() based on more states.
	 */
	if (tcp_sk(sk)->reordering > sock_net(sk)->ipv4.sysctl_tcp_reordering)
		return flag & FLAG_FORWARD_PROGRESS;

	return flag & FLAG_DATA_ACKED;
}

/* The "ultimate" congestion control function that aims to replace the rigid
 * cwnd increase and decrease control (tcp_cong_avoid,tcp_*cwnd_reduction).
 * It's called toward the end of processing an ACK with precise rate
 * information. All transmission or retransmission are delayed afterwards.
 */
static void tcp_cong_control(struct sock *sk, u32 ack, u32 acked_sacked,
			     int flag, const struct rate_sample *rs)
{
	const struct inet_connection_sock *icsk = inet_csk(sk);

	if (icsk->icsk_ca_ops->cong_control) {
		icsk->icsk_ca_ops->cong_control(sk, rs);
		return;
	}

	if (tcp_in_cwnd_reduction(sk)) {
		/* Reduce cwnd if state mandates */
		tcp_cwnd_reduction(sk, acked_sacked, flag);
	} else if (tcp_may_raise_cwnd(sk, flag)) {
		/* Advance cwnd if state allows */
		tcp_cong_avoid(sk, ack, acked_sacked);
	}
	tcp_update_pacing_rate(sk);
}

/* Check that window update is acceptable.
 * The function assumes that snd_una<=ack<=snd_next.
 */
bool tcp_may_update_window(const struct tcp_sock *tp, const u32 ack,
			   const u32 ack_seq, const u32 nwin)
{
	return	after(ack, tp->snd_una) ||
		after(ack_seq, tp->snd_wl1) ||
		(ack_seq == tp->snd_wl1 && nwin > tp->snd_wnd);
}

/* If we update tp->snd_una, also update tp->bytes_acked */
static void tcp_snd_una_update(struct tcp_sock *tp, u32 ack)
{
	u32 delta = ack - tp->snd_una;

	sock_owned_by_me((struct sock *)tp);
	tp->bytes_acked += delta;
	tp->snd_una = ack;
}

/* If we update tp->rcv_nxt, also update tp->bytes_received */
static void tcp_rcv_nxt_update(struct tcp_sock *tp, u32 seq)
{
	u32 delta = seq - tp->rcv_nxt;

	sock_owned_by_me((struct sock *)tp);
	tp->bytes_received += delta;
	tp->rcv_nxt = seq;
}

/* Update our send window.
 *
 * Window update algorithm, described in RFC793/RFC1122 (used in linux-2.2
 * and in FreeBSD. NetBSD's one is even worse.) is wrong.
 */
static int tcp_ack_update_window(struct sock *sk, const struct sk_buff *skb, u32 ack,
				 u32 ack_seq)
{
	struct tcp_sock *tp = tcp_sk(sk);
	int flag = 0;
	u32 nwin = ntohs(tcp_hdr(skb)->window);

	if (likely(!tcp_hdr(skb)->syn))
		nwin <<= tp->rx_opt.snd_wscale;

	if (tcp_may_update_window(tp, ack, ack_seq, nwin)) {
		flag |= FLAG_WIN_UPDATE;
		tcp_update_wl(tp, ack_seq);

		if (tp->snd_wnd != nwin) {
			tp->snd_wnd = nwin;

			/* Note, it is the only place, where
			 * fast path is recovered for sending TCP.
			 */
			tp->pred_flags = 0;
			tcp_fast_path_check(sk);

			if (!tcp_write_queue_empty(sk))
				tcp_slow_start_after_idle_check(sk);

			if (nwin > tp->max_window) {
				tp->max_window = nwin;
				tcp_sync_mss(sk, inet_csk(sk)->icsk_pmtu_cookie);
			}
		}
	}

	tcp_snd_una_update(tp, ack);

	return flag;
}

static bool __tcp_oow_rate_limited(struct net *net, int mib_idx,
				   u32 *last_oow_ack_time)
{
	if (*last_oow_ack_time) {
		s32 elapsed = (s32)(tcp_jiffies32 - *last_oow_ack_time);

		if (0 <= elapsed && elapsed < net->ipv4.sysctl_tcp_invalid_ratelimit) {
			NET_INC_STATS(net, mib_idx);
			return true;	/* rate-limited: don't send yet! */
		}
	}

	*last_oow_ack_time = tcp_jiffies32;

	return false;	/* not rate-limited: go ahead, send dupack now! */
}

/* Return true if we're currently rate-limiting out-of-window ACKs and
 * thus shouldn't send a dupack right now. We rate-limit dupacks in
 * response to out-of-window SYNs or ACKs to mitigate ACK loops or DoS
 * attacks that send repeated SYNs or ACKs for the same connection. To
 * do this, we do not send a duplicate SYNACK or ACK if the remote
 * endpoint is sending out-of-window SYNs or pure ACKs at a high rate.
 */
bool tcp_oow_rate_limited(struct net *net, const struct sk_buff *skb,
			  int mib_idx, u32 *last_oow_ack_time)
{
	/* Data packets without SYNs are not likely part of an ACK loop. */
	if ((TCP_SKB_CB(skb)->seq != TCP_SKB_CB(skb)->end_seq) &&
	    !tcp_hdr(skb)->syn)
		return false;

	return __tcp_oow_rate_limited(net, mib_idx, last_oow_ack_time);
}

/* RFC 5961 7 [ACK Throttling] */
static void tcp_send_challenge_ack(struct sock *sk, const struct sk_buff *skb)
{
	/* unprotected vars, we dont care of overwrites */
	static u32 challenge_timestamp;
	static unsigned int challenge_count;
	struct tcp_sock *tp = tcp_sk(sk);
	struct net *net = sock_net(sk);
	u32 count, now;

	/* First check our per-socket dupack rate limit. */
	if (__tcp_oow_rate_limited(net,
				   LINUX_MIB_TCPACKSKIPPEDCHALLENGE,
				   &tp->last_oow_ack_time))
		return;

	/* Then check host-wide RFC 5961 rate limit. */
	now = jiffies / HZ;
	if (now != challenge_timestamp) {
		u32 ack_limit = net->ipv4.sysctl_tcp_challenge_ack_limit;
		u32 half = (ack_limit + 1) >> 1;

		challenge_timestamp = now;
		WRITE_ONCE(challenge_count, half + prandom_u32_max(ack_limit));
	}
	count = READ_ONCE(challenge_count);
	if (count > 0) {
		WRITE_ONCE(challenge_count, count - 1);
		NET_INC_STATS(net, LINUX_MIB_TCPCHALLENGEACK);
		tcp_send_ack(sk);
	}
}

static void tcp_store_ts_recent(struct tcp_sock *tp)
{
	tp->rx_opt.ts_recent = tp->rx_opt.rcv_tsval;
	tp->rx_opt.ts_recent_stamp = get_seconds();
}

static void tcp_replace_ts_recent(struct tcp_sock *tp, u32 seq)
{
	if (tp->rx_opt.saw_tstamp && !after(seq, tp->rcv_wup)) {
		/* PAWS bug workaround wrt. ACK frames, the PAWS discard
		 * extra check below makes sure this can only happen
		 * for pure ACK frames.  -DaveM
		 *
		 * Not only, also it occurs for expired timestamps.
		 */

		if (tcp_paws_check(&tp->rx_opt, 0))
			tcp_store_ts_recent(tp);
	}
}

/* This routine deals with acks during a TLP episode.
 * We mark the end of a TLP episode on receiving TLP dupack or when
 * ack is after tlp_high_seq.
 * Ref: loss detection algorithm in draft-dukkipati-tcpm-tcp-loss-probe.
 */
static void tcp_process_tlp_ack(struct sock *sk, u32 ack, int flag)
{
	struct tcp_sock *tp = tcp_sk(sk);

	if (before(ack, tp->tlp_high_seq))
		return;

	if (flag & FLAG_DSACKING_ACK) {
		/* This DSACK means original and TLP probe arrived; no loss */
		tp->tlp_high_seq = 0;
	} else if (after(ack, tp->tlp_high_seq)) {
		/* ACK advances: there was a loss, so reduce cwnd. Reset
		 * tlp_high_seq in tcp_init_cwnd_reduction()
		 */
		tcp_init_cwnd_reduction(sk);
		tcp_set_ca_state(sk, TCP_CA_CWR);
		tcp_end_cwnd_reduction(sk);
		tcp_try_keep_open(sk);
		NET_INC_STATS(sock_net(sk),
				LINUX_MIB_TCPLOSSPROBERECOVERY);
	} else if (!(flag & (FLAG_SND_UNA_ADVANCED |
			     FLAG_NOT_DUP | FLAG_DATA_SACKED))) {
		/* Pure dupack: original and TLP probe arrived; no loss */
		tp->tlp_high_seq = 0;
	}
}

static inline void tcp_in_ack_event(struct sock *sk, u32 flags)
{
	const struct inet_connection_sock *icsk = inet_csk(sk);

	if (icsk->icsk_ca_ops->in_ack_event)
		icsk->icsk_ca_ops->in_ack_event(sk, flags);
}

/* Congestion control has updated the cwnd already. So if we're in
 * loss recovery then now we do any new sends (for FRTO) or
 * retransmits (for CA_Loss or CA_recovery) that make sense.
 */
static void tcp_xmit_recovery(struct sock *sk, int rexmit)
{
	struct tcp_sock *tp = tcp_sk(sk);

	if (rexmit == REXMIT_NONE)
		return;

	if (unlikely(rexmit == 2)) {
		__tcp_push_pending_frames(sk, tcp_current_mss(sk),
					  TCP_NAGLE_OFF);
		if (after(tp->snd_nxt, tp->high_seq))
			return;
		tp->frto = 0;
	}
	tcp_xmit_retransmit_queue(sk);
}

/* Returns the number of packets newly acked or sacked by the current ACK */
static u32 tcp_newly_delivered(struct sock *sk, u32 prior_delivered, int flag)
{
	const struct net *net = sock_net(sk);
	struct tcp_sock *tp = tcp_sk(sk);
	u32 delivered;

	delivered = tp->delivered - prior_delivered;
	NET_ADD_STATS(net, LINUX_MIB_TCPDELIVERED, delivered);
	if (flag & FLAG_ECE) {
		tp->delivered_ce += delivered;
		NET_ADD_STATS(net, LINUX_MIB_TCPDELIVEREDCE, delivered);
	}
	return delivered;
}

/* This routine deals with incoming acks, but not outgoing ones. */
static int tcp_ack(struct sock *sk, struct sk_buff *skb, int flag)
{
	struct inet_connection_sock *icsk = inet_csk(sk);
	struct tcp_sock *tp = tcp_sk(sk);
	struct tcp_sacktag_state sack_state;
	struct rate_sample rs = { .prior_delivered = 0 };
	u32 prior_snd_una = tp->snd_una;
	bool is_sack_reneg = tp->is_sack_reneg;
	u32 ack_seq = TCP_SKB_CB(skb)->seq;
	u32 ack = TCP_SKB_CB(skb)->ack_seq;
	bool is_dupack = false;
	int prior_packets = tp->packets_out;
	u32 delivered = tp->delivered;
	u32 lost = tp->lost;
	int rexmit = REXMIT_NONE; /* Flag to (re)transmit to recover losses */
	u32 prior_fack;

	sack_state.first_sackt = 0;
	sack_state.rate = &rs;

	/* We very likely will need to access rtx queue. */
	prefetch(sk->tcp_rtx_queue.rb_node);

	/* If the ack is older than previous acks
	 * then we can probably ignore it.
	 */
	if (before(ack, prior_snd_una)) {
		/* RFC 5961 5.2 [Blind Data Injection Attack].[Mitigation] */
		if (before(ack, prior_snd_una - tp->max_window)) {
			if (!(flag & FLAG_NO_CHALLENGE_ACK))
				tcp_send_challenge_ack(sk, skb);
			return -1;
		}
		goto old_ack;
	}

	/* If the ack includes data we haven't sent yet, discard
	 * this segment (RFC793 Section 3.9).
	 */
	if (after(ack, tp->snd_nxt))
		goto invalid_ack;

	if (after(ack, prior_snd_una)) {
		flag |= FLAG_SND_UNA_ADVANCED;
		icsk->icsk_retransmits = 0;

#if IS_ENABLED(CONFIG_TLS_DEVICE)
		if (static_branch_unlikely(&clean_acked_data_enabled))
			if (icsk->icsk_clean_acked)
				icsk->icsk_clean_acked(sk, ack);
#endif
	}

	prior_fack = tcp_is_sack(tp) ? tcp_highest_sack_seq(tp) : tp->snd_una;
	rs.prior_in_flight = tcp_packets_in_flight(tp);

	/* ts_recent update must be made after we are sure that the packet
	 * is in window.
	 */
	if (flag & FLAG_UPDATE_TS_RECENT)
		tcp_replace_ts_recent(tp, TCP_SKB_CB(skb)->seq);

	if (!(flag & FLAG_SLOWPATH) && after(ack, prior_snd_una)) {
		/* Window is constant, pure forward advance.
		 * No more checks are required.
		 * Note, we use the fact that SND.UNA>=SND.WL2.
		 */
		tcp_update_wl(tp, ack_seq);
		tcp_snd_una_update(tp, ack);
		flag |= FLAG_WIN_UPDATE;

		tcp_in_ack_event(sk, CA_ACK_WIN_UPDATE);

		NET_INC_STATS(sock_net(sk), LINUX_MIB_TCPHPACKS);
	} else {
		u32 ack_ev_flags = CA_ACK_SLOWPATH;

		if (ack_seq != TCP_SKB_CB(skb)->end_seq)
			flag |= FLAG_DATA;
		else
			NET_INC_STATS(sock_net(sk), LINUX_MIB_TCPPUREACKS);

		flag |= tcp_ack_update_window(sk, skb, ack, ack_seq);

		if (TCP_SKB_CB(skb)->sacked)
			flag |= tcp_sacktag_write_queue(sk, skb, prior_snd_una,
							&sack_state);

		if (tcp_ecn_rcv_ecn_echo(tp, tcp_hdr(skb))) {
			flag |= FLAG_ECE;
			ack_ev_flags |= CA_ACK_ECE;
		}

		if (flag & FLAG_WIN_UPDATE)
			ack_ev_flags |= CA_ACK_WIN_UPDATE;

		tcp_in_ack_event(sk, ack_ev_flags);
	}

	/* We passed data and got it acked, remove any soft error
	 * log. Something worked...
	 */
	sk->sk_err_soft = 0;
	icsk->icsk_probes_out = 0;
	tp->rcv_tstamp = tcp_jiffies32;
	if (!prior_packets)
		goto no_queue;

	/* See if we can take anything off of the retransmit queue. */
	flag |= tcp_clean_rtx_queue(sk, prior_fack, prior_snd_una, &sack_state);

	tcp_rack_update_reo_wnd(sk, &rs);

	if (mptcp(tp)) {
		if (mptcp_fallback_infinite(sk, flag)) {
			pr_err("%s resetting flow\n", __func__);
			mptcp_send_reset(sk);
			goto invalid_ack;
		}

		mptcp_clean_rtx_infinite(skb, sk);
	}

	if (tp->tlp_high_seq)
		tcp_process_tlp_ack(sk, ack, flag);
	/* If needed, reset TLP/RTO timer; RACK may later override this. */
	if (flag & FLAG_SET_XMIT_TIMER)
		tcp_set_xmit_timer(sk);

	if (tcp_ack_is_dubious(sk, flag)) {
		is_dupack = !(flag & (FLAG_SND_UNA_ADVANCED | FLAG_NOT_DUP));
		tcp_fastretrans_alert(sk, prior_snd_una, is_dupack, &flag,
				      &rexmit);
	}

	if ((flag & FLAG_FORWARD_PROGRESS) || !(flag & FLAG_NOT_DUP))
		sk_dst_confirm(sk);

	delivered = tcp_newly_delivered(sk, delivered, flag);
	lost = tp->lost - lost;			/* freshly marked lost */
	rs.is_ack_delayed = !!(flag & FLAG_ACK_MAYBE_DELAYED);
	tcp_rate_gen(sk, delivered, lost, is_sack_reneg, sack_state.rate);
	tcp_cong_control(sk, ack, delivered, flag, sack_state.rate);
	tcp_xmit_recovery(sk, rexmit);
	return 1;

no_queue:
	/* If data was DSACKed, see if we can undo a cwnd reduction. */
	if (flag & FLAG_DSACKING_ACK) {
		tcp_fastretrans_alert(sk, prior_snd_una, is_dupack, &flag,
				      &rexmit);
		tcp_newly_delivered(sk, delivered, flag);
	}
	/* If this ack opens up a zero window, clear backoff.  It was
	 * being used to time the probes, and is probably far higher than
	 * it needs to be for normal retransmission.
	 */
	tcp_ack_probe(sk);

	if (tp->tlp_high_seq)
		tcp_process_tlp_ack(sk, ack, flag);
	return 1;

invalid_ack:
	SOCK_DEBUG(sk, "Ack %u after %u:%u\n", ack, tp->snd_una, tp->snd_nxt);
	return -1;

old_ack:
	/* If data was SACKed, tag it and see if we should send more data.
	 * If data was DSACKed, see if we can undo a cwnd reduction.
	 */
	if (TCP_SKB_CB(skb)->sacked) {
		flag |= tcp_sacktag_write_queue(sk, skb, prior_snd_una,
						&sack_state);
		tcp_fastretrans_alert(sk, prior_snd_una, is_dupack, &flag,
				      &rexmit);
		tcp_newly_delivered(sk, delivered, flag);
		tcp_xmit_recovery(sk, rexmit);
	}

	SOCK_DEBUG(sk, "Ack %u before %u:%u\n", ack, tp->snd_una, tp->snd_nxt);
	return 0;
}

static void tcp_parse_fastopen_option(int len, const unsigned char *cookie,
				      bool syn, struct tcp_fastopen_cookie *foc,
				      bool exp_opt)
{
	/* Valid only in SYN or SYN-ACK with an even length.  */
	if (!foc || !syn || len < 0 || (len & 1))
		return;

	if (len >= TCP_FASTOPEN_COOKIE_MIN &&
	    len <= TCP_FASTOPEN_COOKIE_MAX)
		memcpy(foc->val, cookie, len);
	else if (len != 0)
		len = -1;
	foc->len = len;
	foc->exp = exp_opt;
}

static void smc_parse_options(const struct tcphdr *th,
			      struct tcp_options_received *opt_rx,
			      const unsigned char *ptr,
			      int opsize)
{
#if IS_ENABLED(CONFIG_SMC)
	if (static_branch_unlikely(&tcp_have_smc)) {
		if (th->syn && !(opsize & 1) &&
		    opsize >= TCPOLEN_EXP_SMC_BASE &&
		    get_unaligned_be32(ptr) == TCPOPT_SMC_MAGIC)
			opt_rx->smc_ok = 1;
	}
#endif
}

/* Look for tcp options. Normally only called on SYN and SYNACK packets.
 * But, this can also be called on packets in the established flow when
 * the fast version below fails.
 */
void tcp_parse_options(const struct net *net,
		       const struct sk_buff *skb,
		       struct tcp_options_received *opt_rx,
		       struct mptcp_options_received *mopt,
		       int estab, struct tcp_fastopen_cookie *foc,
		       struct tcp_sock *tp)
{
	const unsigned char *ptr;
	const struct tcphdr *th = tcp_hdr(skb);
	int length = (th->doff * 4) - sizeof(struct tcphdr);

	ptr = (const unsigned char *)(th + 1);
	opt_rx->saw_tstamp = 0;

	while (length > 0) {
		int opcode = *ptr++;
		int opsize;

		switch (opcode) {
		case TCPOPT_EOL:
			return;
		case TCPOPT_NOP:	/* Ref: RFC 793 section 3.1 */
			length--;
			continue;
		default:
			opsize = *ptr++;
			if (opsize < 2) /* "silly options" */
				return;
			if (opsize > length)
				return;	/* don't parse partial options */
			switch (opcode) {
			case TCPOPT_MSS:
				if (opsize == TCPOLEN_MSS && th->syn && !estab) {
					u16 in_mss = get_unaligned_be16(ptr);
					if (in_mss) {
						if (opt_rx->user_mss &&
						    opt_rx->user_mss < in_mss)
							in_mss = opt_rx->user_mss;
						opt_rx->mss_clamp = in_mss;
					}
				}
				break;
			case TCPOPT_WINDOW:
				if (opsize == TCPOLEN_WINDOW && th->syn &&
				    !estab && net->ipv4.sysctl_tcp_window_scaling) {
					__u8 snd_wscale = *(__u8 *)ptr;
					opt_rx->wscale_ok = 1;
					if (snd_wscale > TCP_MAX_WSCALE) {
						net_info_ratelimited("%s: Illegal window scaling value %d > %u received\n",
								     __func__,
								     snd_wscale,
								     TCP_MAX_WSCALE);
						snd_wscale = TCP_MAX_WSCALE;
					}
					opt_rx->snd_wscale = snd_wscale;
				}
				break;
			case TCPOPT_TIMESTAMP:
				if ((opsize == TCPOLEN_TIMESTAMP) &&
				    ((estab && opt_rx->tstamp_ok) ||
				     (!estab && net->ipv4.sysctl_tcp_timestamps))) {
					opt_rx->saw_tstamp = 1;
					opt_rx->rcv_tsval = get_unaligned_be32(ptr);
					opt_rx->rcv_tsecr = get_unaligned_be32(ptr + 4);
				}
				break;
			case TCPOPT_SACK_PERM:
				if (opsize == TCPOLEN_SACK_PERM && th->syn &&
				    !estab && net->ipv4.sysctl_tcp_sack) {
					opt_rx->sack_ok = TCP_SACK_SEEN;
					tcp_sack_reset(opt_rx);
				}
				break;

			case TCPOPT_SACK:
				if ((opsize >= (TCPOLEN_SACK_BASE + TCPOLEN_SACK_PERBLOCK)) &&
				   !((opsize - TCPOLEN_SACK_BASE) % TCPOLEN_SACK_PERBLOCK) &&
				   opt_rx->sack_ok) {
					TCP_SKB_CB(skb)->sacked = (ptr - 2) - (unsigned char *)th;
				}
				break;
#ifdef CONFIG_TCP_MD5SIG
			case TCPOPT_MD5SIG:
				/*
				 * The MD5 Hash has already been
				 * checked (see tcp_v{4,6}_do_rcv()).
				 */
				break;
#endif
			case TCPOPT_MPTCP:
				mptcp_parse_options(ptr - 2, opsize, mopt, skb, tp);
				break;

			case TCPOPT_FASTOPEN:
				tcp_parse_fastopen_option(
					opsize - TCPOLEN_FASTOPEN_BASE,
					ptr, th->syn, foc, false);
				break;

			case TCPOPT_EXP:
				/* Fast Open option shares code 254 using a
				 * 16 bits magic number.
				 */
				if (opsize >= TCPOLEN_EXP_FASTOPEN_BASE &&
				    get_unaligned_be16(ptr) ==
				    TCPOPT_FASTOPEN_MAGIC)
					tcp_parse_fastopen_option(opsize -
						TCPOLEN_EXP_FASTOPEN_BASE,
						ptr + 2, th->syn, foc, true);
				else
					smc_parse_options(th, opt_rx, ptr,
							  opsize);
				break;

			}
			ptr += opsize-2;
			length -= opsize;
		}
	}
}
EXPORT_SYMBOL(tcp_parse_options);

static bool tcp_parse_aligned_timestamp(struct tcp_sock *tp, const struct tcphdr *th)
{
	const __be32 *ptr = (const __be32 *)(th + 1);

	if (*ptr == htonl((TCPOPT_NOP << 24) | (TCPOPT_NOP << 16)
			  | (TCPOPT_TIMESTAMP << 8) | TCPOLEN_TIMESTAMP)) {
		tp->rx_opt.saw_tstamp = 1;
		++ptr;
		tp->rx_opt.rcv_tsval = ntohl(*ptr);
		++ptr;
		if (*ptr)
			tp->rx_opt.rcv_tsecr = ntohl(*ptr) - tp->tsoffset;
		else
			tp->rx_opt.rcv_tsecr = 0;
		return true;
	}
	return false;
}

/* Fast parse options. This hopes to only see timestamps.
 * If it is wrong it falls back on tcp_parse_options().
 */
static bool tcp_fast_parse_options(const struct net *net,
				   const struct sk_buff *skb,
				   const struct tcphdr *th, struct tcp_sock *tp)
{
	/* In the spirit of fast parsing, compare doff directly to constant
	 * values.  Because equality is used, short doff can be ignored here.
	 */
	if (th->doff == (sizeof(*th) / 4)) {
		tp->rx_opt.saw_tstamp = 0;
		return false;
	} else if (tp->rx_opt.tstamp_ok &&
		   th->doff == ((sizeof(*th) + TCPOLEN_TSTAMP_ALIGNED) / 4)) {
		if (tcp_parse_aligned_timestamp(tp, th))
			return true;
	}

	tcp_parse_options(net, skb, &tp->rx_opt,
			  mptcp(tp) ? &tp->mptcp->rx_opt : NULL, 1, NULL, tp);

	if (tp->rx_opt.saw_tstamp && tp->rx_opt.rcv_tsecr)
		tp->rx_opt.rcv_tsecr -= tp->tsoffset;

	return true;
}

#ifdef CONFIG_TCP_MD5SIG
/*
 * Parse MD5 Signature option
 */
const u8 *tcp_parse_md5sig_option(const struct tcphdr *th)
{
	int length = (th->doff << 2) - sizeof(*th);
	const u8 *ptr = (const u8 *)(th + 1);

	/* If not enough data remaining, we can short cut */
	while (length >= TCPOLEN_MD5SIG) {
		int opcode = *ptr++;
		int opsize;

		switch (opcode) {
		case TCPOPT_EOL:
			return NULL;
		case TCPOPT_NOP:
			length--;
			continue;
		default:
			opsize = *ptr++;
			if (opsize < 2 || opsize > length)
				return NULL;
			if (opcode == TCPOPT_MD5SIG)
				return opsize == TCPOLEN_MD5SIG ? ptr : NULL;
		}
		ptr += opsize - 2;
		length -= opsize;
	}
	return NULL;
}
EXPORT_SYMBOL(tcp_parse_md5sig_option);
#endif

/* Sorry, PAWS as specified is broken wrt. pure-ACKs -DaveM
 *
 * It is not fatal. If this ACK does _not_ change critical state (seqs, window)
 * it can pass through stack. So, the following predicate verifies that
 * this segment is not used for anything but congestion avoidance or
 * fast retransmit. Moreover, we even are able to eliminate most of such
 * second order effects, if we apply some small "replay" window (~RTO)
 * to timestamp space.
 *
 * All these measures still do not guarantee that we reject wrapped ACKs
 * on networks with high bandwidth, when sequence space is recycled fastly,
 * but it guarantees that such events will be very rare and do not affect
 * connection seriously. This doesn't look nice, but alas, PAWS is really
 * buggy extension.
 *
 * [ Later note. Even worse! It is buggy for segments _with_ data. RFC
 * states that events when retransmit arrives after original data are rare.
 * It is a blatant lie. VJ forgot about fast retransmit! 8)8) It is
 * the biggest problem on large power networks even with minor reordering.
 * OK, let's give it small replay window. If peer clock is even 1hz, it is safe
 * up to bandwidth of 18Gigabit/sec. 8) ]
 */

static int tcp_disordered_ack(const struct sock *sk, const struct sk_buff *skb)
{
	const struct tcp_sock *tp = tcp_sk(sk);
	const struct tcphdr *th = tcp_hdr(skb);
	u32 seq = TCP_SKB_CB(skb)->seq;
	u32 ack = TCP_SKB_CB(skb)->ack_seq;

	return (/* 1. Pure ACK with correct sequence number. */
		(th->ack && seq == TCP_SKB_CB(skb)->end_seq && seq == tp->rcv_nxt) &&

		/* 2. ... and duplicate ACK. */
		ack == tp->snd_una &&

		/* 3. ... and does not update window. */
		!tcp_may_update_window(tp, ack, seq, ntohs(th->window) << tp->rx_opt.snd_wscale) &&

		/* 4. ... and sits in replay window. */
		(s32)(tp->rx_opt.ts_recent - tp->rx_opt.rcv_tsval) <= (inet_csk(sk)->icsk_rto * 1024) / HZ);
}

static inline bool tcp_paws_discard(const struct sock *sk,
				   const struct sk_buff *skb)
{
	const struct tcp_sock *tp = tcp_sk(sk);

	return !tcp_paws_check(&tp->rx_opt, TCP_PAWS_WINDOW) &&
	       !tcp_disordered_ack(sk, skb);
}

/* Check segment sequence number for validity.
 *
 * Segment controls are considered valid, if the segment
 * fits to the window after truncation to the window. Acceptability
 * of data (and SYN, FIN, of course) is checked separately.
 * See tcp_data_queue(), for example.
 *
 * Also, controls (RST is main one) are accepted using RCV.WUP instead
 * of RCV.NXT. Peer still did not advance his SND.UNA when we
 * delayed ACK, so that hisSND.UNA<=ourRCV.WUP.
 * (borrowed from freebsd)
 */

static inline bool tcp_sequence(const struct tcp_sock *tp, u32 seq, u32 end_seq)
{
	return	!before(end_seq, tp->rcv_wup) &&
		!after(seq, tp->rcv_nxt + tcp_receive_window(tp));
}

/* When we get a reset we do this. */
void tcp_reset(struct sock *sk)
{
	trace_tcp_receive_reset(sk);

	/* We want the right error as BSD sees it (and indeed as we do). */
	switch (sk->sk_state) {
	case TCP_SYN_SENT:
		sk->sk_err = ECONNREFUSED;
		break;
	case TCP_CLOSE_WAIT:
		sk->sk_err = EPIPE;
		break;
	case TCP_CLOSE:
		return;
	default:
		sk->sk_err = ECONNRESET;
	}
	/* This barrier is coupled with smp_rmb() in tcp_poll() */
	smp_wmb();

	tcp_write_queue_purge(sk);
	tcp_done(sk);

	if (!sock_flag(sk, SOCK_DEAD))
		sk->sk_error_report(sk);
}

/*
 * 	Process the FIN bit. This now behaves as it is supposed to work
 *	and the FIN takes effect when it is validly part of sequence
 *	space. Not before when we get holes.
 *
 *	If we are ESTABLISHED, a received fin moves us to CLOSE-WAIT
 *	(and thence onto LAST-ACK and finally, CLOSE, we never enter
 *	TIME-WAIT)
 *
 *	If we are in FINWAIT-1, a received FIN indicates simultaneous
 *	close and we go into CLOSING (and later onto TIME-WAIT)
 *
 *	If we are in FINWAIT-2, a received FIN moves us to TIME-WAIT.
 */
void tcp_fin(struct sock *sk)
{
	struct tcp_sock *tp = tcp_sk(sk);

	if (is_meta_sk(sk)) {
		mptcp_fin(sk);
		return;
	}

	inet_csk_schedule_ack(sk);

	sk->sk_shutdown |= RCV_SHUTDOWN;
	sock_set_flag(sk, SOCK_DONE);

	switch (sk->sk_state) {
	case TCP_SYN_RECV:
	case TCP_ESTABLISHED:
		/* Move to CLOSE_WAIT */
		tcp_set_state(sk, TCP_CLOSE_WAIT);

		if (mptcp(tp))
			mptcp_sub_close_passive(sk);

		inet_csk(sk)->icsk_ack.pingpong = 1;
		break;

	case TCP_CLOSE_WAIT:
	case TCP_CLOSING:
		/* Received a retransmission of the FIN, do
		 * nothing.
		 */
		break;
	case TCP_LAST_ACK:
		/* RFC793: Remain in the LAST-ACK state. */
		break;

	case TCP_FIN_WAIT1:
		/* This case occurs when a simultaneous close
		 * happens, we must ack the received FIN and
		 * enter the CLOSING state.
		 */
		tcp_send_ack(sk);
		tcp_set_state(sk, TCP_CLOSING);
		break;
	case TCP_FIN_WAIT2:
		if (mptcp(tp)) {
			/* The socket will get closed by mptcp_data_ready.
			 * We first have to process all data-sequences.
			 */
			tp->close_it = 1;
			break;
		}
		/* Received a FIN -- send ACK and enter TIME_WAIT. */
		tcp_send_ack(sk);
		tp->ops->time_wait(sk, TCP_TIME_WAIT, 0);
		break;
	default:
		/* Only TCP_LISTEN and TCP_CLOSE are left, in these
		 * cases we should never reach this piece of code.
		 */
		pr_err("%s: Impossible, sk->sk_state=%d\n",
		       __func__, sk->sk_state);
		break;
	}

	/* It _is_ possible, that we have something out-of-order _after_ FIN.
	 * Probably, we should reset in this case. For now drop them.
	 */
	skb_rbtree_purge(&tp->out_of_order_queue);
	if (tcp_is_sack(tp))
		tcp_sack_reset(&tp->rx_opt);
	sk_mem_reclaim(sk);

	if (!sock_flag(sk, SOCK_DEAD)) {
		sk->sk_state_change(sk);

		/* Don't wake up MPTCP-subflows */
		if (mptcp(tp))
			return;

		/* Do not send POLL_HUP for half duplex close. */
		if (sk->sk_shutdown == SHUTDOWN_MASK ||
		    sk->sk_state == TCP_CLOSE)
			sk_wake_async(sk, SOCK_WAKE_WAITD, POLL_HUP);
		else
			sk_wake_async(sk, SOCK_WAKE_WAITD, POLL_IN);
	}
}

static inline bool tcp_sack_extend(struct tcp_sack_block *sp, u32 seq,
				  u32 end_seq)
{
	if (!after(seq, sp->end_seq) && !after(sp->start_seq, end_seq)) {
		if (before(seq, sp->start_seq))
			sp->start_seq = seq;
		if (after(end_seq, sp->end_seq))
			sp->end_seq = end_seq;
		return true;
	}
	return false;
}

static void tcp_dsack_set(struct sock *sk, u32 seq, u32 end_seq)
{
	struct tcp_sock *tp = tcp_sk(sk);

	if (tcp_is_sack(tp) && sock_net(sk)->ipv4.sysctl_tcp_dsack) {
		int mib_idx;

		if (before(seq, tp->rcv_nxt))
			mib_idx = LINUX_MIB_TCPDSACKOLDSENT;
		else
			mib_idx = LINUX_MIB_TCPDSACKOFOSENT;

		NET_INC_STATS(sock_net(sk), mib_idx);

		tp->rx_opt.dsack = 1;
		tp->duplicate_sack[0].start_seq = seq;
		tp->duplicate_sack[0].end_seq = end_seq;
	}
}

static void tcp_dsack_extend(struct sock *sk, u32 seq, u32 end_seq)
{
	struct tcp_sock *tp = tcp_sk(sk);

	if (!tp->rx_opt.dsack)
		tcp_dsack_set(sk, seq, end_seq);
	else
		tcp_sack_extend(tp->duplicate_sack, seq, end_seq);
}

static void tcp_send_dupack(struct sock *sk, const struct sk_buff *skb)
{
	struct tcp_sock *tp = tcp_sk(sk);

	if (TCP_SKB_CB(skb)->end_seq != TCP_SKB_CB(skb)->seq &&
	    before(TCP_SKB_CB(skb)->seq, tp->rcv_nxt)) {
		NET_INC_STATS(sock_net(sk), LINUX_MIB_DELAYEDACKLOST);
		tcp_enter_quickack_mode(sk, TCP_MAX_QUICKACKS);

		if (tcp_is_sack(tp) && sock_net(sk)->ipv4.sysctl_tcp_dsack) {
			u32 end_seq = TCP_SKB_CB(skb)->end_seq;

			if (after(TCP_SKB_CB(skb)->end_seq, tp->rcv_nxt))
				end_seq = tp->rcv_nxt;
			tcp_dsack_set(sk, TCP_SKB_CB(skb)->seq, end_seq);
		}
	}

	tcp_send_ack(sk);
}

/* These routines update the SACK block as out-of-order packets arrive or
 * in-order packets close up the sequence space.
 */
static void tcp_sack_maybe_coalesce(struct tcp_sock *tp)
{
	int this_sack;
	struct tcp_sack_block *sp = &tp->selective_acks[0];
	struct tcp_sack_block *swalk = sp + 1;

	/* See if the recent change to the first SACK eats into
	 * or hits the sequence space of other SACK blocks, if so coalesce.
	 */
	for (this_sack = 1; this_sack < tp->rx_opt.num_sacks;) {
		if (tcp_sack_extend(sp, swalk->start_seq, swalk->end_seq)) {
			int i;

			/* Zap SWALK, by moving every further SACK up by one slot.
			 * Decrease num_sacks.
			 */
			tp->rx_opt.num_sacks--;
			for (i = this_sack; i < tp->rx_opt.num_sacks; i++)
				sp[i] = sp[i + 1];
			continue;
		}
		this_sack++, swalk++;
	}
}

static void tcp_sack_new_ofo_skb(struct sock *sk, u32 seq, u32 end_seq)
{
	struct tcp_sock *tp = tcp_sk(sk);
	struct tcp_sack_block *sp = &tp->selective_acks[0];
	int cur_sacks = tp->rx_opt.num_sacks;
	int this_sack;

	if (!cur_sacks)
		goto new_sack;

	for (this_sack = 0; this_sack < cur_sacks; this_sack++, sp++) {
		if (tcp_sack_extend(sp, seq, end_seq)) {
			/* Rotate this_sack to the first one. */
			for (; this_sack > 0; this_sack--, sp--)
				swap(*sp, *(sp - 1));
			if (cur_sacks > 1)
				tcp_sack_maybe_coalesce(tp);
			return;
		}
	}

	/* Could not find an adjacent existing SACK, build a new one,
	 * put it at the front, and shift everyone else down.  We
	 * always know there is at least one SACK present already here.
	 *
	 * If the sack array is full, forget about the last one.
	 */
	if (this_sack >= TCP_NUM_SACKS) {
		if (tp->compressed_ack)
			tcp_send_ack(sk);
		this_sack--;
		tp->rx_opt.num_sacks--;
		sp--;
	}
	for (; this_sack > 0; this_sack--, sp--)
		*sp = *(sp - 1);

new_sack:
	/* Build the new head SACK, and we're done. */
	sp->start_seq = seq;
	sp->end_seq = end_seq;
	tp->rx_opt.num_sacks++;
}

/* RCV.NXT advances, some SACKs should be eaten. */

static void tcp_sack_remove(struct tcp_sock *tp)
{
	struct tcp_sack_block *sp = &tp->selective_acks[0];
	int num_sacks = tp->rx_opt.num_sacks;
	int this_sack;

	/* Empty ofo queue, hence, all the SACKs are eaten. Clear. */
	if (RB_EMPTY_ROOT(&tp->out_of_order_queue)) {
		tp->rx_opt.num_sacks = 0;
		return;
	}

	for (this_sack = 0; this_sack < num_sacks;) {
		/* Check if the start of the sack is covered by RCV.NXT. */
		if (!before(tp->rcv_nxt, sp->start_seq)) {
			int i;

			/* RCV.NXT must cover all the block! */
			WARN_ON(before(tp->rcv_nxt, sp->end_seq));

			/* Zap this SACK, by moving forward any other SACKS. */
			for (i = this_sack+1; i < num_sacks; i++)
				tp->selective_acks[i-1] = tp->selective_acks[i];
			num_sacks--;
			continue;
		}
		this_sack++;
		sp++;
	}
	tp->rx_opt.num_sacks = num_sacks;
}

/**
 * tcp_try_coalesce - try to merge skb to prior one
 * @sk: socket
 * @dest: destination queue
 * @to: prior buffer
 * @from: buffer to add in queue
 * @fragstolen: pointer to boolean
 *
 * Before queueing skb @from after @to, try to merge them
 * to reduce overall memory use and queue lengths, if cost is small.
 * Packets in ofo or receive queues can stay a long time.
 * Better try to coalesce them right now to avoid future collapses.
 * Returns true if caller should free @from instead of queueing it
 */
static bool tcp_try_coalesce(struct sock *sk,
			     struct sk_buff *to,
			     struct sk_buff *from,
			     bool *fragstolen)
{
	int delta;

	*fragstolen = false;

	if (mptcp(tcp_sk(sk)) && !is_meta_sk(sk))
		return false;

	/* Its possible this segment overlaps with prior segment in queue */
	if (TCP_SKB_CB(from)->seq != TCP_SKB_CB(to)->end_seq)
		return false;

	if (!skb_try_coalesce(to, from, fragstolen, &delta))
		return false;

	atomic_add(delta, &sk->sk_rmem_alloc);
	sk_mem_charge(sk, delta);
	NET_INC_STATS(sock_net(sk), LINUX_MIB_TCPRCVCOALESCE);
	TCP_SKB_CB(to)->end_seq = TCP_SKB_CB(from)->end_seq;
	TCP_SKB_CB(to)->ack_seq = TCP_SKB_CB(from)->ack_seq;
	TCP_SKB_CB(to)->tcp_flags |= TCP_SKB_CB(from)->tcp_flags;

	if (TCP_SKB_CB(from)->has_rxtstamp) {
		TCP_SKB_CB(to)->has_rxtstamp = true;
		to->tstamp = from->tstamp;
	}

	return true;
}

static bool tcp_ooo_try_coalesce(struct sock *sk,
			     struct sk_buff *to,
			     struct sk_buff *from,
			     bool *fragstolen)
{
	bool res = tcp_try_coalesce(sk, to, from, fragstolen);

	/* In case tcp_drop() is called later, update to->gso_segs */
	if (res) {
		u32 gso_segs = max_t(u16, 1, skb_shinfo(to)->gso_segs) +
			       max_t(u16, 1, skb_shinfo(from)->gso_segs);

		skb_shinfo(to)->gso_segs = min_t(u32, gso_segs, 0xFFFF);
	}
	return res;
}

static void tcp_drop(struct sock *sk, struct sk_buff *skb)
{
	sk_drops_add(sk, skb);
	__kfree_skb(skb);
}

/* This one checks to see if we can put data from the
 * out_of_order queue into the receive_queue.
 */
void tcp_ofo_queue(struct sock *sk)
{
	struct tcp_sock *tp = tcp_sk(sk);
	__u32 dsack_high = tp->rcv_nxt;
	bool fin, fragstolen, eaten;
	struct sk_buff *skb, *tail;
	struct rb_node *p;

	p = rb_first(&tp->out_of_order_queue);
	while (p) {
		skb = rb_to_skb(p);
		if (after(TCP_SKB_CB(skb)->seq, tp->rcv_nxt))
			break;

		if (before(TCP_SKB_CB(skb)->seq, dsack_high)) {
			__u32 dsack = dsack_high;
			if (before(TCP_SKB_CB(skb)->end_seq, dsack_high))
				dsack_high = TCP_SKB_CB(skb)->end_seq;
			tcp_dsack_extend(sk, TCP_SKB_CB(skb)->seq, dsack);
		}
		p = rb_next(p);
		rb_erase(&skb->rbnode, &tp->out_of_order_queue);

		/* In case of MPTCP, the segment may be empty if it's a
		 * non-data DATA_FIN. (see beginning of tcp_data_queue)
		 *
		 * But this only holds true for subflows, not for the
		 * meta-socket.
		 */
		if (unlikely(!after(TCP_SKB_CB(skb)->end_seq, tp->rcv_nxt) &&
			     (is_meta_sk(sk) || !mptcp(tp) || TCP_SKB_CB(skb)->end_seq != TCP_SKB_CB(skb)->seq))) {
			SOCK_DEBUG(sk, "ofo packet was already received\n");
			tcp_drop(sk, skb);
			continue;
		}
		SOCK_DEBUG(sk, "ofo requeuing : rcv_next %X seq %X - %X\n",
			   tp->rcv_nxt, TCP_SKB_CB(skb)->seq,
			   TCP_SKB_CB(skb)->end_seq);

		tail = skb_peek_tail(&sk->sk_receive_queue);
		eaten = tail && tcp_try_coalesce(sk, tail, skb, &fragstolen);
		tcp_rcv_nxt_update(tp, TCP_SKB_CB(skb)->end_seq);
		fin = TCP_SKB_CB(skb)->tcp_flags & TCPHDR_FIN;
		if (!eaten)
			__skb_queue_tail(&sk->sk_receive_queue, skb);
		else
			kfree_skb_partial(skb, fragstolen);

		if (unlikely(fin)) {
			tcp_fin(sk);
			/* tcp_fin() purges tp->out_of_order_queue,
			 * so we must end this loop right now.
			 */
			break;
		}
	}
}

static bool tcp_prune_ofo_queue(struct sock *sk);
static int tcp_prune_queue(struct sock *sk);

static int tcp_try_rmem_schedule(struct sock *sk, struct sk_buff *skb,
				 unsigned int size)
{
	if (mptcp(tcp_sk(sk)))
		sk = mptcp_meta_sk(sk);

	if (atomic_read(&sk->sk_rmem_alloc) > sk->sk_rcvbuf ||
	    !sk_rmem_schedule(sk, skb, size)) {

		if (tcp_prune_queue(sk) < 0)
			return -1;

		while (!sk_rmem_schedule(sk, skb, size)) {
			if (!tcp_prune_ofo_queue(sk))
				return -1;
		}
	}
	return 0;
}

void tcp_data_queue_ofo(struct sock *sk, struct sk_buff *skb)
{
	struct tcp_sock *tp = tcp_sk(sk);
	struct rb_node **p, *parent;
	struct sk_buff *skb1;
	u32 seq, end_seq;
	bool fragstolen;

	tcp_ecn_check_ce(sk, skb);

	if (unlikely(tcp_try_rmem_schedule(sk, skb, skb->truesize))) {
		NET_INC_STATS(sock_net(sk), LINUX_MIB_TCPOFODROP);
		tcp_drop(sk, skb);
		return;
	}

	/* Disable header prediction. */
	tp->pred_flags = 0;
	inet_csk_schedule_ack(sk);

	NET_INC_STATS(sock_net(sk), LINUX_MIB_TCPOFOQUEUE);
	seq = TCP_SKB_CB(skb)->seq;
	end_seq = TCP_SKB_CB(skb)->end_seq;
	SOCK_DEBUG(sk, "out of order segment: rcv_next %X seq %X - %X\n",
		   tp->rcv_nxt, seq, end_seq);

	p = &tp->out_of_order_queue.rb_node;
	if (RB_EMPTY_ROOT(&tp->out_of_order_queue)) {
		/* Initial out of order segment, build 1 SACK. */
		if (tcp_is_sack(tp)) {
			tp->rx_opt.num_sacks = 1;
			tp->selective_acks[0].start_seq = seq;
			tp->selective_acks[0].end_seq = end_seq;
		}
		rb_link_node(&skb->rbnode, NULL, p);
		rb_insert_color(&skb->rbnode, &tp->out_of_order_queue);
		tp->ooo_last_skb = skb;
		goto end;
	}

	/* In the typical case, we are adding an skb to the end of the list.
	 * Use of ooo_last_skb avoids the O(Log(N)) rbtree lookup.
	 */
	if (tcp_ooo_try_coalesce(sk, tp->ooo_last_skb,
				 skb, &fragstolen)) {
coalesce_done:
		tcp_grow_window(sk, skb);
		kfree_skb_partial(skb, fragstolen);
		skb = NULL;
		goto add_sack;
	}
	/* Can avoid an rbtree lookup if we are adding skb after ooo_last_skb */
	if (!before(seq, TCP_SKB_CB(tp->ooo_last_skb)->end_seq)) {
		parent = &tp->ooo_last_skb->rbnode;
		p = &parent->rb_right;
		goto insert;
	}

	/* Find place to insert this segment. Handle overlaps on the way. */
	parent = NULL;
	while (*p) {
		parent = *p;
		skb1 = rb_to_skb(parent);
		if (before(seq, TCP_SKB_CB(skb1)->seq)) {
			p = &parent->rb_left;
			continue;
		}
		if (before(seq, TCP_SKB_CB(skb1)->end_seq)) {
			if (!after(end_seq, TCP_SKB_CB(skb1)->end_seq) &&
			    (is_meta_sk(sk) || !mptcp(tp) || end_seq != seq)) {
				/* All the bits are present. Drop. */
				NET_INC_STATS(sock_net(sk),
					      LINUX_MIB_TCPOFOMERGE);
				tcp_drop(sk, skb);
				skb = NULL;
				tcp_dsack_set(sk, seq, end_seq);
				goto add_sack;
			}
			if (after(seq, TCP_SKB_CB(skb1)->seq)) {
				/* Partial overlap. */
				tcp_dsack_set(sk, seq, TCP_SKB_CB(skb1)->end_seq);
			} else {
				/* skb's seq == skb1's seq and skb covers skb1.
				 * Replace skb1 with skb.
				 */
				rb_replace_node(&skb1->rbnode, &skb->rbnode,
						&tp->out_of_order_queue);
				tcp_dsack_extend(sk,
						 TCP_SKB_CB(skb1)->seq,
						 TCP_SKB_CB(skb1)->end_seq);
				NET_INC_STATS(sock_net(sk),
					      LINUX_MIB_TCPOFOMERGE);
				tcp_drop(sk, skb1);
				goto merge_right;
			}
		} else if (tcp_ooo_try_coalesce(sk, skb1,
						skb, &fragstolen)) {
			goto coalesce_done;
		}
		p = &parent->rb_right;
	}
insert:
	/* Insert segment into RB tree. */
	rb_link_node(&skb->rbnode, parent, p);
	rb_insert_color(&skb->rbnode, &tp->out_of_order_queue);

merge_right:
	/* Remove other segments covered by skb. */
	while ((skb1 = skb_rb_next(skb)) != NULL) {
		if (!after(end_seq, TCP_SKB_CB(skb1)->seq))
			break;
		if (before(end_seq, TCP_SKB_CB(skb1)->end_seq)) {
			tcp_dsack_extend(sk, TCP_SKB_CB(skb1)->seq,
					 end_seq);
			break;
		}
		/* MPTCP allows non-data data-fin to be in the ofo-queue */
		if (mptcp(tp) && !is_meta_sk(sk) && TCP_SKB_CB(skb1)->seq == TCP_SKB_CB(skb1)->end_seq) {
			skb = skb1;
			continue;
		}
		rb_erase(&skb1->rbnode, &tp->out_of_order_queue);
		tcp_dsack_extend(sk, TCP_SKB_CB(skb1)->seq,
				 TCP_SKB_CB(skb1)->end_seq);
		NET_INC_STATS(sock_net(sk), LINUX_MIB_TCPOFOMERGE);
		tcp_drop(sk, skb1);
	}
	/* If there is no skb after us, we are the last_skb ! */
	if (!skb1)
		tp->ooo_last_skb = skb;

add_sack:
	if (tcp_is_sack(tp) && seq != end_seq)
		tcp_sack_new_ofo_skb(sk, seq, end_seq);
end:
	if (skb) {
		tcp_grow_window(sk, skb);
		skb_condense(skb);
		skb_set_owner_r(skb, sk);
	}
}

int __must_check tcp_queue_rcv(struct sock *sk, struct sk_buff *skb, int hdrlen,
			       bool *fragstolen)
{
	int eaten;
	struct sk_buff *tail = skb_peek_tail(&sk->sk_receive_queue);

	__skb_pull(skb, hdrlen);
	eaten = (tail &&
		 tcp_try_coalesce(sk, tail,
				  skb, fragstolen)) ? 1 : 0;
	tcp_rcv_nxt_update(tcp_sk(sk), TCP_SKB_CB(skb)->end_seq);
	if (!eaten) {
		__skb_queue_tail(&sk->sk_receive_queue, skb);
		skb_set_owner_r(skb, sk);
	}
	return eaten;
}

int tcp_send_rcvq(struct sock *sk, struct msghdr *msg, size_t size)
{
	struct sk_buff *skb;
	int err = -ENOMEM;
	int data_len = 0;
	bool fragstolen;

	if (size == 0)
		return 0;

	if (size > PAGE_SIZE) {
		int npages = min_t(size_t, size >> PAGE_SHIFT, MAX_SKB_FRAGS);

		data_len = npages << PAGE_SHIFT;
		size = data_len + (size & ~PAGE_MASK);
	}
	skb = alloc_skb_with_frags(size - data_len, data_len,
				   PAGE_ALLOC_COSTLY_ORDER,
				   &err, sk->sk_allocation);
	if (!skb)
		goto err;

	skb_put(skb, size - data_len);
	skb->data_len = data_len;
	skb->len = size;

	if (tcp_try_rmem_schedule(sk, skb, skb->truesize))
		goto err_free;

	err = skb_copy_datagram_from_iter(skb, 0, &msg->msg_iter, size);
	if (err)
		goto err_free;

	TCP_SKB_CB(skb)->seq = tcp_sk(sk)->rcv_nxt;
	TCP_SKB_CB(skb)->end_seq = TCP_SKB_CB(skb)->seq + size;
	TCP_SKB_CB(skb)->ack_seq = tcp_sk(sk)->snd_una - 1;

	if (tcp_queue_rcv(sk, skb, 0, &fragstolen)) {
		WARN_ON_ONCE(fragstolen); /* should not happen */
		__kfree_skb(skb);
	}
	return size;

err_free:
	kfree_skb(skb);
err:
	return err;

}

void tcp_data_ready(struct sock *sk)
{
	const struct tcp_sock *tp = tcp_sk(sk);
	int avail = tp->rcv_nxt - tp->copied_seq;

	if (avail < sk->sk_rcvlowat && !sock_flag(sk, SOCK_DONE))
		return;

	sk->sk_data_ready(sk);
}

static void tcp_data_queue(struct sock *sk, struct sk_buff *skb)
{
	struct tcp_sock *tp = tcp_sk(sk);
	bool fragstolen;
	int eaten;

	/* If no data is present, but a data_fin is in the options, we still
	 * have to call mptcp_queue_skb later on. */
	if (TCP_SKB_CB(skb)->seq == TCP_SKB_CB(skb)->end_seq &&
	    !(mptcp(tp) && mptcp_is_data_fin(skb))) {
		__kfree_skb(skb);
		return;
	}

	skb_dst_drop(skb);
	__skb_pull(skb, tcp_hdr(skb)->doff * 4);

	tcp_ecn_accept_cwr(tp, skb);

	tp->rx_opt.dsack = 0;

	/*  Queue data for delivery to the user.
	 *  Packets in sequence go to the receive queue.
	 *  Out of sequence packets to the out_of_order_queue.
	 */
	if (TCP_SKB_CB(skb)->seq == tp->rcv_nxt) {
		if (tcp_receive_window(tp) == 0)
			goto out_of_window;

		/* Ok. In sequence. In window. */
queue_and_out:
		if (skb_queue_len(&sk->sk_receive_queue) == 0)
			sk_forced_mem_schedule(sk, skb->truesize);
		else if (tcp_try_rmem_schedule(sk, skb, skb->truesize))
			goto drop;

		eaten = tcp_queue_rcv(sk, skb, 0, &fragstolen);
		tcp_rcv_nxt_update(tp, TCP_SKB_CB(skb)->end_seq);
		if (skb->len || mptcp_is_data_fin(skb))
			tcp_event_data_recv(sk, skb);
		if (TCP_SKB_CB(skb)->tcp_flags & TCPHDR_FIN)
			tcp_fin(sk);

		if (!RB_EMPTY_ROOT(&tp->out_of_order_queue)) {
			tcp_ofo_queue(sk);

			/* RFC2581. 4.2. SHOULD send immediate ACK, when
			 * gap in queue is filled.
			 */
			if (RB_EMPTY_ROOT(&tp->out_of_order_queue))
				inet_csk(sk)->icsk_ack.pingpong = 0;
		}

		if (tp->rx_opt.num_sacks)
			tcp_sack_remove(tp);

		tcp_fast_path_check(sk);

		if (eaten > 0)
			kfree_skb_partial(skb, fragstolen);
<<<<<<< HEAD
		if (!sock_flag(sk, SOCK_DEAD) || mptcp(tp))
			/* MPTCP: we always have to call data_ready, because
			 * we may be about to receive a data-fin, which still
			 * must get queued.
			 */
			sk->sk_data_ready(sk);
=======
		if (!sock_flag(sk, SOCK_DEAD))
			tcp_data_ready(sk);
>>>>>>> 94710cac
		return;
	}

	if (!after(TCP_SKB_CB(skb)->end_seq, tp->rcv_nxt)) {
		/* A retransmit, 2nd most common case.  Force an immediate ack. */
		NET_INC_STATS(sock_net(sk), LINUX_MIB_DELAYEDACKLOST);
		tcp_dsack_set(sk, TCP_SKB_CB(skb)->seq, TCP_SKB_CB(skb)->end_seq);

out_of_window:
		tcp_enter_quickack_mode(sk, TCP_MAX_QUICKACKS);
		inet_csk_schedule_ack(sk);
drop:
		tcp_drop(sk, skb);
		return;
	}

	/* Out of window. F.e. zero window probe. */
	if (!before(TCP_SKB_CB(skb)->seq, tp->rcv_nxt + tcp_receive_window(tp)))
		goto out_of_window;

	if (before(TCP_SKB_CB(skb)->seq, tp->rcv_nxt)) {
		/* Partial packet, seq < rcv_next < end_seq */
		SOCK_DEBUG(sk, "partial packet: rcv_next %X seq %X - %X\n",
			   tp->rcv_nxt, TCP_SKB_CB(skb)->seq,
			   TCP_SKB_CB(skb)->end_seq);

		tcp_dsack_set(sk, TCP_SKB_CB(skb)->seq, tp->rcv_nxt);

		/* If window is closed, drop tail of packet. But after
		 * remembering D-SACK for its head made in previous line.
		 */
		if (!tcp_receive_window(tp))
			goto out_of_window;
		goto queue_and_out;
	}

	tcp_data_queue_ofo(sk, skb);
}

static struct sk_buff *tcp_skb_next(struct sk_buff *skb, struct sk_buff_head *list)
{
	if (list)
		return !skb_queue_is_last(list, skb) ? skb->next : NULL;

	return skb_rb_next(skb);
}

static struct sk_buff *tcp_collapse_one(struct sock *sk, struct sk_buff *skb,
					struct sk_buff_head *list,
					struct rb_root *root)
{
	struct sk_buff *next = tcp_skb_next(skb, list);

	if (list)
		__skb_unlink(skb, list);
	else
		rb_erase(&skb->rbnode, root);

	__kfree_skb(skb);
	NET_INC_STATS(sock_net(sk), LINUX_MIB_TCPRCVCOLLAPSED);

	return next;
}

/* Insert skb into rb tree, ordered by TCP_SKB_CB(skb)->seq */
void tcp_rbtree_insert(struct rb_root *root, struct sk_buff *skb)
{
	struct rb_node **p = &root->rb_node;
	struct rb_node *parent = NULL;
	struct sk_buff *skb1;

	while (*p) {
		parent = *p;
		skb1 = rb_to_skb(parent);
		if (before(TCP_SKB_CB(skb)->seq, TCP_SKB_CB(skb1)->seq))
			p = &parent->rb_left;
		else
			p = &parent->rb_right;
	}
	rb_link_node(&skb->rbnode, parent, p);
	rb_insert_color(&skb->rbnode, root);
}

/* Collapse contiguous sequence of skbs head..tail with
 * sequence numbers start..end.
 *
 * If tail is NULL, this means until the end of the queue.
 *
 * Segments with FIN/SYN are not collapsed (only because this
 * simplifies code)
 */
static void
tcp_collapse(struct sock *sk, struct sk_buff_head *list, struct rb_root *root,
	     struct sk_buff *head, struct sk_buff *tail, u32 start, u32 end)
{
	struct sk_buff *skb = head, *n;
	struct sk_buff_head tmp;
	bool end_of_skbs;

	/* First, check that queue is collapsible and find
	 * the point where collapsing can be useful.
	 */
restart:
	for (end_of_skbs = true; skb != NULL && skb != tail; skb = n) {
		n = tcp_skb_next(skb, list);

		/* No new bits? It is possible on ofo queue. */
		if (!before(start, TCP_SKB_CB(skb)->end_seq)) {
			skb = tcp_collapse_one(sk, skb, list, root);
			if (!skb)
				break;
			goto restart;
		}

		/* The first skb to collapse is:
		 * - not SYN/FIN and
		 * - bloated or contains data before "start" or
		 *   overlaps to the next one.
		 */
		if (!(TCP_SKB_CB(skb)->tcp_flags & (TCPHDR_SYN | TCPHDR_FIN)) &&
		    (tcp_win_from_space(sk, skb->truesize) > skb->len ||
		     before(TCP_SKB_CB(skb)->seq, start))) {
			end_of_skbs = false;
			break;
		}

		if (n && n != tail &&
		    TCP_SKB_CB(skb)->end_seq != TCP_SKB_CB(n)->seq) {
			end_of_skbs = false;
			break;
		}

		/* Decided to skip this, advance start seq. */
		start = TCP_SKB_CB(skb)->end_seq;
	}
	if (end_of_skbs ||
	    (TCP_SKB_CB(skb)->tcp_flags & (TCPHDR_SYN | TCPHDR_FIN)))
		return;

	__skb_queue_head_init(&tmp);

	while (before(start, end)) {
		int copy = min_t(int, SKB_MAX_ORDER(0, 0), end - start);
		struct sk_buff *nskb;

		nskb = alloc_skb(copy, GFP_ATOMIC);
		if (!nskb)
			break;

		memcpy(nskb->cb, skb->cb, sizeof(skb->cb));
		TCP_SKB_CB(nskb)->seq = TCP_SKB_CB(nskb)->end_seq = start;
		if (list)
			__skb_queue_before(list, skb, nskb);
		else
			__skb_queue_tail(&tmp, nskb); /* defer rbtree insertion */
		skb_set_owner_r(nskb, sk);

		/* Copy data, releasing collapsed skbs. */
		while (copy > 0) {
			int offset = start - TCP_SKB_CB(skb)->seq;
			int size = TCP_SKB_CB(skb)->end_seq - start;

			BUG_ON(offset < 0);
			if (size > 0) {
				size = min(copy, size);
				if (skb_copy_bits(skb, offset, skb_put(nskb, size), size))
					BUG();
				TCP_SKB_CB(nskb)->end_seq += size;
				copy -= size;
				start += size;
			}
			if (!before(start, TCP_SKB_CB(skb)->end_seq)) {
				skb = tcp_collapse_one(sk, skb, list, root);
				if (!skb ||
				    skb == tail ||
				    (TCP_SKB_CB(skb)->tcp_flags & (TCPHDR_SYN | TCPHDR_FIN)))
					goto end;
			}
		}
	}
end:
	skb_queue_walk_safe(&tmp, skb, n)
		tcp_rbtree_insert(root, skb);
}

/* Collapse ofo queue. Algorithm: select contiguous sequence of skbs
 * and tcp_collapse() them until all the queue is collapsed.
 */
static void tcp_collapse_ofo_queue(struct sock *sk)
{
	struct tcp_sock *tp = tcp_sk(sk);
	u32 range_truesize, sum_tiny = 0;
	struct sk_buff *skb, *head;
	u32 start, end;

	skb = skb_rb_first(&tp->out_of_order_queue);
new_range:
	if (!skb) {
		tp->ooo_last_skb = skb_rb_last(&tp->out_of_order_queue);
		return;
	}
	start = TCP_SKB_CB(skb)->seq;
	end = TCP_SKB_CB(skb)->end_seq;
	range_truesize = skb->truesize;

	for (head = skb;;) {
		skb = skb_rb_next(skb);

		/* Range is terminated when we see a gap or when
		 * we are at the queue end.
		 */
		if (!skb ||
		    after(TCP_SKB_CB(skb)->seq, end) ||
		    before(TCP_SKB_CB(skb)->end_seq, start)) {
			/* Do not attempt collapsing tiny skbs */
			if (range_truesize != head->truesize ||
			    end - start >= SKB_WITH_OVERHEAD(SK_MEM_QUANTUM)) {
				tcp_collapse(sk, NULL, &tp->out_of_order_queue,
					     head, skb, start, end);
			} else {
				sum_tiny += range_truesize;
				if (sum_tiny > sk->sk_rcvbuf >> 3)
					return;
			}
			goto new_range;
		}

		range_truesize += skb->truesize;
		if (unlikely(before(TCP_SKB_CB(skb)->seq, start)))
			start = TCP_SKB_CB(skb)->seq;
		if (after(TCP_SKB_CB(skb)->end_seq, end))
			end = TCP_SKB_CB(skb)->end_seq;
	}
}

/*
 * Clean the out-of-order queue to make room.
 * We drop high sequences packets to :
 * 1) Let a chance for holes to be filled.
 * 2) not add too big latencies if thousands of packets sit there.
 *    (But if application shrinks SO_RCVBUF, we could still end up
 *     freeing whole queue here)
 * 3) Drop at least 12.5 % of sk_rcvbuf to avoid malicious attacks.
 *
 * Return true if queue has shrunk.
 */
static bool tcp_prune_ofo_queue(struct sock *sk)
{
	struct tcp_sock *tp = tcp_sk(sk);
	struct rb_node *node, *prev;
	int goal;

	if (RB_EMPTY_ROOT(&tp->out_of_order_queue))
		return false;

	NET_INC_STATS(sock_net(sk), LINUX_MIB_OFOPRUNED);
	goal = sk->sk_rcvbuf >> 3;
	node = &tp->ooo_last_skb->rbnode;
	do {
		prev = rb_prev(node);
		rb_erase(node, &tp->out_of_order_queue);
		goal -= rb_to_skb(node)->truesize;
		tcp_drop(sk, rb_to_skb(node));
		if (!prev || goal <= 0) {
			sk_mem_reclaim(sk);
			if (atomic_read(&sk->sk_rmem_alloc) <= sk->sk_rcvbuf &&
			    !tcp_under_memory_pressure(sk))
				break;
			goal = sk->sk_rcvbuf >> 3;
		}
		node = prev;
	} while (node);
	tp->ooo_last_skb = rb_to_skb(prev);

	/* Reset SACK state.  A conforming SACK implementation will
	 * do the same at a timeout based retransmit.  When a connection
	 * is in a sad state like this, we care only about integrity
	 * of the connection not performance.
	 */
	if (tp->rx_opt.sack_ok)
		tcp_sack_reset(&tp->rx_opt);
	return true;
}

/* Reduce allocated memory if we can, trying to get
 * the socket within its memory limits again.
 *
 * Return less than zero if we should start dropping frames
 * until the socket owning process reads some of the data
 * to stabilize the situation.
 */
static int tcp_prune_queue(struct sock *sk)
{
	struct tcp_sock *tp = tcp_sk(sk);

	SOCK_DEBUG(sk, "prune_queue: c=%x\n", tp->copied_seq);

	NET_INC_STATS(sock_net(sk), LINUX_MIB_PRUNECALLED);

	if (atomic_read(&sk->sk_rmem_alloc) >= sk->sk_rcvbuf)
		tcp_clamp_window(sk);
	else if (tcp_under_memory_pressure(sk))
		tp->rcv_ssthresh = min(tp->rcv_ssthresh, 4U * tp->advmss);

	if (atomic_read(&sk->sk_rmem_alloc) <= sk->sk_rcvbuf)
		return 0;

	tcp_collapse_ofo_queue(sk);
	if (!skb_queue_empty(&sk->sk_receive_queue))
		tcp_collapse(sk, &sk->sk_receive_queue, NULL,
			     skb_peek(&sk->sk_receive_queue),
			     NULL,
			     tp->copied_seq, tp->rcv_nxt);
	sk_mem_reclaim(sk);

	if (atomic_read(&sk->sk_rmem_alloc) <= sk->sk_rcvbuf)
		return 0;

	/* Collapsing did not help, destructive actions follow.
	 * This must not ever occur. */

	tcp_prune_ofo_queue(sk);

	if (atomic_read(&sk->sk_rmem_alloc) <= sk->sk_rcvbuf)
		return 0;

	/* If we are really being abused, tell the caller to silently
	 * drop receive data on the floor.  It will get retransmitted
	 * and hopefully then we'll have sufficient space.
	 */
	NET_INC_STATS(sock_net(sk), LINUX_MIB_RCVPRUNED);

	/* Massive buffer overcommit. */
	tp->pred_flags = 0;
	return -1;
}

bool tcp_should_expand_sndbuf(const struct sock *sk)
{
	const struct tcp_sock *tp = tcp_sk(sk);

	/* If the user specified a specific send buffer setting, do
	 * not modify it.
	 */
	if (sk->sk_userlocks & SOCK_SNDBUF_LOCK)
		return false;

	/* If we are under global TCP memory pressure, do not expand.  */
	if (tcp_under_memory_pressure(sk))
		return false;

	/* If we are under soft global TCP memory pressure, do not expand.  */
	if (sk_memory_allocated(sk) >= sk_prot_mem_limits(sk, 0))
		return false;

	/* If we filled the congestion window, do not expand.  */
	if (tcp_packets_in_flight(tp) >= tp->snd_cwnd)
		return false;

	return true;
}

/* When incoming ACK allowed to free some skb from write_queue,
 * we remember this event in flag SOCK_QUEUE_SHRUNK and wake up socket
 * on the exit from tcp input handler.
 *
 * PROBLEM: sndbuf expansion does not work well with largesend.
 */
static void tcp_new_space(struct sock *sk)
{
	struct tcp_sock *tp = tcp_sk(sk);

	if (tp->ops->should_expand_sndbuf(sk)) {
		tcp_sndbuf_expand(sk);
		tp->snd_cwnd_stamp = tcp_jiffies32;
	}

	sk->sk_write_space(sk);
}

static void tcp_check_space(struct sock *sk)
{
	if (sock_flag(sk, SOCK_QUEUE_SHRUNK)) {
		sock_reset_flag(sk, SOCK_QUEUE_SHRUNK);
		/* pairs with tcp_poll() */
		smp_mb();
		if (mptcp(tcp_sk(sk)) ||
		    (sk->sk_socket &&
		     test_bit(SOCK_NOSPACE, &sk->sk_socket->flags))) {
			tcp_new_space(sk);
			if (sk->sk_socket && !test_bit(SOCK_NOSPACE, &sk->sk_socket->flags))
				tcp_chrono_stop(sk, TCP_CHRONO_SNDBUF_LIMITED);
		}
	}
}

static inline void tcp_data_snd_check(struct sock *sk)
{
	tcp_push_pending_frames(sk);
	tcp_check_space(sk);
}

/*
 * Check if sending an ack is needed.
 */
static void __tcp_ack_snd_check(struct sock *sk, int ofo_possible)
{
	struct tcp_sock *tp = tcp_sk(sk);
	unsigned long rtt, delay;

	    /* More than one full frame received... */
	if (((tp->rcv_nxt - tp->rcv_wup) > inet_csk(sk)->icsk_ack.rcv_mss &&
	     /* ... and right edge of window advances far enough.
	      * (tcp_recvmsg() will send ACK otherwise).
	      * If application uses SO_RCVLOWAT, we want send ack now if
	      * we have not received enough bytes to satisfy the condition.
	      */
<<<<<<< HEAD
	     tp->ops->__select_window(sk) >= tp->rcv_wnd) ||
=======
	    (tp->rcv_nxt - tp->copied_seq < sk->sk_rcvlowat ||
	     __tcp_select_window(sk) >= tp->rcv_wnd)) ||
>>>>>>> 94710cac
	    /* We ACK each frame or... */
	    tcp_in_quickack_mode(sk)) {
send_now:
		tcp_send_ack(sk);
		return;
	}

	if (!ofo_possible || RB_EMPTY_ROOT(&tp->out_of_order_queue)) {
		tcp_send_delayed_ack(sk);
		return;
	}

	if (!tcp_is_sack(tp) ||
	    tp->compressed_ack >= sock_net(sk)->ipv4.sysctl_tcp_comp_sack_nr)
		goto send_now;
	tp->compressed_ack++;

	if (hrtimer_is_queued(&tp->compressed_ack_timer))
		return;

	/* compress ack timer : 5 % of rtt, but no more than tcp_comp_sack_delay_ns */

	rtt = tp->rcv_rtt_est.rtt_us;
	if (tp->srtt_us && tp->srtt_us < rtt)
		rtt = tp->srtt_us;

	delay = min_t(unsigned long, sock_net(sk)->ipv4.sysctl_tcp_comp_sack_delay_ns,
		      rtt * (NSEC_PER_USEC >> 3)/20);
	sock_hold(sk);
	hrtimer_start(&tp->compressed_ack_timer, ns_to_ktime(delay),
		      HRTIMER_MODE_REL_PINNED_SOFT);
}

static inline void tcp_ack_snd_check(struct sock *sk)
{
	if (!inet_csk_ack_scheduled(sk)) {
		/* We sent a data segment already. */
		return;
	}
	__tcp_ack_snd_check(sk, 1);
}

/*
 *	This routine is only called when we have urgent data
 *	signaled. Its the 'slow' part of tcp_urg. It could be
 *	moved inline now as tcp_urg is only called from one
 *	place. We handle URGent data wrong. We have to - as
 *	BSD still doesn't use the correction from RFC961.
 *	For 1003.1g we should support a new option TCP_STDURG to permit
 *	either form (or just set the sysctl tcp_stdurg).
 */

static void tcp_check_urg(struct sock *sk, const struct tcphdr *th)
{
	struct tcp_sock *tp = tcp_sk(sk);
	u32 ptr = ntohs(th->urg_ptr);

	if (ptr && !sock_net(sk)->ipv4.sysctl_tcp_stdurg)
		ptr--;
	ptr += ntohl(th->seq);

	/* Ignore urgent data that we've already seen and read. */
	if (after(tp->copied_seq, ptr))
		return;

	/* Do not replay urg ptr.
	 *
	 * NOTE: interesting situation not covered by specs.
	 * Misbehaving sender may send urg ptr, pointing to segment,
	 * which we already have in ofo queue. We are not able to fetch
	 * such data and will stay in TCP_URG_NOTYET until will be eaten
	 * by recvmsg(). Seems, we are not obliged to handle such wicked
	 * situations. But it is worth to think about possibility of some
	 * DoSes using some hypothetical application level deadlock.
	 */
	if (before(ptr, tp->rcv_nxt))
		return;

	/* Do we already have a newer (or duplicate) urgent pointer? */
	if (tp->urg_data && !after(ptr, tp->urg_seq))
		return;

	/* Tell the world about our new urgent pointer. */
	sk_send_sigurg(sk);

	/* We may be adding urgent data when the last byte read was
	 * urgent. To do this requires some care. We cannot just ignore
	 * tp->copied_seq since we would read the last urgent byte again
	 * as data, nor can we alter copied_seq until this data arrives
	 * or we break the semantics of SIOCATMARK (and thus sockatmark())
	 *
	 * NOTE. Double Dutch. Rendering to plain English: author of comment
	 * above did something sort of 	send("A", MSG_OOB); send("B", MSG_OOB);
	 * and expect that both A and B disappear from stream. This is _wrong_.
	 * Though this happens in BSD with high probability, this is occasional.
	 * Any application relying on this is buggy. Note also, that fix "works"
	 * only in this artificial test. Insert some normal data between A and B and we will
	 * decline of BSD again. Verdict: it is better to remove to trap
	 * buggy users.
	 */
	if (tp->urg_seq == tp->copied_seq && tp->urg_data &&
	    !sock_flag(sk, SOCK_URGINLINE) && tp->copied_seq != tp->rcv_nxt) {
		struct sk_buff *skb = skb_peek(&sk->sk_receive_queue);
		tp->copied_seq++;
		if (skb && !before(tp->copied_seq, TCP_SKB_CB(skb)->end_seq)) {
			__skb_unlink(skb, &sk->sk_receive_queue);
			__kfree_skb(skb);
		}
	}

	tp->urg_data = TCP_URG_NOTYET;
	tp->urg_seq = ptr;

	/* Disable header prediction. */
	tp->pred_flags = 0;
}

/* This is the 'fast' part of urgent handling. */
static void tcp_urg(struct sock *sk, struct sk_buff *skb, const struct tcphdr *th)
{
	struct tcp_sock *tp = tcp_sk(sk);

	/* MPTCP urgent data is not yet supported */
	if (mptcp(tp))
		return;

	/* Check if we get a new urgent pointer - normally not. */
	if (th->urg)
		tcp_check_urg(sk, th);

	/* Do we wait for any urgent data? - normally not... */
	if (tp->urg_data == TCP_URG_NOTYET) {
		u32 ptr = tp->urg_seq - ntohl(th->seq) + (th->doff * 4) -
			  th->syn;

		/* Is the urgent pointer pointing into this packet? */
		if (ptr < skb->len) {
			u8 tmp;
			if (skb_copy_bits(skb, ptr, &tmp, 1))
				BUG();
			tp->urg_data = TCP_URG_VALID | tmp;
			if (!sock_flag(sk, SOCK_DEAD))
				sk->sk_data_ready(sk);
		}
	}
}

/* Accept RST for rcv_nxt - 1 after a FIN.
 * When tcp connections are abruptly terminated from Mac OSX (via ^C), a
 * FIN is sent followed by a RST packet. The RST is sent with the same
 * sequence number as the FIN, and thus according to RFC 5961 a challenge
 * ACK should be sent. However, Mac OSX rate limits replies to challenge
 * ACKs on the closed socket. In addition middleboxes can drop either the
 * challenge ACK or a subsequent RST.
 */
static bool tcp_reset_check(const struct sock *sk, const struct sk_buff *skb)
{
	struct tcp_sock *tp = tcp_sk(sk);

	return unlikely(TCP_SKB_CB(skb)->seq == (tp->rcv_nxt - 1) &&
			(1 << sk->sk_state) & (TCPF_CLOSE_WAIT | TCPF_LAST_ACK |
					       TCPF_CLOSING));
}

/* Does PAWS and seqno based validation of an incoming segment, flags will
 * play significant role here.
 */
static bool tcp_validate_incoming(struct sock *sk, struct sk_buff *skb,
				  const struct tcphdr *th, int syn_inerr)
{
	struct tcp_sock *tp = tcp_sk(sk);
	bool rst_seq_match = false;

	/* RFC1323: H1. Apply PAWS check first. */
	if (tcp_fast_parse_options(sock_net(sk), skb, th, tp) &&
	    tp->rx_opt.saw_tstamp &&
	    tcp_paws_discard(sk, skb)) {
		if (!th->rst) {
			NET_INC_STATS(sock_net(sk), LINUX_MIB_PAWSESTABREJECTED);
			if (!tcp_oow_rate_limited(sock_net(sk), skb,
						  LINUX_MIB_TCPACKSKIPPEDPAWS,
						  &tp->last_oow_ack_time))
				tcp_send_dupack(sk, skb);
			goto discard;
		}
		/* Reset is accepted even if it did not pass PAWS. */
	}

	/* Step 1: check sequence number */
	if (!tcp_sequence(tp, TCP_SKB_CB(skb)->seq, TCP_SKB_CB(skb)->end_seq)) {
		/* RFC793, page 37: "In all states except SYN-SENT, all reset
		 * (RST) segments are validated by checking their SEQ-fields."
		 * And page 69: "If an incoming segment is not acceptable,
		 * an acknowledgment should be sent in reply (unless the RST
		 * bit is set, if so drop the segment and return)".
		 */
		if (!th->rst) {
			if (th->syn)
				goto syn_challenge;
			if (!tcp_oow_rate_limited(sock_net(sk), skb,
						  LINUX_MIB_TCPACKSKIPPEDSEQ,
						  &tp->last_oow_ack_time))
				tcp_send_dupack(sk, skb);
		} else if (tcp_reset_check(sk, skb)) {
			tcp_reset(sk);
		}
		goto discard;
	}

	/* Step 2: check RST bit */
	if (th->rst) {
		/* RFC 5961 3.2 (extend to match against (RCV.NXT - 1) after a
		 * FIN and SACK too if available):
		 * If seq num matches RCV.NXT or (RCV.NXT - 1) after a FIN, or
		 * the right-most SACK block,
		 * then
		 *     RESET the connection
		 * else
		 *     Send a challenge ACK
		 */
		if (TCP_SKB_CB(skb)->seq == tp->rcv_nxt ||
		    tcp_reset_check(sk, skb)) {
			rst_seq_match = true;
		} else if (tcp_is_sack(tp) && tp->rx_opt.num_sacks > 0) {
			struct tcp_sack_block *sp = &tp->selective_acks[0];
			int max_sack = sp[0].end_seq;
			int this_sack;

			for (this_sack = 1; this_sack < tp->rx_opt.num_sacks;
			     ++this_sack) {
				max_sack = after(sp[this_sack].end_seq,
						 max_sack) ?
					sp[this_sack].end_seq : max_sack;
			}

			if (TCP_SKB_CB(skb)->seq == max_sack)
				rst_seq_match = true;
		}

		if (rst_seq_match)
			tcp_reset(sk);
		else {
			/* Disable TFO if RST is out-of-order
			 * and no data has been received
			 * for current active TFO socket
			 */
			if (tp->syn_fastopen && !tp->data_segs_in &&
			    sk->sk_state == TCP_ESTABLISHED)
				tcp_fastopen_active_disable(sk);
			tcp_send_challenge_ack(sk, skb);
		}
		goto discard;
	}

	/* step 3: check security and precedence [ignored] */

	/* step 4: Check for a SYN
	 * RFC 5961 4.2 : Send a challenge ack
	 */
	if (th->syn) {
syn_challenge:
		if (syn_inerr)
			TCP_INC_STATS(sock_net(sk), TCP_MIB_INERRS);
		NET_INC_STATS(sock_net(sk), LINUX_MIB_TCPSYNCHALLENGE);
		tcp_send_challenge_ack(sk, skb);
		goto discard;
	}

	/* If valid: post process the received MPTCP options. */
	if (mptcp(tp) && mptcp_handle_options(sk, th, skb))
		goto discard;

	return true;

discard:
	if (mptcp(tp))
		mptcp_reset_mopt(tp);
	tcp_drop(sk, skb);
	return false;
}

/*
 *	TCP receive function for the ESTABLISHED state.
 *
 *	It is split into a fast path and a slow path. The fast path is
 * 	disabled when:
 *	- A zero window was announced from us - zero window probing
 *        is only handled properly in the slow path.
 *	- Out of order segments arrived.
 *	- Urgent data is expected.
 *	- There is no buffer space left
 *	- Unexpected TCP flags/window values/header lengths are received
 *	  (detected by checking the TCP header against pred_flags)
 *	- Data is sent in both directions. Fast path only supports pure senders
 *	  or pure receivers (this means either the sequence number or the ack
 *	  value must stay constant)
 *	- Unexpected TCP option.
 *
 *	When these conditions are not satisfied it drops into a standard
 *	receive procedure patterned after RFC793 to handle all cases.
 *	The first three cases are guaranteed by proper pred_flags setting,
 *	the rest is checked inline. Fast processing is turned on in
 *	tcp_data_queue when everything is OK.
 */
void tcp_rcv_established(struct sock *sk, struct sk_buff *skb)
{
	const struct tcphdr *th = (const struct tcphdr *)skb->data;
	struct tcp_sock *tp = tcp_sk(sk);
	unsigned int len = skb->len;

	/* TCP congestion window tracking */
	trace_tcp_probe(sk, skb);

	tcp_mstamp_refresh(tp);
	if (unlikely(!sk->sk_rx_dst))
		inet_csk(sk)->icsk_af_ops->sk_rx_dst_set(sk, skb);
	/*
	 *	Header prediction.
	 *	The code loosely follows the one in the famous
	 *	"30 instruction TCP receive" Van Jacobson mail.
	 *
	 *	Van's trick is to deposit buffers into socket queue
	 *	on a device interrupt, to call tcp_recv function
	 *	on the receive process context and checksum and copy
	 *	the buffer to user space. smart...
	 *
	 *	Our current scheme is not silly either but we take the
	 *	extra cost of the net_bh soft interrupt processing...
	 *	We do checksum and copy also but from device to kernel.
	 */

	tp->rx_opt.saw_tstamp = 0;

	/* MPTCP: force slowpath. */
	if (mptcp(tp))
		goto slow_path;

	/*	pred_flags is 0xS?10 << 16 + snd_wnd
	 *	if header_prediction is to be made
	 *	'S' will always be tp->tcp_header_len >> 2
	 *	'?' will be 0 for the fast path, otherwise pred_flags is 0 to
	 *  turn it off	(when there are holes in the receive
	 *	 space for instance)
	 *	PSH flag is ignored.
	 */

	if ((tcp_flag_word(th) & TCP_HP_BITS) == tp->pred_flags &&
	    TCP_SKB_CB(skb)->seq == tp->rcv_nxt &&
	    !after(TCP_SKB_CB(skb)->ack_seq, tp->snd_nxt)) {
		int tcp_header_len = tp->tcp_header_len;

		/* Timestamp header prediction: tcp_header_len
		 * is automatically equal to th->doff*4 due to pred_flags
		 * match.
		 */

		/* Check timestamp */
		if (tcp_header_len == sizeof(struct tcphdr) + TCPOLEN_TSTAMP_ALIGNED) {
			/* No? Slow path! */
			if (!tcp_parse_aligned_timestamp(tp, th))
				goto slow_path;

			/* If PAWS failed, check it more carefully in slow path */
			if ((s32)(tp->rx_opt.rcv_tsval - tp->rx_opt.ts_recent) < 0)
				goto slow_path;

			/* DO NOT update ts_recent here, if checksum fails
			 * and timestamp was corrupted part, it will result
			 * in a hung connection since we will drop all
			 * future packets due to the PAWS test.
			 */
		}

		if (len <= tcp_header_len) {
			/* Bulk data transfer: sender */
			if (len == tcp_header_len) {
				/* Predicted packet is in window by definition.
				 * seq == rcv_nxt and rcv_wup <= rcv_nxt.
				 * Hence, check seq<=rcv_wup reduces to:
				 */
				if (tcp_header_len ==
				    (sizeof(struct tcphdr) + TCPOLEN_TSTAMP_ALIGNED) &&
				    tp->rcv_nxt == tp->rcv_wup)
					tcp_store_ts_recent(tp);

				/* We know that such packets are checksummed
				 * on entry.
				 */
				tcp_ack(sk, skb, 0);
				__kfree_skb(skb);
				tcp_data_snd_check(sk);
				return;
			} else { /* Header too small */
				TCP_INC_STATS(sock_net(sk), TCP_MIB_INERRS);
				goto discard;
			}
		} else {
			int eaten = 0;
			bool fragstolen = false;

			if (tcp_checksum_complete(skb))
				goto csum_error;

			if ((int)skb->truesize > sk->sk_forward_alloc)
				goto step5;

			/* Predicted packet is in window by definition.
			 * seq == rcv_nxt and rcv_wup <= rcv_nxt.
			 * Hence, check seq<=rcv_wup reduces to:
			 */
			if (tcp_header_len ==
			    (sizeof(struct tcphdr) + TCPOLEN_TSTAMP_ALIGNED) &&
			    tp->rcv_nxt == tp->rcv_wup)
				tcp_store_ts_recent(tp);

			tcp_rcv_rtt_measure_ts(sk, skb);

			NET_INC_STATS(sock_net(sk), LINUX_MIB_TCPHPHITS);

			/* Bulk data transfer: receiver */
			eaten = tcp_queue_rcv(sk, skb, tcp_header_len,
					      &fragstolen);

			tcp_event_data_recv(sk, skb);

			if (TCP_SKB_CB(skb)->ack_seq != tp->snd_una) {
				/* Well, only one small jumplet in fast path... */
				tcp_ack(sk, skb, FLAG_DATA);
				tcp_data_snd_check(sk);
				if (!inet_csk_ack_scheduled(sk))
					goto no_ack;
			}

			__tcp_ack_snd_check(sk, 0);
no_ack:
			if (eaten)
				kfree_skb_partial(skb, fragstolen);
			tcp_data_ready(sk);
			return;
		}
	}

slow_path:
	if (len < (th->doff << 2) || tcp_checksum_complete(skb))
		goto csum_error;

	if (!th->ack && !th->rst && !th->syn)
		goto discard;

	/*
	 *	Standard slow path.
	 */

	if (!tcp_validate_incoming(sk, skb, th, 1))
		return;

step5:
	if (tcp_ack(sk, skb, FLAG_SLOWPATH | FLAG_UPDATE_TS_RECENT) < 0)
		goto discard;

	tcp_rcv_rtt_measure_ts(sk, skb);

	/* Process urgent data. */
	tcp_urg(sk, skb, th);

	/* step 7: process the segment text */
	tcp_data_queue(sk, skb);

	tcp_data_snd_check(sk);
	tcp_ack_snd_check(sk);
	return;

csum_error:
	TCP_INC_STATS(sock_net(sk), TCP_MIB_CSUMERRORS);
	TCP_INC_STATS(sock_net(sk), TCP_MIB_INERRS);

discard:
	tcp_drop(sk, skb);
}
EXPORT_SYMBOL(tcp_rcv_established);

void tcp_finish_connect(struct sock *sk, struct sk_buff *skb)
{
	struct tcp_sock *tp = tcp_sk(sk);
	struct inet_connection_sock *icsk = inet_csk(sk);

	tcp_set_state(sk, TCP_ESTABLISHED);
	icsk->icsk_ack.lrcvtime = tcp_jiffies32;

	if (skb) {
		icsk->icsk_af_ops->sk_rx_dst_set(sk, skb);
		security_inet_conn_established(sk, skb);
	}

	tcp_init_transfer(sk, BPF_SOCK_OPS_ACTIVE_ESTABLISHED_CB);

	/* Prevent spurious tcp_cwnd_restart() on first data
	 * packet.
	 */
	tp->lsndtime = tcp_jiffies32;

	if (sock_flag(sk, SOCK_KEEPOPEN))
		inet_csk_reset_keepalive_timer(sk, keepalive_time_when(tp));

	if (!tp->rx_opt.snd_wscale)
		__tcp_fast_path_on(tp, tp->snd_wnd);
	else
		tp->pred_flags = 0;
}

static bool tcp_rcv_fastopen_synack(struct sock *sk, struct sk_buff *synack,
				    struct tcp_fastopen_cookie *cookie)
{
	struct tcp_sock *tp = tcp_sk(sk);
	struct sk_buff *data = NULL;
	u16 mss = tp->rx_opt.mss_clamp, try_exp = 0;
	bool syn_drop = false;

	if (tp->syn_data) {
		if (mptcp(tp))
			data = tcp_write_queue_head(mptcp_meta_sk(sk));
		else
			data = tcp_rtx_queue_head(sk);
	}

	if (mss == tp->rx_opt.user_mss) {
		struct tcp_options_received opt;

		/* Get original SYNACK MSS value if user MSS sets mss_clamp */
		tcp_clear_options(&opt);
		opt.user_mss = opt.mss_clamp = 0;
		tcp_parse_options(sock_net(sk), synack, &opt, NULL, 0, NULL, NULL);
		mss = opt.mss_clamp;
	}

	if (!tp->syn_fastopen) {
		/* Ignore an unsolicited cookie */
		cookie->len = -1;
	} else if (tp->total_retrans) {
		/* SYN timed out and the SYN-ACK neither has a cookie nor
		 * acknowledges data. Presumably the remote received only
		 * the retransmitted (regular) SYNs: either the original
		 * SYN-data or the corresponding SYN-ACK was dropped.
		 */
		syn_drop = (cookie->len < 0 && data);
	} else if (cookie->len < 0 && !tp->syn_data) {
		/* We requested a cookie but didn't get it. If we did not use
		 * the (old) exp opt format then try so next time (try_exp=1).
		 * Otherwise we go back to use the RFC7413 opt (try_exp=2).
		 */
		try_exp = tp->syn_fastopen_exp ? 2 : 1;
	}

	tcp_fastopen_cache_set(sk, mss, cookie, syn_drop, try_exp);

	/* In mptcp case, we do not rely on "retransmit", but instead on
	 * "transmit", because if fastopen data is not acked, the retransmission
	 * becomes the first MPTCP data (see mptcp_rcv_synsent_fastopen).
	 */
	if (data && !mptcp(tp)) { /* Retransmit unacked data in SYN */
		skb_rbtree_walk_from(data) {
			if (__tcp_retransmit_skb(sk, data, 1))
				break;
		}
		tcp_rearm_rto(sk);
		NET_INC_STATS(sock_net(sk),
				LINUX_MIB_TCPFASTOPENACTIVEFAIL);
		return true;
	}
	tp->syn_data_acked = tp->syn_data;
	if (tp->syn_data_acked) {
		NET_INC_STATS(sock_net(sk), LINUX_MIB_TCPFASTOPENACTIVE);
		/* SYN-data is counted as two separate packets in tcp_ack() */
		if (tp->delivered > 1)
			--tp->delivered;
	}

	tcp_fastopen_add_skb(sk, synack);

	return false;
}

static void smc_check_reset_syn(struct tcp_sock *tp)
{
#if IS_ENABLED(CONFIG_SMC)
	if (static_branch_unlikely(&tcp_have_smc)) {
		if (tp->syn_smc && !tp->rx_opt.smc_ok)
			tp->syn_smc = 0;
	}
#endif
}

static int tcp_rcv_synsent_state_process(struct sock *sk, struct sk_buff *skb,
					 const struct tcphdr *th)
{
	struct inet_connection_sock *icsk = inet_csk(sk);
	struct tcp_sock *tp = tcp_sk(sk);
	struct tcp_fastopen_cookie foc = { .len = -1 };
	int saved_clamp = tp->rx_opt.mss_clamp;
	struct mptcp_options_received mopt;
	bool fastopen_fail;

	mptcp_init_mp_opt(&mopt);

	tcp_parse_options(sock_net(sk), skb, &tp->rx_opt,
			  mptcp(tp) ? &tp->mptcp->rx_opt : &mopt, 0, &foc, tp);
	if (tp->rx_opt.saw_tstamp && tp->rx_opt.rcv_tsecr)
		tp->rx_opt.rcv_tsecr -= tp->tsoffset;

	if (th->ack) {
		/* rfc793:
		 * "If the state is SYN-SENT then
		 *    first check the ACK bit
		 *      If the ACK bit is set
		 *	  If SEG.ACK =< ISS, or SEG.ACK > SND.NXT, send
		 *        a reset (unless the RST bit is set, if so drop
		 *        the segment and return)"
		 */
		if (!after(TCP_SKB_CB(skb)->ack_seq, tp->snd_una) ||
		    after(TCP_SKB_CB(skb)->ack_seq, tp->snd_nxt))
			goto reset_and_undo;

		if (tp->rx_opt.saw_tstamp && tp->rx_opt.rcv_tsecr &&
		    !between(tp->rx_opt.rcv_tsecr, tp->retrans_stamp,
			     tcp_time_stamp(tp))) {
			NET_INC_STATS(sock_net(sk),
					LINUX_MIB_PAWSACTIVEREJECTED);
			goto reset_and_undo;
		}

		/* Now ACK is acceptable.
		 *
		 * "If the RST bit is set
		 *    If the ACK was acceptable then signal the user "error:
		 *    connection reset", drop the segment, enter CLOSED state,
		 *    delete TCB, and return."
		 */

		if (th->rst) {
			tcp_reset(sk);
			goto discard;
		}

		/* rfc793:
		 *   "fifth, if neither of the SYN or RST bits is set then
		 *    drop the segment and return."
		 *
		 *    See note below!
		 *                                        --ANK(990513)
		 */
		if (!th->syn)
			goto discard_and_undo;

		/* rfc793:
		 *   "If the SYN bit is on ...
		 *    are acceptable then ...
		 *    (our SYN has been ACKed), change the connection
		 *    state to ESTABLISHED..."
		 */

		tcp_ecn_rcv_synack(tp, th);

		tcp_init_wl(tp, TCP_SKB_CB(skb)->seq);
		tcp_ack(sk, skb, FLAG_SLOWPATH);

		if (tp->request_mptcp || mptcp(tp)) {
			int ret;
			ret = mptcp_rcv_synsent_state_process(sk, &sk,
							      skb, &mopt);

			/* May have changed if we support MPTCP */
			tp = tcp_sk(sk);
			icsk = inet_csk(sk);

			if (ret == 1)
				goto reset_and_undo;
			if (ret == 2)
				goto discard;
		}

		if (mptcp(tp) && !is_master_tp(tp)) {
			/* Timer for repeating the ACK until an answer
			 * arrives. Used only when establishing an additional
			 * subflow inside of an MPTCP connection.
			 */
			sk_reset_timer(sk, &tp->mptcp->mptcp_ack_timer,
				       jiffies + icsk->icsk_rto);
		}

		/* Ok.. it's good. Set up sequence numbers and
		 * move to established.
		 */
		tp->rcv_nxt = TCP_SKB_CB(skb)->seq + 1;
		tp->rcv_wup = TCP_SKB_CB(skb)->seq + 1;

		/* RFC1323: The window in SYN & SYN/ACK segments is
		 * never scaled.
		 */
		tp->snd_wnd = ntohs(th->window);

		if (!tp->rx_opt.wscale_ok) {
			tp->rx_opt.snd_wscale = tp->rx_opt.rcv_wscale = 0;
			tp->window_clamp = min(tp->window_clamp, 65535U);
		}

		if (tp->rx_opt.saw_tstamp) {
			tp->rx_opt.tstamp_ok	   = 1;
			tp->tcp_header_len =
				sizeof(struct tcphdr) + TCPOLEN_TSTAMP_ALIGNED;
			tp->advmss	    -= TCPOLEN_TSTAMP_ALIGNED;
			tcp_store_ts_recent(tp);
		} else {
			tp->tcp_header_len = sizeof(struct tcphdr);
		}

		if (mptcp(tp)) {
			tp->tcp_header_len += MPTCP_SUB_LEN_DSM_ALIGN;
			tp->advmss -= MPTCP_SUB_LEN_DSM_ALIGN;
		}

		tcp_sync_mss(sk, icsk->icsk_pmtu_cookie);
		tcp_initialize_rcv_mss(sk);

		/* Remember, tcp_poll() does not lock socket!
		 * Change state from SYN-SENT only after copied_seq
		 * is initialized. */
		tp->copied_seq = tp->rcv_nxt;

		smc_check_reset_syn(tp);

		smp_mb();

		tcp_finish_connect(sk, skb);

		fastopen_fail = (tp->syn_fastopen || tp->syn_data) &&
				tcp_rcv_fastopen_synack(sk, skb, &foc);

		if (!sock_flag(sk, SOCK_DEAD)) {
			sk->sk_state_change(sk);
			sk_wake_async(sk, SOCK_WAKE_IO, POLL_OUT);
		}
		if (fastopen_fail)
			return -1;
		/* With MPTCP we cannot send data on the third ack due to the
		 * lack of option-space to combine with an MP_CAPABLE.
		 */
		if (!mptcp(tp) && (sk->sk_write_pending ||
		    icsk->icsk_accept_queue.rskq_defer_accept ||
		    icsk->icsk_ack.pingpong)) {
			/* Save one ACK. Data will be ready after
			 * several ticks, if write_pending is set.
			 *
			 * It may be deleted, but with this feature tcpdumps
			 * look so _wonderfully_ clever, that I was not able
			 * to stand against the temptation 8)     --ANK
			 */
			inet_csk_schedule_ack(sk);
			tcp_enter_quickack_mode(sk, TCP_MAX_QUICKACKS);
			inet_csk_reset_xmit_timer(sk, ICSK_TIME_DACK,
						  TCP_DELACK_MAX, TCP_RTO_MAX);

discard:
			tcp_drop(sk, skb);
			return 0;
		} else {
			tcp_send_ack(sk);
		}
		return -1;
	}

	/* No ACK in the segment */

	if (th->rst) {
		/* rfc793:
		 * "If the RST bit is set
		 *
		 *      Otherwise (no ACK) drop the segment and return."
		 */

		goto discard_and_undo;
	}

	/* PAWS check. */
	if (tp->rx_opt.ts_recent_stamp && tp->rx_opt.saw_tstamp &&
	    tcp_paws_reject(&tp->rx_opt, 0))
		goto discard_and_undo;

	/* TODO - check this here for MPTCP */
	if (th->syn) {
		/* We see SYN without ACK. It is attempt of
		 * simultaneous connect with crossed SYNs.
		 * Particularly, it can be connect to self.
		 */
		tcp_set_state(sk, TCP_SYN_RECV);

		if (tp->rx_opt.saw_tstamp) {
			tp->rx_opt.tstamp_ok = 1;
			tcp_store_ts_recent(tp);
			tp->tcp_header_len =
				sizeof(struct tcphdr) + TCPOLEN_TSTAMP_ALIGNED;
		} else {
			tp->tcp_header_len = sizeof(struct tcphdr);
		}

		if (mptcp(tp)) {
			tp->tcp_header_len += MPTCP_SUB_LEN_DSM_ALIGN;
			tp->advmss -= MPTCP_SUB_LEN_DSM_ALIGN;
		}

		tp->rcv_nxt = TCP_SKB_CB(skb)->seq + 1;
		tp->copied_seq = tp->rcv_nxt;
		tp->rcv_wup = TCP_SKB_CB(skb)->seq + 1;

		/* RFC1323: The window in SYN & SYN/ACK segments is
		 * never scaled.
		 */
		tp->snd_wnd    = ntohs(th->window);
		tp->snd_wl1    = TCP_SKB_CB(skb)->seq;
		tp->max_window = tp->snd_wnd;

		tcp_ecn_rcv_syn(tp, th);

		tcp_mtup_init(sk);
		tcp_sync_mss(sk, icsk->icsk_pmtu_cookie);
		tcp_initialize_rcv_mss(sk);

		tcp_send_synack(sk);
#if 0
		/* Note, we could accept data and URG from this segment.
		 * There are no obstacles to make this (except that we must
		 * either change tcp_recvmsg() to prevent it from returning data
		 * before 3WHS completes per RFC793, or employ TCP Fast Open).
		 *
		 * However, if we ignore data in ACKless segments sometimes,
		 * we have no reasons to accept it sometimes.
		 * Also, seems the code doing it in step6 of tcp_rcv_state_process
		 * is not flawless. So, discard packet for sanity.
		 * Uncomment this return to process the data.
		 */
		return -1;
#else
		goto discard;
#endif
	}
	/* "fifth, if neither of the SYN or RST bits is set then
	 * drop the segment and return."
	 */

discard_and_undo:
	tcp_clear_options(&tp->rx_opt);
	tp->rx_opt.mss_clamp = saved_clamp;
	goto discard;

reset_and_undo:
	tcp_clear_options(&tp->rx_opt);
	tp->rx_opt.mss_clamp = saved_clamp;
	return 1;
}

/*
 *	This function implements the receiving procedure of RFC 793 for
 *	all states except ESTABLISHED and TIME_WAIT.
 *	It's called from both tcp_v4_rcv and tcp_v6_rcv and should be
 *	address independent.
 */

int tcp_rcv_state_process(struct sock *sk, struct sk_buff *skb)
	__releases(&sk->sk_lock.slock)
{
	struct tcp_sock *tp = tcp_sk(sk);
	struct inet_connection_sock *icsk = inet_csk(sk);
	const struct tcphdr *th = tcp_hdr(skb);
	struct request_sock *req;
	int queued = 0;
	bool acceptable;

	switch (sk->sk_state) {
	case TCP_CLOSE:
		goto discard;

	case TCP_LISTEN:
		if (th->ack)
			return 1;

		if (th->rst)
			goto discard;

		if (th->syn) {
			if (th->fin)
				goto discard;
			/* It is possible that we process SYN packets from backlog,
			 * so we need to make sure to disable BH right there.
			 */
			local_bh_disable();
			acceptable = icsk->icsk_af_ops->conn_request(sk, skb) >= 0;
			local_bh_enable();

			if (!acceptable)
				return 1;
			consume_skb(skb);
			return 0;
		}
		goto discard;

	case TCP_SYN_SENT:
		tp->rx_opt.saw_tstamp = 0;
		tcp_mstamp_refresh(tp);
		queued = tcp_rcv_synsent_state_process(sk, skb, th);
		if (is_meta_sk(sk)) {
			sk = tcp_sk(sk)->mpcb->master_sk;
			tp = tcp_sk(sk);

			/* Need to call it here, because it will announce new
			 * addresses, which can only be done after the third ack
			 * of the 3-way handshake.
			 */
			mptcp_update_metasocket(tp->meta_sk);
		}
		if (queued >= 0)
			return queued;

		/* Do step6 onward by hand. */
		tcp_urg(sk, skb, th);
		__kfree_skb(skb);
		tcp_data_snd_check(sk);
		if (mptcp(tp) && is_master_tp(tp))
			bh_unlock_sock(sk);
		return 0;
	}

	tcp_mstamp_refresh(tp);
	tp->rx_opt.saw_tstamp = 0;
	req = tp->fastopen_rsk;
	if (req) {
		bool req_stolen;

		WARN_ON_ONCE(sk->sk_state != TCP_SYN_RECV &&
		    sk->sk_state != TCP_FIN_WAIT1);

		if (!tcp_check_req(sk, skb, req, true, &req_stolen))
			goto discard;
	}

	if (!th->ack && !th->rst && !th->syn)
		goto discard;

	if (!tcp_validate_incoming(sk, skb, th, 0))
		return 0;

	/* step 5: check the ACK field */
	acceptable = tcp_ack(sk, skb, FLAG_SLOWPATH |
				      FLAG_UPDATE_TS_RECENT |
				      FLAG_NO_CHALLENGE_ACK) > 0;

	if (!acceptable) {
		if (sk->sk_state == TCP_SYN_RECV)
			return 1;	/* send one RST */
		tcp_send_challenge_ack(sk, skb);
		goto discard;
	}
	switch (sk->sk_state) {
	case TCP_SYN_RECV:
		tp->delivered++; /* SYN-ACK delivery isn't tracked in tcp_ack */
		if (!tp->srtt_us)
			tcp_synack_rtt_meas(sk, req);

		/* Once we leave TCP_SYN_RECV, we no longer need req
		 * so release it.
		 */
		if (req) {
			inet_csk(sk)->icsk_retransmits = 0;
			reqsk_fastopen_remove(sk, req, false);
			/* Re-arm the timer because data may have been sent out.
			 * This is similar to the regular data transmission case
			 * when new data has just been ack'ed.
			 *
			 * (TFO) - we could try to be more aggressive and
			 * retransmitting any data sooner based on when they
			 * are sent out.
			 */
			tcp_rearm_rto(sk);
		} else {
			tcp_init_transfer(sk, BPF_SOCK_OPS_PASSIVE_ESTABLISHED_CB);
			tp->copied_seq = tp->rcv_nxt;
		}
		smp_mb();
		tcp_set_state(sk, TCP_ESTABLISHED);
		sk->sk_state_change(sk);

		/* Note, that this wakeup is only for marginal crossed SYN case.
		 * Passively open sockets are not waked up, because
		 * sk->sk_sleep == NULL and sk->sk_socket == NULL.
		 */
		if (sk->sk_socket)
			sk_wake_async(sk, SOCK_WAKE_IO, POLL_OUT);

		tp->snd_una = TCP_SKB_CB(skb)->ack_seq;
		tp->snd_wnd = ntohs(th->window) << tp->rx_opt.snd_wscale;
		tcp_init_wl(tp, TCP_SKB_CB(skb)->seq);

		if (tp->rx_opt.tstamp_ok)
			tp->advmss -= TCPOLEN_TSTAMP_ALIGNED;
		if (mptcp(tp))
			tp->advmss -= MPTCP_SUB_LEN_DSM_ALIGN;

		if (!inet_csk(sk)->icsk_ca_ops->cong_control)
			tcp_update_pacing_rate(sk);

		/* Prevent spurious tcp_cwnd_restart() on first data packet */
		tp->lsndtime = tcp_jiffies32;

		tcp_initialize_rcv_mss(sk);
		tcp_fast_path_on(tp);

		/* Send an ACK when establishing a new  MPTCP subflow, i.e.
		 * using an MP_JOIN subtype.
		 */
		if (mptcp(tp)) {
			if (is_master_tp(tp))
				mptcp_update_metasocket(mptcp_meta_sk(sk));
			else
				tcp_send_ack(sk);
		}
		break;

	case TCP_FIN_WAIT1: {
		int tmo;

		/* If we enter the TCP_FIN_WAIT1 state and we are a
		 * Fast Open socket and this is the first acceptable
		 * ACK we have received, this would have acknowledged
		 * our SYNACK so stop the SYNACK timer.
		 */
		if (req) {
			/* We no longer need the request sock. */
			reqsk_fastopen_remove(sk, req, false);
			tcp_rearm_rto(sk);
		}
		if (tp->snd_una != tp->write_seq)
			break;

		tcp_set_state(sk, TCP_FIN_WAIT2);
		sk->sk_shutdown |= SEND_SHUTDOWN;

		sk_dst_confirm(sk);

		if (!sock_flag(sk, SOCK_DEAD)) {
			/* Wake up lingering close() */
			sk->sk_state_change(sk);
			break;
		}

		if (tp->linger2 < 0) {
			tcp_done(sk);
			NET_INC_STATS(sock_net(sk), LINUX_MIB_TCPABORTONDATA);
			return 1;
		}
		if (TCP_SKB_CB(skb)->end_seq != TCP_SKB_CB(skb)->seq &&
		    after(TCP_SKB_CB(skb)->end_seq - th->fin, tp->rcv_nxt)) {
			/* Receive out of order FIN after close() */
			if (tp->syn_fastopen && th->fin)
				tcp_fastopen_active_disable(sk);
			tcp_done(sk);
			NET_INC_STATS(sock_net(sk), LINUX_MIB_TCPABORTONDATA);
			return 1;
		}

		tmo = tcp_fin_time(sk);
		if (tmo > TCP_TIMEWAIT_LEN) {
			inet_csk_reset_keepalive_timer(sk, tmo - TCP_TIMEWAIT_LEN);
		} else if (th->fin || mptcp_is_data_fin(skb) ||
			   sock_owned_by_user(sk)) {
			/* Bad case. We could lose such FIN otherwise.
			 * It is not a big problem, but it looks confusing
			 * and not so rare event. We still can lose it now,
			 * if it spins in bh_lock_sock(), but it is really
			 * marginal case.
			 */
			inet_csk_reset_keepalive_timer(sk, tmo);
		} else {
			tp->ops->time_wait(sk, TCP_FIN_WAIT2, tmo);
			goto discard;
		}
		break;
	}

	case TCP_CLOSING:
		if (tp->snd_una == tp->write_seq) {
			tp->ops->time_wait(sk, TCP_TIME_WAIT, 0);
			goto discard;
		}
		break;

	case TCP_LAST_ACK:
		if (tp->snd_una == tp->write_seq) {
			tcp_update_metrics(sk);
			tcp_done(sk);
			goto discard;
		}
		break;
	case TCP_CLOSE:
		if (tp->mp_killed)
			goto discard;
	}

	/* step 6: check the URG bit */
	tcp_urg(sk, skb, th);

	/* step 7: process the segment text */
	switch (sk->sk_state) {
	case TCP_CLOSE_WAIT:
	case TCP_CLOSING:
	case TCP_LAST_ACK:
		if (!before(TCP_SKB_CB(skb)->seq, tp->rcv_nxt))
			break;
		/* fall through */
	case TCP_FIN_WAIT1:
	case TCP_FIN_WAIT2:
		/* RFC 793 says to queue data in these states,
		 * RFC 1122 says we MUST send a reset.
		 * BSD 4.4 also does reset.
		 */
		if (sk->sk_shutdown & RCV_SHUTDOWN) {
			if (TCP_SKB_CB(skb)->end_seq != TCP_SKB_CB(skb)->seq &&
			    after(TCP_SKB_CB(skb)->end_seq - th->fin, tp->rcv_nxt) &&
			    !mptcp(tp)) {
				NET_INC_STATS(sock_net(sk), LINUX_MIB_TCPABORTONDATA);
				tcp_reset(sk);
				return 1;
			}
		}
		/* Fall through */
	case TCP_ESTABLISHED:
		tcp_data_queue(sk, skb);
		queued = 1;
		break;
	}

	/* tcp_data could move socket to TIME-WAIT */
	if (sk->sk_state != TCP_CLOSE) {
		tcp_data_snd_check(sk);
		tcp_ack_snd_check(sk);
	}

	if (!queued) {
discard:
		tcp_drop(sk, skb);
	}
	return 0;
}
EXPORT_SYMBOL(tcp_rcv_state_process);

static inline void pr_drop_req(struct request_sock *req, __u16 port, int family)
{
	struct inet_request_sock *ireq = inet_rsk(req);

	if (family == AF_INET)
		net_dbg_ratelimited("drop open request from %pI4/%u\n",
				    &ireq->ir_rmt_addr, port);
#if IS_ENABLED(CONFIG_IPV6)
	else if (family == AF_INET6)
		net_dbg_ratelimited("drop open request from %pI6/%u\n",
				    &ireq->ir_v6_rmt_addr, port);
#endif
}

/* RFC3168 : 6.1.1 SYN packets must not have ECT/ECN bits set
 *
 * If we receive a SYN packet with these bits set, it means a
 * network is playing bad games with TOS bits. In order to
 * avoid possible false congestion notifications, we disable
 * TCP ECN negotiation.
 *
 * Exception: tcp_ca wants ECN. This is required for DCTCP
 * congestion control: Linux DCTCP asserts ECT on all packets,
 * including SYN, which is most optimal solution; however,
 * others, such as FreeBSD do not.
 */
static void tcp_ecn_create_request(struct request_sock *req,
				   const struct sk_buff *skb,
				   const struct sock *listen_sk,
				   const struct dst_entry *dst)
{
	const struct tcphdr *th = tcp_hdr(skb);
	const struct net *net = sock_net(listen_sk);
	bool th_ecn = th->ece && th->cwr;
	bool ect, ecn_ok;
	u32 ecn_ok_dst;

	if (!th_ecn)
		return;

	ect = !INET_ECN_is_not_ect(TCP_SKB_CB(skb)->ip_dsfield);
	ecn_ok_dst = dst_feature(dst, DST_FEATURE_ECN_MASK);
	ecn_ok = net->ipv4.sysctl_tcp_ecn || ecn_ok_dst;

	if ((!ect && ecn_ok) || tcp_ca_needs_ecn(listen_sk) ||
	    (ecn_ok_dst & DST_FEATURE_ECN_CA) ||
	    tcp_bpf_ca_needs_ecn((struct sock *)req))
		inet_rsk(req)->ecn_ok = 1;
}

static void tcp_openreq_init(struct request_sock *req,
			     const struct tcp_options_received *rx_opt,
			     struct sk_buff *skb, const struct sock *sk)
{
	struct inet_request_sock *ireq = inet_rsk(req);

	req->rsk_rcv_wnd = 0;		/* So that tcp_send_synack() knows! */
	req->cookie_ts = 0;
	tcp_rsk(req)->rcv_isn = TCP_SKB_CB(skb)->seq;
	tcp_rsk(req)->rcv_nxt = TCP_SKB_CB(skb)->seq + 1;
	tcp_rsk(req)->snt_synack = tcp_clock_us();
	tcp_rsk(req)->last_oow_ack_time = 0;
	req->mss = rx_opt->mss_clamp;
	req->ts_recent = rx_opt->saw_tstamp ? rx_opt->rcv_tsval : 0;
	ireq->tstamp_ok = rx_opt->tstamp_ok;
	ireq->sack_ok = rx_opt->sack_ok;
	ireq->snd_wscale = rx_opt->snd_wscale;
	ireq->wscale_ok = rx_opt->wscale_ok;
	ireq->acked = 0;
	ireq->ecn_ok = 0;
	ireq->mptcp_rqsk = 0;
	ireq->saw_mpc = 0;
	ireq->ir_rmt_port = tcp_hdr(skb)->source;
	ireq->ir_num = ntohs(tcp_hdr(skb)->dest);
	ireq->ir_mark = inet_request_mark(sk, skb);
#if IS_ENABLED(CONFIG_SMC)
	ireq->smc_ok = rx_opt->smc_ok;
#endif
}

struct request_sock *inet_reqsk_alloc(const struct request_sock_ops *ops,
				      struct sock *sk_listener,
				      bool attach_listener)
{
	struct request_sock *req = reqsk_alloc(ops, sk_listener,
					       attach_listener);

	if (req) {
		struct inet_request_sock *ireq = inet_rsk(req);

		ireq->ireq_opt = NULL;
#if IS_ENABLED(CONFIG_IPV6)
		ireq->pktopts = NULL;
#endif
		atomic64_set(&ireq->ir_cookie, 0);
		ireq->ireq_state = TCP_NEW_SYN_RECV;
		write_pnet(&ireq->ireq_net, sock_net(sk_listener));
		ireq->ireq_family = sk_listener->sk_family;
	}

	return req;
}
EXPORT_SYMBOL(inet_reqsk_alloc);

/*
 * Return true if a syncookie should be sent
 */
static bool tcp_syn_flood_action(const struct sock *sk,
				 const struct sk_buff *skb,
				 const char *proto)
{
	struct request_sock_queue *queue = &inet_csk(sk)->icsk_accept_queue;
	const char *msg = "Dropping request";
	bool want_cookie = false;
	struct net *net = sock_net(sk);

#ifdef CONFIG_SYN_COOKIES
	if (net->ipv4.sysctl_tcp_syncookies) {
		msg = "Sending cookies";
		want_cookie = true;
		__NET_INC_STATS(sock_net(sk), LINUX_MIB_TCPREQQFULLDOCOOKIES);
	} else
#endif
		__NET_INC_STATS(sock_net(sk), LINUX_MIB_TCPREQQFULLDROP);

	if (!queue->synflood_warned &&
	    net->ipv4.sysctl_tcp_syncookies != 2 &&
	    xchg(&queue->synflood_warned, 1) == 0)
		pr_info("%s: Possible SYN flooding on port %d. %s.  Check SNMP counters.\n",
			proto, ntohs(tcp_hdr(skb)->dest), msg);

	return want_cookie;
}

static void tcp_reqsk_record_syn(const struct sock *sk,
				 struct request_sock *req,
				 const struct sk_buff *skb)
{
	if (tcp_sk(sk)->save_syn) {
		u32 len = skb_network_header_len(skb) + tcp_hdrlen(skb);
		u32 *copy;

		copy = kmalloc(len + sizeof(u32), GFP_ATOMIC);
		if (copy) {
			copy[0] = len;
			memcpy(&copy[1], skb_network_header(skb), len);
			req->saved_syn = copy;
		}
	}
}

int tcp_conn_request(struct request_sock_ops *rsk_ops,
		     const struct tcp_request_sock_ops *af_ops,
		     struct sock *sk, struct sk_buff *skb)
{
	struct tcp_fastopen_cookie foc = { .len = -1 };
	__u32 isn = TCP_SKB_CB(skb)->tcp_tw_isn;
	struct tcp_options_received tmp_opt;
	struct tcp_sock *tp = tcp_sk(sk);
	struct net *net = sock_net(sk);
	struct sock *fastopen_sk = NULL;
	struct request_sock *req;
	bool want_cookie = false;
	struct dst_entry *dst;
	struct flowi fl;

	/* TW buckets are converted to open requests without
	 * limitations, they conserve resources and peer is
	 * evidently real one.
	 *
	 * MPTCP: new subflows cannot be established in a stateless manner.
	 */
	if (((!is_meta_sk(sk) && net->ipv4.sysctl_tcp_syncookies == 2) ||
	     inet_csk_reqsk_queue_is_full(sk)) && !isn) {
		want_cookie = tcp_syn_flood_action(sk, skb, rsk_ops->slab_name);
		if (!want_cookie)
			goto drop;

		if (is_meta_sk(sk))
			goto drop;
	}

	if (sk_acceptq_is_full(sk)) {
		NET_INC_STATS(sock_net(sk), LINUX_MIB_LISTENOVERFLOWS);
		goto drop;
	}

	req = inet_reqsk_alloc(rsk_ops, sk, !want_cookie);
	if (!req)
		goto drop;

	tcp_rsk(req)->af_specific = af_ops;
	tcp_rsk(req)->ts_off = 0;

	tcp_clear_options(&tmp_opt);
	tmp_opt.mss_clamp = af_ops->mss_clamp;
	tmp_opt.user_mss  = tp->rx_opt.user_mss;
	tcp_parse_options(sock_net(sk), skb, &tmp_opt, NULL, 0,
			  want_cookie ? NULL : &foc, NULL);

	if (want_cookie && !tmp_opt.saw_tstamp)
		tcp_clear_options(&tmp_opt);

	if (IS_ENABLED(CONFIG_SMC) && want_cookie)
		tmp_opt.smc_ok = 0;

	tmp_opt.tstamp_ok = tmp_opt.saw_tstamp;
	tcp_openreq_init(req, &tmp_opt, skb, sk);
	inet_rsk(req)->no_srccheck = inet_sk(sk)->transparent;

	/* Note: tcp_v6_init_req() might override ir_iif for link locals */
	inet_rsk(req)->ir_iif = inet_request_bound_dev_if(sk, skb);

	if (af_ops->init_req(req, sk, skb, want_cookie))
		goto drop_and_free;

	if (security_inet_conn_request(sk, skb, req))
		goto drop_and_free;

	if (tmp_opt.tstamp_ok)
		tcp_rsk(req)->ts_off = af_ops->init_ts_off(net, skb);

	dst = af_ops->route_req(sk, &fl, req);
	if (!dst)
		goto drop_and_free;

	if (!want_cookie && !isn) {
		/* Kill the following clause, if you dislike this way. */
		if (!net->ipv4.sysctl_tcp_syncookies &&
		    (net->ipv4.sysctl_max_syn_backlog - inet_csk_reqsk_queue_len(sk) <
		     (net->ipv4.sysctl_max_syn_backlog >> 2)) &&
		    !tcp_peer_is_proven(req, dst)) {
			/* Without syncookies last quarter of
			 * backlog is filled with destinations,
			 * proven to be alive.
			 * It means that we continue to communicate
			 * to destinations, already remembered
			 * to the moment of synflood.
			 */
			pr_drop_req(req, ntohs(tcp_hdr(skb)->source),
				    rsk_ops->family);
			goto drop_and_release;
		}

		isn = af_ops->init_seq(skb);
	}

	tcp_ecn_create_request(req, skb, sk, dst);

	if (want_cookie) {
		isn = cookie_init_sequence(af_ops, req, sk, skb, &req->mss);
		req->cookie_ts = tmp_opt.tstamp_ok;
		if (!tmp_opt.tstamp_ok)
			inet_rsk(req)->ecn_ok = 0;
	}

	tcp_rsk(req)->snt_isn = isn;
	tcp_rsk(req)->txhash = net_tx_rndhash();
	tcp_openreq_init_rwin(req, sk, dst);
	if (!want_cookie) {
		tcp_reqsk_record_syn(sk, req, skb);
		fastopen_sk = tcp_try_fastopen(sk, skb, req, &foc, dst);
	}
	if (fastopen_sk) {
		struct sock *meta_sk = fastopen_sk;

		if (mptcp(tcp_sk(fastopen_sk)))
			meta_sk = mptcp_meta_sk(fastopen_sk);
		af_ops->send_synack(fastopen_sk, dst, &fl, req,
				    &foc, TCP_SYNACK_FASTOPEN);
		/* Add the child socket directly into the accept queue */
		inet_csk_reqsk_queue_add(sk, req, meta_sk);
		sk->sk_data_ready(sk);
		bh_unlock_sock(fastopen_sk);
		if (meta_sk != fastopen_sk)
			bh_unlock_sock(meta_sk);
		sock_put(fastopen_sk);
	} else {
		tcp_rsk(req)->tfo_listener = false;
		if (!want_cookie)
			inet_csk_reqsk_queue_hash_add(sk, req,
				tcp_timeout_init((struct sock *)req));
		af_ops->send_synack(sk, dst, &fl, req, &foc,
				    !want_cookie ? TCP_SYNACK_NORMAL :
						   TCP_SYNACK_COOKIE);
		if (want_cookie) {
			reqsk_free(req);
			return 0;
		}
	}
	reqsk_put(req);
	return 0;

drop_and_release:
	dst_release(dst);
drop_and_free:
	reqsk_free(req);
drop:
	tcp_listendrop(sk);
	return 0;
}
EXPORT_SYMBOL(tcp_conn_request);<|MERGE_RESOLUTION|>--- conflicted
+++ resolved
@@ -195,11 +195,7 @@
 		icsk->icsk_ack.quick = quickacks;
 }
 
-<<<<<<< HEAD
-void tcp_enter_quickack_mode(struct sock *sk)
-=======
 void tcp_enter_quickack_mode(struct sock *sk, unsigned int max_quickacks)
->>>>>>> 94710cac
 {
 	struct inet_connection_sock *icsk = inet_csk(sk);
 
@@ -4806,17 +4802,12 @@
 
 		if (eaten > 0)
 			kfree_skb_partial(skb, fragstolen);
-<<<<<<< HEAD
 		if (!sock_flag(sk, SOCK_DEAD) || mptcp(tp))
 			/* MPTCP: we always have to call data_ready, because
 			 * we may be about to receive a data-fin, which still
 			 * must get queued.
 			 */
-			sk->sk_data_ready(sk);
-=======
-		if (!sock_flag(sk, SOCK_DEAD))
 			tcp_data_ready(sk);
->>>>>>> 94710cac
 		return;
 	}
 
@@ -5234,12 +5225,8 @@
 	      * If application uses SO_RCVLOWAT, we want send ack now if
 	      * we have not received enough bytes to satisfy the condition.
 	      */
-<<<<<<< HEAD
-	     tp->ops->__select_window(sk) >= tp->rcv_wnd) ||
-=======
 	    (tp->rcv_nxt - tp->copied_seq < sk->sk_rcvlowat ||
-	     __tcp_select_window(sk) >= tp->rcv_wnd)) ||
->>>>>>> 94710cac
+	     tp->ops->__select_window(sk) >= tp->rcv_wnd)) ||
 	    /* We ACK each frame or... */
 	    tcp_in_quickack_mode(sk)) {
 send_now:
