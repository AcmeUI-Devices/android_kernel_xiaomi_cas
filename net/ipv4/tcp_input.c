--- conflicted
+++ resolved
@@ -4551,16 +4551,9 @@
 static int tcp_try_rmem_schedule(struct sock *sk, struct sk_buff *skb,
 				 unsigned int size)
 {
-<<<<<<< HEAD
-	if (mptcp(tcp_sk(sk)))
-		sk = mptcp_meta_sk(sk);
-
-	if (atomic_read(&sk->sk_rmem_alloc) > sk->sk_rcvbuf ||
-=======
 	struct sock *meta_sk = mptcp(tcp_sk(sk)) ? mptcp_meta_sk(sk) : sk;
 
 	if (atomic_read(&meta_sk->sk_rmem_alloc) > meta_sk->sk_rcvbuf ||
->>>>>>> 5ba80b8a
 	    !sk_rmem_schedule(sk, skb, size)) {
 
 		if (tcp_prune_queue(meta_sk) < 0)
@@ -6433,11 +6426,7 @@
 		if (tmo > TCP_TIMEWAIT_LEN) {
 			inet_csk_reset_keepalive_timer(sk, tmo - TCP_TIMEWAIT_LEN);
 		} else if (th->fin || mptcp_is_data_fin(skb) ||
-<<<<<<< HEAD
-			   sock_owned_by_user(sk)) {
-=======
 			   sock_owned_by_user(meta_sk)) {
->>>>>>> 5ba80b8a
 			/* Bad case. We could lose such FIN otherwise.
 			 * It is not a big problem, but it looks confusing
 			 * and not so rare event. We still can lose it now,
@@ -6792,11 +6781,6 @@
 		/* Add the child socket directly into the accept queue */
 		if (!inet_csk_reqsk_queue_add(sk, req, meta_sk)) {
 			reqsk_fastopen_remove(fastopen_sk, req, false);
-<<<<<<< HEAD
-			bh_unlock_sock(fastopen_sk);
-			if (meta_sk != fastopen_sk)
-				bh_unlock_sock(meta_sk);
-=======
 			/* in the case of mptcp, on failure, the master subflow
 			 * socket (==fastopen_sk) will already have been unlocked
 			 * by the failed call to inet_csk_reqsk_queue_add
@@ -6804,22 +6788,16 @@
 			bh_unlock_sock(meta_sk);
 			if (meta_sk != fastopen_sk)
 				sock_put(meta_sk);
->>>>>>> 5ba80b8a
 			sock_put(fastopen_sk);
 			reqsk_put(req);
 			goto drop;
 		}
 		sk->sk_data_ready(sk);
 		bh_unlock_sock(fastopen_sk);
-<<<<<<< HEAD
-		if (meta_sk != fastopen_sk)
-			bh_unlock_sock(meta_sk);
-=======
 		if (meta_sk != fastopen_sk) {
 			bh_unlock_sock(meta_sk);
 			sock_put(meta_sk);
 		}
->>>>>>> 5ba80b8a
 		sock_put(fastopen_sk);
 	} else {
 		tcp_rsk(req)->tfo_listener = false;
