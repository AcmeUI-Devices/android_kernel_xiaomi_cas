/*
 * INET		An implementation of the TCP/IP protocol suite for the LINUX
 *		operating system.  INET is implemented using the  BSD Socket
 *		interface as the means of communication with the user level.
 *
 *		Implementation of the Transmission Control Protocol(TCP).
 *
 * Authors:	Ross Biro
 *		Fred N. van Kempen, <waltje@uWalt.NL.Mugnet.ORG>
 *		Mark Evans, <evansmp@uhura.aston.ac.uk>
 *		Corey Minyard <wf-rch!minyard@relay.EU.net>
 *		Florian La Roche, <flla@stud.uni-sb.de>
 *		Charles Hedrick, <hedrick@klinzhai.rutgers.edu>
 *		Linus Torvalds, <torvalds@cs.helsinki.fi>
 *		Alan Cox, <gw4pts@gw4pts.ampr.org>
 *		Matthew Dillon, <dillon@apollo.west.oic.com>
 *		Arnt Gulbrandsen, <agulbra@nvg.unit.no>
 *		Jorge Cwik, <jorge@laser.satlink.net>
 */

/*
 * Changes:	Pedro Roque	:	Retransmit queue handled by TCP.
 *				:	Fragmentation on mtu decrease
 *				:	Segment collapse on retransmit
 *				:	AF independence
 *
 *		Linus Torvalds	:	send_delayed_ack
 *		David S. Miller	:	Charge memory using the right skb
 *					during syn/ack processing.
 *		David S. Miller :	Output engine completely rewritten.
 *		Andrea Arcangeli:	SYNACK carry ts_recent in tsecr.
 *		Cacophonix Gaul :	draft-minshall-nagle-01
 *		J Hadi Salim	:	ECN support
 *
 */

#define pr_fmt(fmt) "TCP: " fmt

#include <net/mptcp.h>
#include <net/mptcp_v4.h>
#if IS_ENABLED(CONFIG_IPV6)
#include <net/mptcp_v6.h>
#endif
#include <net/ipv6.h>
#include <net/tcp.h>

#include <linux/compiler.h>
#include <linux/gfp.h>
#include <linux/module.h>
#include <linux/static_key.h>

#include <trace/events/tcp.h>

/* Account for new data that has been sent to the network. */
void tcp_event_new_data_sent(struct sock *sk, struct sk_buff *skb)
{
	struct inet_connection_sock *icsk = inet_csk(sk);
	struct tcp_sock *tp = tcp_sk(sk);
	unsigned int prior_packets = tp->packets_out;

	tp->snd_nxt = TCP_SKB_CB(skb)->end_seq;

	__skb_unlink(skb, &sk->sk_write_queue);
	tcp_rbtree_insert(&sk->tcp_rtx_queue, skb);

	if (tp->highest_sack == NULL)
		tp->highest_sack = skb;

	tp->packets_out += tcp_skb_pcount(skb);
	if (!prior_packets || icsk->icsk_pending == ICSK_TIME_LOSS_PROBE)
		tcp_rearm_rto(sk);

	NET_ADD_STATS(sock_net(sk), LINUX_MIB_TCPORIGDATASENT,
		      tcp_skb_pcount(skb));
	tcp_check_space(sk);
}

/* SND.NXT, if window was not shrunk or the amount of shrunk was less than one
 * window scaling factor due to loss of precision.
 * If window has been shrunk, what should we make? It is not clear at all.
 * Using SND.UNA we will fail to open window, SND.NXT is out of window. :-(
 * Anything in between SND.UNA...SND.UNA+SND.WND also can be already
 * invalid. OK, let's make this for now:
 */
static inline __u32 tcp_acceptable_seq(const struct sock *sk)
{
	const struct tcp_sock *tp = tcp_sk(sk);

	if (!before(tcp_wnd_end(tp), tp->snd_nxt) ||
	    (tp->rx_opt.wscale_ok &&
	     ((tp->snd_nxt - tcp_wnd_end(tp)) < (1 << tp->rx_opt.rcv_wscale))))
		return tp->snd_nxt;
	else
		return tcp_wnd_end(tp);
}

/* Calculate mss to advertise in SYN segment.
 * RFC1122, RFC1063, draft-ietf-tcpimpl-pmtud-01 state that:
 *
 * 1. It is independent of path mtu.
 * 2. Ideally, it is maximal possible segment size i.e. 65535-40.
 * 3. For IPv4 it is reasonable to calculate it from maximal MTU of
 *    attached devices, because some buggy hosts are confused by
 *    large MSS.
 * 4. We do not make 3, we advertise MSS, calculated from first
 *    hop device mtu, but allow to raise it to ip_rt_min_advmss.
 *    This may be overridden via information stored in routing table.
 * 5. Value 65535 for MSS is valid in IPv6 and means "as large as possible,
 *    probably even Jumbo".
 */
static __u16 tcp_advertise_mss(struct sock *sk)
{
	struct tcp_sock *tp = tcp_sk(sk);
	const struct dst_entry *dst = __sk_dst_get(sk);
	int mss = tp->advmss;

	if (dst) {
		unsigned int metric = dst_metric_advmss(dst);

		if (metric < mss) {
			mss = metric;
			tp->advmss = mss;
		}
	}

	return (__u16)mss;
}

/* RFC2861. Reset CWND after idle period longer RTO to "restart window".
 * This is the first part of cwnd validation mechanism.
 */
void tcp_cwnd_restart(struct sock *sk, s32 delta)
{
	struct tcp_sock *tp = tcp_sk(sk);
	u32 restart_cwnd = tcp_init_cwnd(tp, __sk_dst_get(sk));
	u32 cwnd = tp->snd_cwnd;

	tcp_ca_event(sk, CA_EVENT_CWND_RESTART);

	tp->snd_ssthresh = tcp_current_ssthresh(sk);
	restart_cwnd = min(restart_cwnd, cwnd);

	while ((delta -= inet_csk(sk)->icsk_rto) > 0 && cwnd > restart_cwnd)
		cwnd >>= 1;
	tp->snd_cwnd = max(cwnd, restart_cwnd);
	tp->snd_cwnd_stamp = tcp_jiffies32;
	tp->snd_cwnd_used = 0;
}

/* Congestion state accounting after a packet has been sent. */
static void tcp_event_data_sent(struct tcp_sock *tp,
				struct sock *sk)
{
	struct inet_connection_sock *icsk = inet_csk(sk);
	const u32 now = tcp_jiffies32;

	if (tcp_packets_in_flight(tp) == 0)
		tcp_ca_event(sk, CA_EVENT_TX_START);

	tp->lsndtime = now;

	/* If it is a reply for ato after last received
	 * packet, enter pingpong mode.
	 */
	if ((u32)(now - icsk->icsk_ack.lrcvtime) < icsk->icsk_ack.ato)
		icsk->icsk_ack.pingpong = 1;
}

/* Account for an ACK we sent. */
static inline void tcp_event_ack_sent(struct sock *sk, unsigned int pkts,
				      u32 rcv_nxt)
{
	struct tcp_sock *tp = tcp_sk(sk);

	if (unlikely(tp->compressed_ack > TCP_FASTRETRANS_THRESH)) {
		NET_ADD_STATS(sock_net(sk), LINUX_MIB_TCPACKCOMPRESSED,
			      tp->compressed_ack - TCP_FASTRETRANS_THRESH);
		tp->compressed_ack = TCP_FASTRETRANS_THRESH;
		if (hrtimer_try_to_cancel(&tp->compressed_ack_timer) == 1)
			__sock_put(sk);
	}

	if (unlikely(rcv_nxt != tp->rcv_nxt))
		return;  /* Special ACK sent by DCTCP to reflect ECN */
	tcp_dec_quickack_mode(sk, pkts);
	inet_csk_clear_xmit_timer(sk, ICSK_TIME_DACK);
}

/* Determine a window scaling and initial window to offer.
 * Based on the assumption that the given amount of space
 * will be offered. Store the results in the tp structure.
 * NOTE: for smooth operation initial space offering should
 * be a multiple of mss if possible. We assume here that mss >= 1.
 * This MUST be enforced by all callers.
 */
void tcp_select_initial_window(const struct sock *sk, int __space, __u32 mss,
			       __u32 *rcv_wnd, __u32 *window_clamp,
			       int wscale_ok, __u8 *rcv_wscale,
			       __u32 init_rcv_wnd)
{
	unsigned int space = (__space < 0 ? 0 : __space);

	/* If no clamp set the clamp to the max possible scaled window */
	if (*window_clamp == 0)
		(*window_clamp) = (U16_MAX << TCP_MAX_WSCALE);
	space = min(*window_clamp, space);

	/* Quantize space offering to a multiple of mss if possible. */
	if (space > mss)
		space = rounddown(space, mss);

	/* NOTE: offering an initial window larger than 32767
	 * will break some buggy TCP stacks. If the admin tells us
	 * it is likely we could be speaking with such a buggy stack
	 * we will truncate our initial window offering to 32K-1
	 * unless the remote has sent us a window scaling option,
	 * which we interpret as a sign the remote TCP is not
	 * misinterpreting the window field as a signed quantity.
	 */
	if (sock_net(sk)->ipv4.sysctl_tcp_workaround_signed_windows)
		(*rcv_wnd) = min(space, MAX_TCP_WINDOW);
	else
		(*rcv_wnd) = min_t(u32, space, U16_MAX);

	if (init_rcv_wnd)
		*rcv_wnd = min(*rcv_wnd, init_rcv_wnd * mss);

	(*rcv_wscale) = 0;
	if (wscale_ok) {
		/* Set window scaling on max possible window */
		space = max_t(u32, space, sock_net(sk)->ipv4.sysctl_tcp_rmem[2]);
		space = max_t(u32, space, sysctl_rmem_max);
		space = min_t(u32, space, *window_clamp);
		while (space > U16_MAX && (*rcv_wscale) < TCP_MAX_WSCALE) {
			space >>= 1;
			(*rcv_wscale)++;
		}
	}
	/* Set the clamp no higher than max representable value */
	(*window_clamp) = min_t(__u32, U16_MAX << (*rcv_wscale), *window_clamp);
}
EXPORT_SYMBOL(tcp_select_initial_window);

/* Chose a new window to advertise, update state in tcp_sock for the
 * socket, and return result with RFC1323 scaling applied.  The return
 * value can be stuffed directly into th->window for an outgoing
 * frame.
 */
u16 tcp_select_window(struct sock *sk)
{
	struct tcp_sock *tp = tcp_sk(sk);
	u32 old_win = tp->rcv_wnd;
	/* The window must never shrink at the meta-level. At the subflow we
	 * have to allow this. Otherwise we may announce a window too large
	 * for the current meta-level sk_rcvbuf.
	 */
	u32 cur_win = tcp_receive_window_now(mptcp(tp) ? tcp_sk(mptcp_meta_sk(sk)) : tp);
	u32 new_win = tp->ops->__select_window(sk);

	/* Never shrink the offered window */
	if (new_win < cur_win) {
		/* Danger Will Robinson!
		 * Don't update rcv_wup/rcv_wnd here or else
		 * we will not be able to advertise a zero
		 * window in time.  --DaveM
		 *
		 * Relax Will Robinson.
		 */
		if (new_win == 0)
			NET_INC_STATS(sock_net(sk),
				      LINUX_MIB_TCPWANTZEROWINDOWADV);
		new_win = ALIGN(cur_win, 1 << tp->rx_opt.rcv_wscale);
	}

	tp->rcv_wnd = new_win;
	tp->rcv_wup = tp->rcv_nxt;
	tcp_update_rcv_right_edge(tp);

	/* Make sure we do not exceed the maximum possible
	 * scaled window.
	 */
	if (!tp->rx_opt.rcv_wscale &&
	    sock_net(sk)->ipv4.sysctl_tcp_workaround_signed_windows)
		new_win = min(new_win, MAX_TCP_WINDOW);
	else
		new_win = min(new_win, (65535U << tp->rx_opt.rcv_wscale));

	/* RFC1323 scaling applied */
	new_win >>= tp->rx_opt.rcv_wscale;

	/* If we advertise zero window, disable fast path. */
	if (new_win == 0) {
		tp->pred_flags = 0;
		if (old_win)
			NET_INC_STATS(sock_net(sk),
				      LINUX_MIB_TCPTOZEROWINDOWADV);
	} else if (old_win == 0) {
		NET_INC_STATS(sock_net(sk), LINUX_MIB_TCPFROMZEROWINDOWADV);
	}

	return new_win;
}

/* Packet ECN state for a SYN-ACK */
static void tcp_ecn_send_synack(struct sock *sk, struct sk_buff *skb)
{
	const struct tcp_sock *tp = tcp_sk(sk);

	TCP_SKB_CB(skb)->tcp_flags &= ~TCPHDR_CWR;
	if (!(tp->ecn_flags & TCP_ECN_OK))
		TCP_SKB_CB(skb)->tcp_flags &= ~TCPHDR_ECE;
	else if (tcp_ca_needs_ecn(sk) ||
		 tcp_bpf_ca_needs_ecn(sk))
		INET_ECN_xmit(sk);
}

/* Packet ECN state for a SYN.  */
static void tcp_ecn_send_syn(struct sock *sk, struct sk_buff *skb)
{
	struct tcp_sock *tp = tcp_sk(sk);
	bool bpf_needs_ecn = tcp_bpf_ca_needs_ecn(sk);
	bool use_ecn = sock_net(sk)->ipv4.sysctl_tcp_ecn == 1 ||
		tcp_ca_needs_ecn(sk) || bpf_needs_ecn;

	if (!use_ecn) {
		const struct dst_entry *dst = __sk_dst_get(sk);

		if (dst && dst_feature(dst, RTAX_FEATURE_ECN))
			use_ecn = true;
	}

	tp->ecn_flags = 0;

	if (use_ecn) {
		TCP_SKB_CB(skb)->tcp_flags |= TCPHDR_ECE | TCPHDR_CWR;
		tp->ecn_flags = TCP_ECN_OK;
		if (tcp_ca_needs_ecn(sk) || bpf_needs_ecn)
			INET_ECN_xmit(sk);
	}
}

static void tcp_ecn_clear_syn(struct sock *sk, struct sk_buff *skb)
{
	if (sock_net(sk)->ipv4.sysctl_tcp_ecn_fallback)
		/* tp->ecn_flags are cleared at a later point in time when
		 * SYN ACK is ultimatively being received.
		 */
		TCP_SKB_CB(skb)->tcp_flags &= ~(TCPHDR_ECE | TCPHDR_CWR);
}

static void
tcp_ecn_make_synack(const struct request_sock *req, struct tcphdr *th)
{
	if (inet_rsk(req)->ecn_ok)
		th->ece = 1;
}

/* Set up ECN state for a packet on a ESTABLISHED socket that is about to
 * be sent.
 */
static void tcp_ecn_send(struct sock *sk, struct sk_buff *skb,
			 struct tcphdr *th, int tcp_header_len)
{
	struct tcp_sock *tp = tcp_sk(sk);

	if (tp->ecn_flags & TCP_ECN_OK) {
		/* Not-retransmitted data segment: set ECT and inject CWR. */
		if (skb->len != tcp_header_len &&
		    !before(TCP_SKB_CB(skb)->seq, tp->snd_nxt)) {
			INET_ECN_xmit(sk);
			if (tp->ecn_flags & TCP_ECN_QUEUE_CWR) {
				tp->ecn_flags &= ~TCP_ECN_QUEUE_CWR;
				th->cwr = 1;
				skb_shinfo(skb)->gso_type |= SKB_GSO_TCP_ECN;
			}
		} else if (!tcp_ca_needs_ecn(sk)) {
			/* ACK or retransmitted segment: clear ECT|CE */
			INET_ECN_dontxmit(sk);
		}
		if (tp->ecn_flags & TCP_ECN_DEMAND_CWR)
			th->ece = 1;
	}
}

/* Constructs common control bits of non-data skb. If SYN/FIN is present,
 * auto increment end seqno.
 */
void tcp_init_nondata_skb(struct sk_buff *skb, u32 seq, u8 flags)
{
	skb->ip_summed = CHECKSUM_PARTIAL;

	TCP_SKB_CB(skb)->tcp_flags = flags;
	TCP_SKB_CB(skb)->sacked = 0;

	tcp_skb_pcount_set(skb, 1);

	TCP_SKB_CB(skb)->seq = seq;
	if (flags & (TCPHDR_SYN | TCPHDR_FIN))
		seq++;
	TCP_SKB_CB(skb)->end_seq = seq;
}

bool tcp_urg_mode(const struct tcp_sock *tp)
{
	return tp->snd_una != tp->snd_up;
}

#define OPTION_SACK_ADVERTISE	(1 << 0)
#define OPTION_TS		(1 << 1)
#define OPTION_MD5		(1 << 2)
#define OPTION_WSCALE		(1 << 3)
#define OPTION_FAST_OPEN_COOKIE	(1 << 8)
#define OPTION_SMC		(1 << 9)
/* Before adding here - take a look at OPTION_MPTCP in include/net/mptcp.h */

static void smc_options_write(__be32 *ptr, u16 *options)
{
#if IS_ENABLED(CONFIG_SMC)
	if (static_branch_unlikely(&tcp_have_smc)) {
		if (unlikely(OPTION_SMC & *options)) {
			*ptr++ = htonl((TCPOPT_NOP  << 24) |
				       (TCPOPT_NOP  << 16) |
				       (TCPOPT_EXP <<  8) |
				       (TCPOLEN_EXP_SMC_BASE));
			*ptr++ = htonl(TCPOPT_SMC_MAGIC);
		}
	}
#endif
}

/* Write previously computed TCP options to the packet.
 *
 * Beware: Something in the Internet is very sensitive to the ordering of
 * TCP options, we learned this through the hard way, so be careful here.
 * Luckily we can at least blame others for their non-compliance but from
 * inter-operability perspective it seems that we're somewhat stuck with
 * the ordering which we have been using if we want to keep working with
 * those broken things (not that it currently hurts anybody as there isn't
 * particular reason why the ordering would need to be changed).
 *
 * At least SACK_PERM as the first option is known to lead to a disaster
 * (but it may well be that other scenarios fail similarly).
 */
static void tcp_options_write(__be32 *ptr, struct tcp_sock *tp,
			      struct tcp_out_options *opts, struct sk_buff *skb)
{
	u16 options = opts->options;	/* mungable copy */

	if (unlikely(OPTION_MD5 & options)) {
		*ptr++ = htonl((TCPOPT_NOP << 24) | (TCPOPT_NOP << 16) |
			       (TCPOPT_MD5SIG << 8) | TCPOLEN_MD5SIG);
		/* overload cookie hash location */
		opts->hash_location = (__u8 *)ptr;
		ptr += 4;
	}

	if (unlikely(opts->mss)) {
		*ptr++ = htonl((TCPOPT_MSS << 24) |
			       (TCPOLEN_MSS << 16) |
			       opts->mss);
	}

	if (likely(OPTION_TS & options)) {
		if (unlikely(OPTION_SACK_ADVERTISE & options)) {
			*ptr++ = htonl((TCPOPT_SACK_PERM << 24) |
				       (TCPOLEN_SACK_PERM << 16) |
				       (TCPOPT_TIMESTAMP << 8) |
				       TCPOLEN_TIMESTAMP);
			options &= ~OPTION_SACK_ADVERTISE;
		} else {
			*ptr++ = htonl((TCPOPT_NOP << 24) |
				       (TCPOPT_NOP << 16) |
				       (TCPOPT_TIMESTAMP << 8) |
				       TCPOLEN_TIMESTAMP);
		}
		*ptr++ = htonl(opts->tsval);
		*ptr++ = htonl(opts->tsecr);
	}

	if (unlikely(OPTION_SACK_ADVERTISE & options)) {
		*ptr++ = htonl((TCPOPT_NOP << 24) |
			       (TCPOPT_NOP << 16) |
			       (TCPOPT_SACK_PERM << 8) |
			       TCPOLEN_SACK_PERM);
	}

	if (unlikely(OPTION_WSCALE & options)) {
		*ptr++ = htonl((TCPOPT_NOP << 24) |
			       (TCPOPT_WINDOW << 16) |
			       (TCPOLEN_WINDOW << 8) |
			       opts->ws);
	}

	if (unlikely(opts->num_sack_blocks)) {
		struct tcp_sack_block *sp = tp->rx_opt.dsack ?
			tp->duplicate_sack : tp->selective_acks;
		int this_sack;

		*ptr++ = htonl((TCPOPT_NOP  << 24) |
			       (TCPOPT_NOP  << 16) |
			       (TCPOPT_SACK <<  8) |
			       (TCPOLEN_SACK_BASE + (opts->num_sack_blocks *
						     TCPOLEN_SACK_PERBLOCK)));

		for (this_sack = 0; this_sack < opts->num_sack_blocks;
		     ++this_sack) {
			*ptr++ = htonl(sp[this_sack].start_seq);
			*ptr++ = htonl(sp[this_sack].end_seq);
		}

		tp->rx_opt.dsack = 0;
	}

	if (unlikely(OPTION_FAST_OPEN_COOKIE & options)) {
		struct tcp_fastopen_cookie *foc = opts->fastopen_cookie;
		u8 *p = (u8 *)ptr;
		u32 len; /* Fast Open option length */

		if (foc->exp) {
			len = TCPOLEN_EXP_FASTOPEN_BASE + foc->len;
			*ptr = htonl((TCPOPT_EXP << 24) | (len << 16) |
				     TCPOPT_FASTOPEN_MAGIC);
			p += TCPOLEN_EXP_FASTOPEN_BASE;
		} else {
			len = TCPOLEN_FASTOPEN_BASE + foc->len;
			*p++ = TCPOPT_FASTOPEN;
			*p++ = len;
		}

		memcpy(p, foc->val, foc->len);
		if ((len & 3) == 2) {
			p[foc->len] = TCPOPT_NOP;
			p[foc->len + 1] = TCPOPT_NOP;
		}
		ptr += (len + 3) >> 2;
	}

	smc_options_write(ptr, &options);

	if (unlikely(OPTION_MPTCP & opts->options))
		mptcp_options_write(ptr, tp, opts, skb);
}

static void smc_set_option(const struct tcp_sock *tp,
			   struct tcp_out_options *opts,
			   unsigned int *remaining)
{
#if IS_ENABLED(CONFIG_SMC)
	if (static_branch_unlikely(&tcp_have_smc)) {
		if (tp->syn_smc) {
			if (*remaining >= TCPOLEN_EXP_SMC_BASE_ALIGNED) {
				opts->options |= OPTION_SMC;
				*remaining -= TCPOLEN_EXP_SMC_BASE_ALIGNED;
			}
		}
	}
#endif
}

static void smc_set_option_cond(const struct tcp_sock *tp,
				const struct inet_request_sock *ireq,
				struct tcp_out_options *opts,
				unsigned int *remaining)
{
#if IS_ENABLED(CONFIG_SMC)
	if (static_branch_unlikely(&tcp_have_smc)) {
		if (tp->syn_smc && ireq->smc_ok) {
			if (*remaining >= TCPOLEN_EXP_SMC_BASE_ALIGNED) {
				opts->options |= OPTION_SMC;
				*remaining -= TCPOLEN_EXP_SMC_BASE_ALIGNED;
			}
		}
	}
#endif
}

/* Compute TCP options for SYN packets. This is not the final
 * network wire format yet.
 */
static unsigned int tcp_syn_options(struct sock *sk, struct sk_buff *skb,
				struct tcp_out_options *opts,
				struct tcp_md5sig_key **md5)
{
	struct tcp_sock *tp = tcp_sk(sk);
	unsigned int remaining = MAX_TCP_OPTION_SPACE;
	struct tcp_fastopen_request *fastopen = tp->fastopen_req;

	*md5 = NULL;
#ifdef CONFIG_TCP_MD5SIG
	if (unlikely(rcu_access_pointer(tp->md5sig_info))) {
		*md5 = tp->af_specific->md5_lookup(sk, sk);
		if (*md5) {
			opts->options |= OPTION_MD5;
			remaining -= TCPOLEN_MD5SIG_ALIGNED;
		}
	}
#endif

	/* We always get an MSS option.  The option bytes which will be seen in
	 * normal data packets should timestamps be used, must be in the MSS
	 * advertised.  But we subtract them from tp->mss_cache so that
	 * calculations in tcp_sendmsg are simpler etc.  So account for this
	 * fact here if necessary.  If we don't do this correctly, as a
	 * receiver we won't recognize data packets as being full sized when we
	 * should, and thus we won't abide by the delayed ACK rules correctly.
	 * SACKs don't matter, we never delay an ACK when we have any of those
	 * going out.  */
	opts->mss = tcp_advertise_mss(sk);
	remaining -= TCPOLEN_MSS_ALIGNED;

	if (likely(sock_net(sk)->ipv4.sysctl_tcp_timestamps && !*md5)) {
		opts->options |= OPTION_TS;
		opts->tsval = tcp_skb_timestamp(skb) + tp->tsoffset;
		opts->tsecr = tp->rx_opt.ts_recent;
		remaining -= TCPOLEN_TSTAMP_ALIGNED;
	}
	if (likely(sock_net(sk)->ipv4.sysctl_tcp_window_scaling)) {
		opts->ws = tp->rx_opt.rcv_wscale;
		opts->options |= OPTION_WSCALE;
		remaining -= TCPOLEN_WSCALE_ALIGNED;
	}
	if (likely(sock_net(sk)->ipv4.sysctl_tcp_sack)) {
		opts->options |= OPTION_SACK_ADVERTISE;
		if (unlikely(!(OPTION_TS & opts->options)))
			remaining -= TCPOLEN_SACKPERM_ALIGNED;
	}
	if (tp->request_mptcp || mptcp(tp))
		mptcp_syn_options(sk, opts, &remaining);

	if (fastopen && fastopen->cookie.len >= 0) {
		u32 need = fastopen->cookie.len;

		need += fastopen->cookie.exp ? TCPOLEN_EXP_FASTOPEN_BASE :
					       TCPOLEN_FASTOPEN_BASE;
		need = (need + 3) & ~3U;  /* Align to 32 bits */
		if (remaining >= need) {
			opts->options |= OPTION_FAST_OPEN_COOKIE;
			opts->fastopen_cookie = &fastopen->cookie;
			remaining -= need;
			tp->syn_fastopen = 1;
			tp->syn_fastopen_exp = fastopen->cookie.exp ? 1 : 0;
		}
	}

	smc_set_option(tp, opts, &remaining);

	return MAX_TCP_OPTION_SPACE - remaining;
}

/* Set up TCP options for SYN-ACKs. */
static unsigned int tcp_synack_options(const struct sock *sk,
				       struct request_sock *req,
				       unsigned int mss, struct sk_buff *skb,
				       struct tcp_out_options *opts,
				       const struct tcp_md5sig_key *md5,
				       struct tcp_fastopen_cookie *foc,
				       enum tcp_synack_type synack_type)
{
	struct inet_request_sock *ireq = inet_rsk(req);
	unsigned int remaining = MAX_TCP_OPTION_SPACE;

#ifdef CONFIG_TCP_MD5SIG
	if (md5) {
		opts->options |= OPTION_MD5;
		remaining -= TCPOLEN_MD5SIG_ALIGNED;

		/* We can't fit any SACK blocks in a packet with MD5 + TS
		 * options. There was discussion about disabling SACK
		 * rather than TS in order to fit in better with old,
		 * buggy kernels, but that was deemed to be unnecessary.
		 */
		if (synack_type != TCP_SYNACK_COOKIE)
			ireq->tstamp_ok &= !ireq->sack_ok;
	}
#endif

	/* We always send an MSS option. */
	opts->mss = mss;
	remaining -= TCPOLEN_MSS_ALIGNED;

	if (likely(ireq->wscale_ok)) {
		opts->ws = ireq->rcv_wscale;
		opts->options |= OPTION_WSCALE;
		remaining -= TCPOLEN_WSCALE_ALIGNED;
	}
	if (likely(ireq->tstamp_ok)) {
		opts->options |= OPTION_TS;
		opts->tsval = tcp_skb_timestamp(skb) + tcp_rsk(req)->ts_off;
		opts->tsecr = req->ts_recent;
		remaining -= TCPOLEN_TSTAMP_ALIGNED;
	}
	if (likely(ireq->sack_ok)) {
		opts->options |= OPTION_SACK_ADVERTISE;
		if (unlikely(!ireq->tstamp_ok))
			remaining -= TCPOLEN_SACKPERM_ALIGNED;
	}
	if (foc != NULL && foc->len >= 0) {
		u32 need = foc->len;

		need += foc->exp ? TCPOLEN_EXP_FASTOPEN_BASE :
				   TCPOLEN_FASTOPEN_BASE;
		need = (need + 3) & ~3U;  /* Align to 32 bits */
		if (remaining >= need) {
			opts->options |= OPTION_FAST_OPEN_COOKIE;
			opts->fastopen_cookie = foc;
			remaining -= need;
		}
	}

	smc_set_option_cond(tcp_sk(sk), ireq, opts, &remaining);

	if (ireq->saw_mpc)
		mptcp_synack_options(req, opts, &remaining);

	return MAX_TCP_OPTION_SPACE - remaining;
}

/* Compute TCP options for ESTABLISHED sockets. This is not the
 * final wire format yet.
 */
static unsigned int tcp_established_options(struct sock *sk, struct sk_buff *skb,
					struct tcp_out_options *opts,
					struct tcp_md5sig_key **md5)
{
	struct tcp_sock *tp = tcp_sk(sk);
	unsigned int size = 0;
	unsigned int eff_sacks;

	opts->options = 0;

	*md5 = NULL;
#ifdef CONFIG_TCP_MD5SIG
	if (unlikely(rcu_access_pointer(tp->md5sig_info))) {
		*md5 = tp->af_specific->md5_lookup(sk, sk);
		if (*md5) {
			opts->options |= OPTION_MD5;
			size += TCPOLEN_MD5SIG_ALIGNED;
		}
	}
#endif

	if (likely(tp->rx_opt.tstamp_ok)) {
		opts->options |= OPTION_TS;
		opts->tsval = skb ? tcp_skb_timestamp(skb) + tp->tsoffset : 0;
		opts->tsecr = tp->rx_opt.ts_recent;
		size += TCPOLEN_TSTAMP_ALIGNED;
	}
	if (mptcp(tp))
		mptcp_established_options(sk, skb, opts, &size);

	eff_sacks = tp->rx_opt.num_sacks + tp->rx_opt.dsack;
	if (unlikely(eff_sacks)) {
		const unsigned int remaining = MAX_TCP_OPTION_SPACE - size;
		opts->num_sack_blocks =
			min_t(unsigned int, eff_sacks,
			      (remaining - TCPOLEN_SACK_BASE_ALIGNED) /
			      TCPOLEN_SACK_PERBLOCK);
		if (likely(opts->num_sack_blocks))
			size += TCPOLEN_SACK_BASE_ALIGNED +
				opts->num_sack_blocks * TCPOLEN_SACK_PERBLOCK;
	}

	return size;
}


/* TCP SMALL QUEUES (TSQ)
 *
 * TSQ goal is to keep small amount of skbs per tcp flow in tx queues (qdisc+dev)
 * to reduce RTT and bufferbloat.
 * We do this using a special skb destructor (tcp_wfree).
 *
 * Its important tcp_wfree() can be replaced by sock_wfree() in the event skb
 * needs to be reallocated in a driver.
 * The invariant being skb->truesize subtracted from sk->sk_wmem_alloc
 *
 * Since transmit from skb destructor is forbidden, we use a tasklet
 * to process all sockets that eventually need to send more skbs.
 * We use one tasklet per cpu, with its own queue of sockets.
 */
struct tsq_tasklet {
	struct tasklet_struct	tasklet;
	struct list_head	head; /* queue of tcp sockets */
};
static DEFINE_PER_CPU(struct tsq_tasklet, tsq_tasklet);

static void tcp_tsq_write(struct sock *sk)
{
	if ((1 << sk->sk_state) &
	    (TCPF_ESTABLISHED | TCPF_FIN_WAIT1 | TCPF_CLOSING |
	     TCPF_CLOSE_WAIT  | TCPF_LAST_ACK)) {
		struct tcp_sock *tp = tcp_sk(sk);

		if (tp->lost_out > tp->retrans_out &&
		    tp->snd_cwnd > tcp_packets_in_flight(tp)) {
			tcp_mstamp_refresh(tp);
			tcp_xmit_retransmit_queue(sk);
		}

		tcp_sk(sk)->ops->write_xmit(sk, tcp_current_mss(sk),
					    tcp_sk(sk)->nonagle, 0, GFP_ATOMIC);
	}
}

static void tcp_tsq_handler(struct sock *sk)
{
	struct tcp_sock *tp = tcp_sk(sk);
	struct sock *meta_sk = mptcp(tp) ? mptcp_meta_sk(sk) : sk;

	bh_lock_sock(meta_sk);
	if (!sock_owned_by_user(meta_sk)) {
		tcp_tsq_write(sk);

		if (mptcp(tp))
			tcp_tsq_write(meta_sk);
<<<<<<< HEAD
	} else {
		if (!test_and_set_bit(TCP_TSQ_DEFERRED, &sk->sk_tsq_flags))
			sock_hold(sk);

		if ((mptcp(tp)) && (sk->sk_state != TCP_CLOSE))
=======
	} else if (sk->sk_state != TCP_CLOSE) {
		if (!test_and_set_bit(TCP_TSQ_DEFERRED, &sk->sk_tsq_flags))
			sock_hold(sk);

		if (mptcp(tp))
>>>>>>> 9125b7b2
			mptcp_tsq_flags(sk);
	}

	bh_unlock_sock(meta_sk);
}
/*
 * One tasklet per cpu tries to send more skbs.
 * We run in tasklet context but need to disable irqs when
 * transferring tsq->head because tcp_wfree() might
 * interrupt us (non NAPI drivers)
 */
static void tcp_tasklet_func(unsigned long data)
{
	struct tsq_tasklet *tsq = (struct tsq_tasklet *)data;
	LIST_HEAD(list);
	unsigned long flags;
	struct list_head *q, *n;
	struct tcp_sock *tp;
	struct sock *sk;

	local_irq_save(flags);
	list_splice_init(&tsq->head, &list);
	local_irq_restore(flags);

	list_for_each_safe(q, n, &list) {
		tp = list_entry(q, struct tcp_sock, tsq_node);
		list_del(&tp->tsq_node);

		sk = (struct sock *)tp;
		smp_mb__before_atomic();
		clear_bit(TSQ_QUEUED, &sk->sk_tsq_flags);

		tcp_tsq_handler(sk);
		sk_free(sk);
	}
}

#define TCP_DEFERRED_ALL (TCPF_TSQ_DEFERRED |		\
			  TCPF_WRITE_TIMER_DEFERRED |	\
			  TCPF_DELACK_TIMER_DEFERRED |	\
			  TCPF_MTU_REDUCED_DEFERRED | \
			  TCPF_PATH_MANAGER_DEFERRED |\
			  TCPF_SUB_DEFERRED)
/**
 * tcp_release_cb - tcp release_sock() callback
 * @sk: socket
 *
 * called from release_sock() to perform protocol dependent
 * actions before socket release.
 */
void tcp_release_cb(struct sock *sk)
{
	unsigned long flags, nflags;

	/* perform an atomic operation only if at least one flag is set */
	do {
		flags = sk->sk_tsq_flags;
		if (!(flags & TCP_DEFERRED_ALL))
			return;
		nflags = flags & ~TCP_DEFERRED_ALL;
	} while (cmpxchg(&sk->sk_tsq_flags, flags, nflags) != flags);

	if (flags & TCPF_TSQ_DEFERRED) {
		tcp_tsq_write(sk);
		__sock_put(sk);

		if (mptcp(tcp_sk(sk)))
			tcp_tsq_write(mptcp_meta_sk(sk));
	}
	/* Here begins the tricky part :
	 * We are called from release_sock() with :
	 * 1) BH disabled
	 * 2) sk_lock.slock spinlock held
	 * 3) socket owned by us (sk->sk_lock.owned == 1)
	 *
	 * But following code is meant to be called from BH handlers,
	 * so we should keep BH disabled, but early release socket ownership
	 */
	sock_release_ownership(sk);

	if (flags & TCPF_WRITE_TIMER_DEFERRED) {
		tcp_write_timer_handler(sk);
		__sock_put(sk);
	}
	if (flags & TCPF_DELACK_TIMER_DEFERRED) {
		tcp_delack_timer_handler(sk);
		__sock_put(sk);
	}
	if (flags & TCPF_MTU_REDUCED_DEFERRED) {
		inet_csk(sk)->icsk_af_ops->mtu_reduced(sk);
		__sock_put(sk);
	}
	if (flags & TCPF_PATH_MANAGER_DEFERRED) {
		if (tcp_sk(sk)->mpcb->pm_ops->release_sock)
			tcp_sk(sk)->mpcb->pm_ops->release_sock(sk);
		__sock_put(sk);
	}
	if (flags & TCPF_SUB_DEFERRED)
		mptcp_tsq_sub_deferred(sk);
}
EXPORT_SYMBOL(tcp_release_cb);

void __init tcp_tasklet_init(void)
{
	int i;

	for_each_possible_cpu(i) {
		struct tsq_tasklet *tsq = &per_cpu(tsq_tasklet, i);

		INIT_LIST_HEAD(&tsq->head);
		tasklet_init(&tsq->tasklet,
			     tcp_tasklet_func,
			     (unsigned long)tsq);
	}
}

/*
 * Write buffer destructor automatically called from kfree_skb.
 * We can't xmit new skbs from this context, as we might already
 * hold qdisc lock.
 */
void tcp_wfree(struct sk_buff *skb)
{
	struct sock *sk = skb->sk;
	struct tcp_sock *tp = tcp_sk(sk);
	unsigned long flags, nval, oval;

	/* Keep one reference on sk_wmem_alloc.
	 * Will be released by sk_free() from here or tcp_tasklet_func()
	 */
	WARN_ON(refcount_sub_and_test(skb->truesize - 1, &sk->sk_wmem_alloc));

	/* If this softirq is serviced by ksoftirqd, we are likely under stress.
	 * Wait until our queues (qdisc + devices) are drained.
	 * This gives :
	 * - less callbacks to tcp_write_xmit(), reducing stress (batches)
	 * - chance for incoming ACK (processed by another cpu maybe)
	 *   to migrate this flow (skb->ooo_okay will be eventually set)
	 */
	if (refcount_read(&sk->sk_wmem_alloc) >= SKB_TRUESIZE(1) && this_cpu_ksoftirqd() == current)
		goto out;

	for (oval = READ_ONCE(sk->sk_tsq_flags);; oval = nval) {
		struct tsq_tasklet *tsq;
		bool empty;

		if (!(oval & TSQF_THROTTLED) || (oval & TSQF_QUEUED))
			goto out;

		nval = (oval & ~TSQF_THROTTLED) | TSQF_QUEUED;
		nval = cmpxchg(&sk->sk_tsq_flags, oval, nval);
		if (nval != oval)
			continue;

		/* queue this socket to tasklet queue */
		local_irq_save(flags);
		tsq = this_cpu_ptr(&tsq_tasklet);
		empty = list_empty(&tsq->head);
		list_add(&tp->tsq_node, &tsq->head);
		if (empty)
			tasklet_schedule(&tsq->tasklet);
		local_irq_restore(flags);
		return;
	}
out:
	sk_free(sk);
}

/* Note: Called under soft irq.
 * We can call TCP stack right away, unless socket is owned by user.
 */
enum hrtimer_restart tcp_pace_kick(struct hrtimer *timer)
{
	struct tcp_sock *tp = container_of(timer, struct tcp_sock, pacing_timer);
	struct sock *sk = (struct sock *)tp;

	tcp_tsq_handler(sk);
	sock_put(sk);

	return HRTIMER_NORESTART;
}

static void tcp_internal_pacing(struct sock *sk, const struct sk_buff *skb)
{
	struct tcp_sock *tp = tcp_sk(sk);
	ktime_t expire, now;
	u64 len_ns;
	u32 rate;

	if (!tcp_needs_internal_pacing(sk))
		return;
	rate = sk->sk_pacing_rate;
	if (!rate || rate == ~0U)
		return;

	len_ns = (u64)skb->len * NSEC_PER_SEC;
	do_div(len_ns, rate);
	now = ktime_get();
	/* If hrtimer is already armed, then our caller has not
	 * used tcp_pacing_check().
	 */
	if (unlikely(hrtimer_is_queued(&tp->pacing_timer))) {
		expire = hrtimer_get_softexpires(&tp->pacing_timer);
		if (ktime_after(expire, now))
			now = expire;
		if (hrtimer_try_to_cancel(&tp->pacing_timer) == 1)
			__sock_put(sk);
	}
	hrtimer_start(&tp->pacing_timer, ktime_add_ns(now, len_ns),
		      HRTIMER_MODE_ABS_PINNED_SOFT);
	sock_hold(sk);
}

static bool tcp_pacing_check(const struct sock *sk)
{
	return tcp_needs_internal_pacing(sk) &&
	       hrtimer_is_queued(&tcp_sk(sk)->pacing_timer);
}

void tcp_update_skb_after_send(struct tcp_sock *tp, struct sk_buff *skb)
{
	skb->skb_mstamp = tp->tcp_mstamp;
	list_move_tail(&skb->tcp_tsorted_anchor, &tp->tsorted_sent_queue);
}

/* This routine actually transmits TCP packets queued in by
 * tcp_do_sendmsg().  This is used by both the initial
 * transmission and possible later retransmissions.
 * All SKB's seen here are completely headerless.  It is our
 * job to build the TCP header, and pass the packet down to
 * IP so it can do the same plus pass the packet off to the
 * device.
 *
 * We are working here with either a clone of the original
 * SKB, or a fresh unique copy made by the retransmit engine.
 */
static int __tcp_transmit_skb(struct sock *sk, struct sk_buff *skb,
			      int clone_it, gfp_t gfp_mask, u32 rcv_nxt)
{
	const struct inet_connection_sock *icsk = inet_csk(sk);
	struct inet_sock *inet;
	struct tcp_sock *tp;
	struct tcp_skb_cb *tcb;
	struct tcp_out_options opts;
	unsigned int tcp_options_size, tcp_header_size;
	struct sk_buff *oskb = NULL;
	struct tcp_md5sig_key *md5;
	struct tcphdr *th;
	int err;

	BUG_ON(!skb || !tcp_skb_pcount(skb));
	tp = tcp_sk(sk);

	if (clone_it) {
		TCP_SKB_CB(skb)->tx.in_flight = TCP_SKB_CB(skb)->end_seq
			- tp->snd_una;
		oskb = skb;

		tcp_skb_tsorted_save(oskb) {
			if (unlikely(skb_cloned(oskb)))
				skb = pskb_copy(oskb, gfp_mask);
			else
				skb = skb_clone(oskb, gfp_mask);
		} tcp_skb_tsorted_restore(oskb);

		if (unlikely(!skb))
			return -ENOBUFS;
	}
	skb->skb_mstamp = tp->tcp_mstamp;

	inet = inet_sk(sk);
	tcb = TCP_SKB_CB(skb);
	memset(&opts, 0, sizeof(opts));

	if (unlikely(tcb->tcp_flags & TCPHDR_SYN))
		tcp_options_size = tcp_syn_options(sk, skb, &opts, &md5);
	else
		tcp_options_size = tcp_established_options(sk, skb, &opts,
							   &md5);
	tcp_header_size = tcp_options_size + sizeof(struct tcphdr);

	/* if no packet is in qdisc/device queue, then allow XPS to select
	 * another queue. We can be called from tcp_tsq_handler()
	 * which holds one reference to sk.
	 *
	 * TODO: Ideally, in-flight pure ACK packets should not matter here.
	 * One way to get this would be to set skb->truesize = 2 on them.
	 */
	skb->ooo_okay = sk_wmem_alloc_get(sk) < SKB_TRUESIZE(1);

	/* If we had to use memory reserve to allocate this skb,
	 * this might cause drops if packet is looped back :
	 * Other socket might not have SOCK_MEMALLOC.
	 * Packets not looped back do not care about pfmemalloc.
	 */
	skb->pfmemalloc = 0;

	skb_push(skb, tcp_header_size);
	skb_reset_transport_header(skb);

	skb_orphan(skb);
	skb->sk = sk;
	skb->destructor = skb_is_tcp_pure_ack(skb) ? __sock_wfree : tcp_wfree;
	skb_set_hash_from_sk(skb, sk);
	refcount_add(skb->truesize, &sk->sk_wmem_alloc);

	skb_set_dst_pending_confirm(skb, sk->sk_dst_pending_confirm);

	/* Build TCP header and checksum it. */
	th = (struct tcphdr *)skb->data;
	th->source		= inet->inet_sport;
	th->dest		= inet->inet_dport;
	th->seq			= htonl(tcb->seq);
	th->ack_seq		= htonl(rcv_nxt);
	*(((__be16 *)th) + 6)	= htons(((tcp_header_size >> 2) << 12) |
					tcb->tcp_flags);

	th->check		= 0;
	th->urg_ptr		= 0;

	/* The urg_mode check is necessary during a below snd_una win probe */
	if (unlikely(tcp_urg_mode(tp) && before(tcb->seq, tp->snd_up))) {
		if (before(tp->snd_up, tcb->seq + 0x10000)) {
			th->urg_ptr = htons(tp->snd_up - tcb->seq);
			th->urg = 1;
		} else if (after(tcb->seq + 0xFFFF, tp->snd_nxt)) {
			th->urg_ptr = htons(0xFFFF);
			th->urg = 1;
		}
	}

	tcp_options_write((__be32 *)(th + 1), tp, &opts, skb);
	skb_shinfo(skb)->gso_type = sk->sk_gso_type;
	if (likely(!(tcb->tcp_flags & TCPHDR_SYN))) {
		th->window	= htons(tp->ops->select_window(sk));
		tcp_ecn_send(sk, skb, th, tcp_header_size);
	} else {
		/* RFC1323: The window in SYN & SYN/ACK segments
		 * is never scaled.
		 */
		th->window	= htons(min(tp->rcv_wnd, 65535U));
	}
#ifdef CONFIG_TCP_MD5SIG
	/* Calculate the MD5 hash, as we have all we need now */
	if (md5) {
		sk_nocaps_add(sk, NETIF_F_GSO_MASK);
		tp->af_specific->calc_md5_hash(opts.hash_location,
					       md5, sk, skb);
	}
#endif

	icsk->icsk_af_ops->send_check(sk, skb);

	if (likely(tcb->tcp_flags & TCPHDR_ACK))
		tcp_event_ack_sent(sk, tcp_skb_pcount(skb), rcv_nxt);

	if (skb->len != tcp_header_size) {
		tcp_event_data_sent(tp, sk);
		tp->data_segs_out += tcp_skb_pcount(skb);
		tp->bytes_sent += skb->len - tcp_header_size;
		tcp_internal_pacing(sk, skb);
	}

	if (after(tcb->end_seq, tp->snd_nxt) || tcb->seq == tcb->end_seq)
		TCP_ADD_STATS(sock_net(sk), TCP_MIB_OUTSEGS,
			      tcp_skb_pcount(skb));

	tp->segs_out += tcp_skb_pcount(skb);
	/* OK, its time to fill skb_shinfo(skb)->gso_{segs|size} */
	skb_shinfo(skb)->gso_segs = tcp_skb_pcount(skb);
	skb_shinfo(skb)->gso_size = tcp_skb_mss(skb);

	/* Our usage of tstamp should remain private */
	skb->tstamp = 0;

	/* Cleanup our debris for IP stacks */
	memset(skb->cb, 0, max(sizeof(struct inet_skb_parm),
			       sizeof(struct inet6_skb_parm)));

	err = icsk->icsk_af_ops->queue_xmit(sk, skb, &inet->cork.fl);

	if (unlikely(err > 0)) {
		tcp_enter_cwr(sk);
		err = net_xmit_eval(err);
	}
	if (!err && oskb) {
		tcp_update_skb_after_send(tp, oskb);
		tcp_rate_skb_sent(sk, oskb);
	}
	return err;
}

int tcp_transmit_skb(struct sock *sk, struct sk_buff *skb, int clone_it,
		     gfp_t gfp_mask)
{
	return __tcp_transmit_skb(sk, skb, clone_it, gfp_mask,
				  tcp_sk(sk)->rcv_nxt);
}

/* This routine just queues the buffer for sending.
 *
 * NOTE: probe0 timer is not checked, do not forget tcp_push_pending_frames,
 * otherwise socket can stall.
 */
void tcp_queue_skb(struct sock *sk, struct sk_buff *skb)
{
	struct tcp_sock *tp = tcp_sk(sk);

	/* Advance write_seq and place onto the write_queue. */
	WRITE_ONCE(tp->write_seq, TCP_SKB_CB(skb)->end_seq);
	__skb_header_release(skb);
	tcp_add_write_queue_tail(sk, skb);
	sk->sk_wmem_queued += skb->truesize;
	sk_mem_charge(sk, skb->truesize);
}

/* Initialize TSO segments for a packet. */
void tcp_set_skb_tso_segs(struct sk_buff *skb, unsigned int mss_now)
{
	if (skb->len <= mss_now) {
		/* Avoid the costly divide in the normal
		 * non-TSO case.
		 */
		tcp_skb_pcount_set(skb, 1);
		TCP_SKB_CB(skb)->tcp_gso_size = 0;
	} else {
		tcp_skb_pcount_set(skb, DIV_ROUND_UP(skb->len, mss_now));
		TCP_SKB_CB(skb)->tcp_gso_size = mss_now;
	}
}

/* Pcount in the middle of the write queue got changed, we need to do various
 * tweaks to fix counters
 */
void tcp_adjust_pcount(struct sock *sk, const struct sk_buff *skb, int decr)
{
	struct tcp_sock *tp = tcp_sk(sk);

	tp->packets_out -= decr;

	if (TCP_SKB_CB(skb)->sacked & TCPCB_SACKED_ACKED)
		tp->sacked_out -= decr;
	if (TCP_SKB_CB(skb)->sacked & TCPCB_SACKED_RETRANS)
		tp->retrans_out -= decr;
	if (TCP_SKB_CB(skb)->sacked & TCPCB_LOST)
		tp->lost_out -= decr;

	/* Reno case is special. Sigh... */
	if (tcp_is_reno(tp) && decr > 0)
		tp->sacked_out -= min_t(u32, tp->sacked_out, decr);

	if (tp->lost_skb_hint &&
	    before(TCP_SKB_CB(skb)->seq, TCP_SKB_CB(tp->lost_skb_hint)->seq) &&
	    (TCP_SKB_CB(skb)->sacked & TCPCB_SACKED_ACKED))
		tp->lost_cnt_hint -= decr;

	tcp_verify_left_out(tp);
}

static bool tcp_has_tx_tstamp(const struct sk_buff *skb)
{
	return TCP_SKB_CB(skb)->txstamp_ack ||
		(skb_shinfo(skb)->tx_flags & SKBTX_ANY_TSTAMP);
}

static void tcp_fragment_tstamp(struct sk_buff *skb, struct sk_buff *skb2)
{
	struct skb_shared_info *shinfo = skb_shinfo(skb);

	if (unlikely(tcp_has_tx_tstamp(skb)) &&
	    !before(shinfo->tskey, TCP_SKB_CB(skb2)->seq)) {
		struct skb_shared_info *shinfo2 = skb_shinfo(skb2);
		u8 tsflags = shinfo->tx_flags & SKBTX_ANY_TSTAMP;

		shinfo->tx_flags &= ~tsflags;
		shinfo2->tx_flags |= tsflags;
		swap(shinfo->tskey, shinfo2->tskey);
		TCP_SKB_CB(skb2)->txstamp_ack = TCP_SKB_CB(skb)->txstamp_ack;
		TCP_SKB_CB(skb)->txstamp_ack = 0;
	}
}

static void tcp_skb_fragment_eor(struct sk_buff *skb, struct sk_buff *skb2)
{
	TCP_SKB_CB(skb2)->eor = TCP_SKB_CB(skb)->eor;
	TCP_SKB_CB(skb)->eor = 0;
}

/* Insert buff after skb on the write or rtx queue of sk.  */
static void tcp_insert_write_queue_after(struct sk_buff *skb,
					 struct sk_buff *buff,
					 struct sock *sk,
					 enum tcp_queue tcp_queue)
{
	if (tcp_queue == TCP_FRAG_IN_WRITE_QUEUE)
		__skb_queue_after(&sk->sk_write_queue, skb, buff);
	else
		tcp_rbtree_insert(&sk->tcp_rtx_queue, buff);
}

/* Function to create two new TCP segments.  Shrinks the given segment
 * to the specified size and appends a new segment with the rest of the
 * packet to the list.  This won't be called frequently, I hope.
 * Remember, these are still headerless SKBs at this point.
 */
int tcp_fragment(struct sock *sk, enum tcp_queue tcp_queue,
		 struct sk_buff *skb, u32 len,
		 unsigned int mss_now, gfp_t gfp)
{
	struct tcp_sock *tp = tcp_sk(sk);
	struct sk_buff *buff;
	int nsize, old_factor;
	long limit;
	int nlen;
	u8 flags;

	if (WARN_ON(len > skb->len))
		return -EINVAL;

	nsize = skb_headlen(skb) - len;
	if (nsize < 0)
		nsize = 0;

	/* tcp_sendmsg() can overshoot sk_wmem_queued by one full size skb.
	 * We need some allowance to not penalize applications setting small
	 * SO_SNDBUF values.
	 * Also allow first and last skb in retransmit queue to be split.
	 */
	limit = sk->sk_sndbuf + 2 * SKB_TRUESIZE(GSO_MAX_SIZE);
	if (unlikely((sk->sk_wmem_queued >> 1) > limit &&
		     tcp_queue != TCP_FRAG_IN_WRITE_QUEUE &&
		     skb != tcp_rtx_queue_head(sk) &&
		     skb != tcp_rtx_queue_tail(sk))) {
		NET_INC_STATS(sock_net(sk), LINUX_MIB_TCPWQUEUETOOBIG);
		return -ENOMEM;
	}

	if (skb_unclone(skb, gfp))
		return -ENOMEM;

	/* Get a new skb... force flag on. */
	buff = sk_stream_alloc_skb(sk, nsize, gfp, true);
	if (!buff)
		return -ENOMEM; /* We'll just try again later. */

	sk->sk_wmem_queued += buff->truesize;
	sk_mem_charge(sk, buff->truesize);
	nlen = skb->len - len - nsize;
	buff->truesize += nlen;
	skb->truesize -= nlen;

	/* Correct the sequence numbers. */
	TCP_SKB_CB(buff)->seq = TCP_SKB_CB(skb)->seq + len;
	TCP_SKB_CB(buff)->end_seq = TCP_SKB_CB(skb)->end_seq;
	TCP_SKB_CB(skb)->end_seq = TCP_SKB_CB(buff)->seq;

#ifdef CONFIG_MPTCP
	memcpy(TCP_SKB_CB(buff)->dss, TCP_SKB_CB(skb)->dss,
	       sizeof(TCP_SKB_CB(skb)->dss));
	TCP_SKB_CB(buff)->mptcp_flags = TCP_SKB_CB(skb)->mptcp_flags;
#endif

	/* PSH and FIN should only be set in the second packet. */
	flags = TCP_SKB_CB(skb)->tcp_flags;
	TCP_SKB_CB(skb)->tcp_flags = flags & ~(TCPHDR_FIN | TCPHDR_PSH);
	TCP_SKB_CB(buff)->tcp_flags = flags;
	TCP_SKB_CB(buff)->sacked = TCP_SKB_CB(skb)->sacked;
	tcp_skb_fragment_eor(skb, buff);

	skb_split(skb, buff, len);

	buff->ip_summed = CHECKSUM_PARTIAL;

	buff->tstamp = skb->tstamp;
	tcp_fragment_tstamp(skb, buff);

	old_factor = tcp_skb_pcount(skb);

	/* Fix up tso_factor for both original and new SKB.  */
	tcp_set_skb_tso_segs(skb, mss_now);
	tcp_set_skb_tso_segs(buff, mss_now);

	/* Update delivered info for the new segment */
	TCP_SKB_CB(buff)->tx = TCP_SKB_CB(skb)->tx;

	/* If this packet has been sent out already, we must
	 * adjust the various packet counters.
	 */
	if (!before(tp->snd_nxt, TCP_SKB_CB(buff)->end_seq)) {
		int diff = old_factor - tcp_skb_pcount(skb) -
			tcp_skb_pcount(buff);

		if (diff)
			tcp_adjust_pcount(sk, skb, diff);
	}

	/* Link BUFF into the send queue. */
	__skb_header_release(buff);
	tcp_insert_write_queue_after(skb, buff, sk, tcp_queue);
	if (tcp_queue == TCP_FRAG_IN_RTX_QUEUE)
		list_add(&buff->tcp_tsorted_anchor, &skb->tcp_tsorted_anchor);

	return 0;
}

/* This is similar to __pskb_pull_tail(). The difference is that pulled
 * data is not copied, but immediately discarded.
 */
int __pskb_trim_head(struct sk_buff *skb, int len)
{
	struct skb_shared_info *shinfo;
	int i, k, eat;

	eat = min_t(int, len, skb_headlen(skb));
	if (eat) {
		__skb_pull(skb, eat);
		len -= eat;
		if (!len)
			return 0;
	}
	eat = len;
	k = 0;
	shinfo = skb_shinfo(skb);
	for (i = 0; i < shinfo->nr_frags; i++) {
		int size = skb_frag_size(&shinfo->frags[i]);

		if (size <= eat) {
			skb_frag_unref(skb, i);
			eat -= size;
		} else {
			shinfo->frags[k] = shinfo->frags[i];
			if (eat) {
				shinfo->frags[k].page_offset += eat;
				skb_frag_size_sub(&shinfo->frags[k], eat);
				eat = 0;
			}
			k++;
		}
	}
	shinfo->nr_frags = k;

	skb->data_len -= len;
	skb->len = skb->data_len;
	return len;
}

/* Remove acked data from a packet in the transmit queue. */
int tcp_trim_head(struct sock *sk, struct sk_buff *skb, u32 len)
{
	u32 delta_truesize;

	if (skb_unclone(skb, GFP_ATOMIC))
		return -ENOMEM;

	delta_truesize = __pskb_trim_head(skb, len);

	TCP_SKB_CB(skb)->seq += len;
	skb->ip_summed = CHECKSUM_PARTIAL;

	if (delta_truesize) {
		skb->truesize	   -= delta_truesize;
		sk->sk_wmem_queued -= delta_truesize;
		sk_mem_uncharge(sk, delta_truesize);
		sock_set_flag(sk, SOCK_QUEUE_SHRUNK);
	}

	/* Any change of skb->len requires recalculation of tso factor. */
	if (tcp_skb_pcount(skb) > 1)
		tcp_set_skb_tso_segs(skb, tcp_skb_mss(skb));

	return 0;
}

/* Calculate MSS not accounting any TCP options.  */
static inline int __tcp_mtu_to_mss(struct sock *sk, int pmtu)
{
	const struct tcp_sock *tp = tcp_sk(sk);
	const struct inet_connection_sock *icsk = inet_csk(sk);
	int mss_now;

	/* Calculate base mss without TCP options:
	   It is MMS_S - sizeof(tcphdr) of rfc1122
	 */
	mss_now = pmtu - icsk->icsk_af_ops->net_header_len - sizeof(struct tcphdr);

	/* IPv6 adds a frag_hdr in case RTAX_FEATURE_ALLFRAG is set */
	if (icsk->icsk_af_ops->net_frag_header_len) {
		const struct dst_entry *dst = __sk_dst_get(sk);

		if (dst && dst_allfrag(dst))
			mss_now -= icsk->icsk_af_ops->net_frag_header_len;
	}

	/* Clamp it (mss_clamp does not include tcp options) */
	if (mss_now > tp->rx_opt.mss_clamp)
		mss_now = tp->rx_opt.mss_clamp;

	/* Now subtract optional transport overhead */
	mss_now -= icsk->icsk_ext_hdr_len;

	/* Then reserve room for full set of TCP options and 8 bytes of data */
	mss_now = max(mss_now, sock_net(sk)->ipv4.sysctl_tcp_min_snd_mss);
	return mss_now;
}

/* Calculate MSS. Not accounting for SACKs here.  */
int tcp_mtu_to_mss(struct sock *sk, int pmtu)
{
	/* Subtract TCP options size, not including SACKs */
	return __tcp_mtu_to_mss(sk, pmtu) -
	       (tcp_sk(sk)->tcp_header_len - sizeof(struct tcphdr));
}
EXPORT_SYMBOL(tcp_mtu_to_mss);

/* Inverse of above */
int tcp_mss_to_mtu(struct sock *sk, int mss)
{
	const struct tcp_sock *tp = tcp_sk(sk);
	const struct inet_connection_sock *icsk = inet_csk(sk);
	int mtu;

	mtu = mss +
	      tp->tcp_header_len +
	      icsk->icsk_ext_hdr_len +
	      icsk->icsk_af_ops->net_header_len;

	/* IPv6 adds a frag_hdr in case RTAX_FEATURE_ALLFRAG is set */
	if (icsk->icsk_af_ops->net_frag_header_len) {
		const struct dst_entry *dst = __sk_dst_get(sk);

		if (dst && dst_allfrag(dst))
			mtu += icsk->icsk_af_ops->net_frag_header_len;
	}
	return mtu;
}
EXPORT_SYMBOL(tcp_mss_to_mtu);

/* MTU probing init per socket */
void tcp_mtup_init(struct sock *sk)
{
	struct tcp_sock *tp = tcp_sk(sk);
	struct inet_connection_sock *icsk = inet_csk(sk);
	struct net *net = sock_net(sk);

	icsk->icsk_mtup.enabled = READ_ONCE(net->ipv4.sysctl_tcp_mtu_probing) > 1;
	icsk->icsk_mtup.search_high = tp->rx_opt.mss_clamp + sizeof(struct tcphdr) +
			       icsk->icsk_af_ops->net_header_len;
	icsk->icsk_mtup.search_low = tcp_mss_to_mtu(sk, net->ipv4.sysctl_tcp_base_mss);
	icsk->icsk_mtup.probe_size = 0;
	if (icsk->icsk_mtup.enabled)
		icsk->icsk_mtup.probe_timestamp = tcp_jiffies32;
}
EXPORT_SYMBOL(tcp_mtup_init);

/* This function synchronize snd mss to current pmtu/exthdr set.

   tp->rx_opt.user_mss is mss set by user by TCP_MAXSEG. It does NOT counts
   for TCP options, but includes only bare TCP header.

   tp->rx_opt.mss_clamp is mss negotiated at connection setup.
   It is minimum of user_mss and mss received with SYN.
   It also does not include TCP options.

   inet_csk(sk)->icsk_pmtu_cookie is last pmtu, seen by this function.

   tp->mss_cache is current effective sending mss, including
   all tcp options except for SACKs. It is evaluated,
   taking into account current pmtu, but never exceeds
   tp->rx_opt.mss_clamp.

   NOTE1. rfc1122 clearly states that advertised MSS
   DOES NOT include either tcp or ip options.

   NOTE2. inet_csk(sk)->icsk_pmtu_cookie and tp->mss_cache
   are READ ONLY outside this function.		--ANK (980731)
 */
unsigned int tcp_sync_mss(struct sock *sk, u32 pmtu)
{
	struct tcp_sock *tp = tcp_sk(sk);
	struct inet_connection_sock *icsk = inet_csk(sk);
	int mss_now;

	if (icsk->icsk_mtup.search_high > pmtu)
		icsk->icsk_mtup.search_high = pmtu;

	mss_now = tcp_mtu_to_mss(sk, pmtu);
	mss_now = tcp_bound_to_half_wnd(tp, mss_now);

	/* And store cached results */
	icsk->icsk_pmtu_cookie = pmtu;
	if (icsk->icsk_mtup.enabled)
		mss_now = min(mss_now, tcp_mtu_to_mss(sk, icsk->icsk_mtup.search_low));
	tp->mss_cache = mss_now;

	return mss_now;
}
EXPORT_SYMBOL(tcp_sync_mss);

/* Compute the current effective MSS, taking SACKs and IP options,
 * and even PMTU discovery events into account.
 */
unsigned int tcp_current_mss(struct sock *sk)
{
	const struct tcp_sock *tp = tcp_sk(sk);
	const struct dst_entry *dst = __sk_dst_get(sk);
	u32 mss_now;
	unsigned int header_len;
	struct tcp_out_options opts;
	struct tcp_md5sig_key *md5;

	mss_now = tp->mss_cache;

	if (dst) {
		u32 mtu = dst_mtu(dst);
		if (mtu != inet_csk(sk)->icsk_pmtu_cookie)
			mss_now = tcp_sync_mss(sk, mtu);
	}

	header_len = tcp_established_options(sk, NULL, &opts, &md5) +
		     sizeof(struct tcphdr);
	/* The mss_cache is sized based on tp->tcp_header_len, which assumes
	 * some common options. If this is an odd packet (because we have SACK
	 * blocks etc) then our calculated header_len will be different, and
	 * we have to adjust mss_now correspondingly */
	if (header_len != tp->tcp_header_len) {
		int delta = (int) header_len - tp->tcp_header_len;
		mss_now -= delta;
	}

	return mss_now;
}
EXPORT_SYMBOL(tcp_current_mss);

/* RFC2861, slow part. Adjust cwnd, after it was not full during one rto.
 * As additional protections, we do not touch cwnd in retransmission phases,
 * and if application hit its sndbuf limit recently.
 */
static void tcp_cwnd_application_limited(struct sock *sk)
{
	struct tcp_sock *tp = tcp_sk(sk);

	if (inet_csk(sk)->icsk_ca_state == TCP_CA_Open &&
	    sk->sk_socket && !test_bit(SOCK_NOSPACE, &sk->sk_socket->flags)) {
		/* Limited by application or receiver window. */
		u32 init_win = tcp_init_cwnd(tp, __sk_dst_get(sk));
		u32 win_used = max(tp->snd_cwnd_used, init_win);
		if (win_used < tp->snd_cwnd) {
			tp->snd_ssthresh = tcp_current_ssthresh(sk);
			tp->snd_cwnd = (tp->snd_cwnd + win_used) >> 1;
		}
		tp->snd_cwnd_used = 0;
	}
	tp->snd_cwnd_stamp = tcp_jiffies32;
}

static void tcp_cwnd_validate(struct sock *sk, bool is_cwnd_limited)
{
	const struct tcp_congestion_ops *ca_ops = inet_csk(sk)->icsk_ca_ops;
	struct tcp_sock *tp = tcp_sk(sk);

	/* Track the strongest available signal of the degree to which the cwnd
	 * is fully utilized. If cwnd-limited then remember that fact for the
	 * current window. If not cwnd-limited then track the maximum number of
	 * outstanding packets in the current window. (If cwnd-limited then we
	 * chose to not update tp->max_packets_out to avoid an extra else
	 * clause with no functional impact.)
	 */
	if (!before(tp->snd_una, tp->cwnd_usage_seq) ||
	    is_cwnd_limited ||
	    (!tp->is_cwnd_limited &&
	     tp->packets_out > tp->max_packets_out)) {
		tp->is_cwnd_limited = is_cwnd_limited;
		tp->max_packets_out = tp->packets_out;
		tp->cwnd_usage_seq = tp->snd_nxt;
	}

	if (tcp_is_cwnd_limited(sk)) {
		/* Network is feed fully. */
		tp->snd_cwnd_used = 0;
		tp->snd_cwnd_stamp = tcp_jiffies32;
	} else {
		/* Network starves. */
		if (tp->packets_out > tp->snd_cwnd_used)
			tp->snd_cwnd_used = tp->packets_out;

		if (READ_ONCE(sock_net(sk)->ipv4.sysctl_tcp_slow_start_after_idle) &&
		    (s32)(tcp_jiffies32 - tp->snd_cwnd_stamp) >= inet_csk(sk)->icsk_rto &&
		    !ca_ops->cong_control)
			tcp_cwnd_application_limited(sk);

		/* The following conditions together indicate the starvation
		 * is caused by insufficient sender buffer:
		 * 1) just sent some data (see tcp_write_xmit)
		 * 2) not cwnd limited (this else condition)
		 * 3) no more data to send (tcp_write_queue_empty())
		 * 4) application is hitting buffer limit (SOCK_NOSPACE)
		 * 5) For MPTCP subflows, the scheduler determines
		 *    sndbuf limited.
		 */
		if (tcp_write_queue_empty(sk) && sk->sk_socket &&
		    !(mptcp(tcp_sk(sk)) && !is_meta_sk(sk)) &&
		    test_bit(SOCK_NOSPACE, &sk->sk_socket->flags) &&
		    (1 << sk->sk_state) & (TCPF_ESTABLISHED | TCPF_CLOSE_WAIT))
			tcp_chrono_start(sk, TCP_CHRONO_SNDBUF_LIMITED);
	}
}

/* Minshall's variant of the Nagle send check. */
static bool tcp_minshall_check(const struct tcp_sock *tp)
{
	return after(tp->snd_sml, tp->snd_una) &&
		!after(tp->snd_sml, tp->snd_nxt);
}

/* Update snd_sml if this skb is under mss
 * Note that a TSO packet might end with a sub-mss segment
 * The test is really :
 * if ((skb->len % mss) != 0)
 *        tp->snd_sml = TCP_SKB_CB(skb)->end_seq;
 * But we can avoid doing the divide again given we already have
 *  skb_pcount = skb->len / mss_now
 */
void tcp_minshall_update(struct tcp_sock *tp, unsigned int mss_now,
			 const struct sk_buff *skb)
{
	if (skb->len < tcp_skb_pcount(skb) * mss_now)
		tp->snd_sml = TCP_SKB_CB(skb)->end_seq;
}

/* Return false, if packet can be sent now without violation Nagle's rules:
 * 1. It is full sized. (provided by caller in %partial bool)
 * 2. Or it contains FIN. (already checked by caller)
 * 3. Or TCP_CORK is not set, and TCP_NODELAY is set.
 * 4. Or TCP_CORK is not set, and all sent packets are ACKed.
 *    With Minshall's modification: all sent small packets are ACKed.
 */
static bool tcp_nagle_check(bool partial, const struct tcp_sock *tp,
			    int nonagle)
{
	return partial &&
		((nonagle & TCP_NAGLE_CORK) ||
		 (!nonagle && tp->packets_out && tcp_minshall_check(tp)));
}

/* Return how many segs we'd like on a TSO packet,
 * to send one TSO packet per ms
 */
static u32 tcp_tso_autosize(const struct sock *sk, unsigned int mss_now,
			    int min_tso_segs)
{
	u32 bytes, segs;

	bytes = min(sk->sk_pacing_rate >> sk->sk_pacing_shift,
		    sk->sk_gso_max_size - 1 - MAX_TCP_HEADER);

	/* Goal is to send at least one packet per ms,
	 * not one big TSO packet every 100 ms.
	 * This preserves ACK clocking and is consistent
	 * with tcp_tso_should_defer() heuristic.
	 */
	segs = max_t(u32, bytes / mss_now, min_tso_segs);

	return segs;
}

/* Return the number of segments we want in the skb we are transmitting.
 * See if congestion control module wants to decide; otherwise, autosize.
 */
u32 tcp_tso_segs(struct sock *sk, unsigned int mss_now)
{
	const struct tcp_congestion_ops *ca_ops = inet_csk(sk)->icsk_ca_ops;
	u32 min_tso, tso_segs;

	min_tso = ca_ops->min_tso_segs ?
			ca_ops->min_tso_segs(sk) :
			READ_ONCE(sock_net(sk)->ipv4.sysctl_tcp_min_tso_segs);

	tso_segs = tcp_tso_autosize(sk, mss_now, min_tso);
	return min_t(u32, tso_segs, sk->sk_gso_max_segs);
}

/* Returns the portion of skb which can be sent right away */
unsigned int tcp_mss_split_point(const struct sock *sk,
				 const struct sk_buff *skb,
				 unsigned int mss_now,
				 unsigned int max_segs,
				 int nonagle)
{
	const struct tcp_sock *tp = tcp_sk(sk);
	u32 partial, needed, window, max_len;

	window = tcp_wnd_end(tp) - TCP_SKB_CB(skb)->seq;
	max_len = mss_now * max_segs;

	if (likely(max_len <= window && skb != tcp_write_queue_tail(sk)))
		return max_len;

	needed = min(skb->len, window);

	if (max_len <= needed)
		return max_len;

	partial = needed % mss_now;
	/* If last segment is not a full MSS, check if Nagle rules allow us
	 * to include this last segment in this skb.
	 * Otherwise, we'll split the skb at last MSS boundary
	 */
	if (tcp_nagle_check(partial != 0, tp, nonagle))
		return needed - partial;

	return needed;
}

/* Can at least one segment of SKB be sent right now, according to the
 * congestion window rules?  If so, return how many segments are allowed.
 */
unsigned int tcp_cwnd_test(const struct tcp_sock *tp,
			   const struct sk_buff *skb)
{
	u32 in_flight, cwnd, halfcwnd;

	/* Don't be strict about the congestion window for the final FIN.  */
	if (skb &&
	    (TCP_SKB_CB(skb)->tcp_flags & TCPHDR_FIN) &&
	    tcp_skb_pcount(skb) == 1)
		return 1;

	in_flight = tcp_packets_in_flight(tp);
	cwnd = tp->snd_cwnd;
	if (in_flight >= cwnd)
		return 0;

	/* For better scheduling, ensure we have at least
	 * 2 GSO packets in flight.
	 */
	halfcwnd = max(cwnd >> 1, 1U);
	return min(halfcwnd, cwnd - in_flight);
}
EXPORT_SYMBOL(tcp_cwnd_test);

/* Initialize TSO state of a skb.
 * This must be invoked the first time we consider transmitting
 * SKB onto the wire.
 */
int tcp_init_tso_segs(struct sk_buff *skb, unsigned int mss_now)
{
	int tso_segs = tcp_skb_pcount(skb);

	if (!tso_segs || (tso_segs > 1 && tcp_skb_mss(skb) != mss_now)) {
		tcp_set_skb_tso_segs(skb, mss_now);
		tso_segs = tcp_skb_pcount(skb);
	}
	return tso_segs;
}


/* Return true if the Nagle test allows this packet to be
 * sent now.
 */
bool tcp_nagle_test(const struct tcp_sock *tp, const struct sk_buff *skb,
		    unsigned int cur_mss, int nonagle)
{
	/* Nagle rule does not apply to frames, which sit in the middle of the
	 * write_queue (they have no chances to get new data).
	 *
	 * This is implemented in the callers, where they modify the 'nonagle'
	 * argument based upon the location of SKB in the send queue.
	 */
	if (nonagle & TCP_NAGLE_PUSH)
		return true;

	/* Don't use the nagle rule for urgent data (or for the final FIN). */
	if (tcp_urg_mode(tp) || (TCP_SKB_CB(skb)->tcp_flags & TCPHDR_FIN) ||
	    mptcp_is_data_fin(skb))
		return true;

	if (!tcp_nagle_check(skb->len < cur_mss, tp, nonagle))
		return true;

	return false;
}

/* Does at least the first segment of SKB fit into the send window? */
bool tcp_snd_wnd_test(const struct tcp_sock *tp, const struct sk_buff *skb,
		      unsigned int cur_mss)
{
	u32 end_seq = TCP_SKB_CB(skb)->end_seq;

	if (skb->len > cur_mss)
		end_seq = TCP_SKB_CB(skb)->seq + cur_mss;

	return !after(end_seq, tcp_wnd_end(tp));
}
EXPORT_SYMBOL(tcp_snd_wnd_test);

/* Trim TSO SKB to LEN bytes, put the remaining data into a new packet
 * which is put after SKB on the list.  It is very much like
 * tcp_fragment() except that it may make several kinds of assumptions
 * in order to speed up the splitting operation.  In particular, we
 * know that all the data is in scatter-gather pages, and that the
 * packet has never been sent out before (and thus is not cloned).
 */
static int tso_fragment(struct sock *sk, enum tcp_queue tcp_queue,
			struct sk_buff *skb, unsigned int len,
			unsigned int mss_now, gfp_t gfp)
{
	struct sk_buff *buff;
	int nlen = skb->len - len;
	u8 flags;

	/* All of a TSO frame must be composed of paged data.  */
	if (skb->len != skb->data_len)
		return tcp_fragment(sk, tcp_queue, skb, len, mss_now, gfp);

	buff = sk_stream_alloc_skb(sk, 0, gfp, true);
	if (unlikely(!buff))
		return -ENOMEM;

	sk->sk_wmem_queued += buff->truesize;
	sk_mem_charge(sk, buff->truesize);
	buff->truesize += nlen;
	skb->truesize -= nlen;

	/* Correct the sequence numbers. */
	TCP_SKB_CB(buff)->seq = TCP_SKB_CB(skb)->seq + len;
	TCP_SKB_CB(buff)->end_seq = TCP_SKB_CB(skb)->end_seq;
	TCP_SKB_CB(skb)->end_seq = TCP_SKB_CB(buff)->seq;

#ifdef CONFIG_MPTCP
	memcpy(TCP_SKB_CB(buff)->dss, TCP_SKB_CB(skb)->dss,
	       sizeof(TCP_SKB_CB(skb)->dss));
	TCP_SKB_CB(buff)->mptcp_flags = TCP_SKB_CB(skb)->mptcp_flags;
#endif

	/* PSH and FIN should only be set in the second packet. */
	flags = TCP_SKB_CB(skb)->tcp_flags;
	TCP_SKB_CB(skb)->tcp_flags = flags & ~(TCPHDR_FIN | TCPHDR_PSH);
	TCP_SKB_CB(buff)->tcp_flags = flags;

	/* This packet was never sent out yet, so no SACK bits. */
	TCP_SKB_CB(buff)->sacked = 0;

	tcp_skb_fragment_eor(skb, buff);

	buff->ip_summed = CHECKSUM_PARTIAL;
	skb_split(skb, buff, len);
	tcp_fragment_tstamp(skb, buff);

	/* Fix up tso_factor for both original and new SKB.  */
	tcp_set_skb_tso_segs(skb, mss_now);
	tcp_set_skb_tso_segs(buff, mss_now);

	/* Link BUFF into the send queue. */
	__skb_header_release(buff);
	tcp_insert_write_queue_after(skb, buff, sk, tcp_queue);

	return 0;
}

/* Try to defer sending, if possible, in order to minimize the amount
 * of TSO splitting we do.  View it as a kind of TSO Nagle test.
 *
 * This algorithm is from John Heffner.
 */
static bool tcp_tso_should_defer(struct sock *sk, struct sk_buff *skb,
				 bool *is_cwnd_limited,
				 bool *is_rwnd_limited,
				 u32 max_segs)
{
	const struct inet_connection_sock *icsk = inet_csk(sk);
	u32 age, send_win, cong_win, limit, in_flight;
	struct tcp_sock *tp = tcp_sk(sk);
	struct sk_buff *head;
	int win_divisor;

	if (icsk->icsk_ca_state >= TCP_CA_Recovery)
		goto send_now;

	/* Avoid bursty behavior by allowing defer
	 * only if the last write was recent.
	 */
	if ((s32)(tcp_jiffies32 - tp->lsndtime) > 0)
		goto send_now;

	in_flight = tcp_packets_in_flight(tp);

	BUG_ON(tcp_skb_pcount(skb) <= 1);
	BUG_ON(tp->snd_cwnd <= in_flight);

	send_win = tcp_wnd_end(tp) - TCP_SKB_CB(skb)->seq;

	/* From in_flight test above, we know that cwnd > in_flight.  */
	cong_win = (tp->snd_cwnd - in_flight) * tp->mss_cache;

	limit = min(send_win, cong_win);

	/* If a full-sized TSO skb can be sent, do it. */
	if (limit >= max_segs * tp->mss_cache)
		goto send_now;

	/* Middle in queue won't get any more data, full sendable already? */
	if ((skb != tcp_write_queue_tail(sk)) && (limit >= skb->len))
		goto send_now;

	win_divisor = READ_ONCE(sock_net(sk)->ipv4.sysctl_tcp_tso_win_divisor);
	if (win_divisor) {
		u32 chunk = min(tp->snd_wnd, tp->snd_cwnd * tp->mss_cache);

		/* If at least some fraction of a window is available,
		 * just use it.
		 */
		chunk /= win_divisor;
		if (limit >= chunk)
			goto send_now;
	} else {
		/* Different approach, try not to defer past a single
		 * ACK.  Receiver should ACK every other full sized
		 * frame, so if we have space for more than 3 frames
		 * then send now.
		 */
		if (limit > tcp_max_tso_deferred_mss(tp) * tp->mss_cache)
			goto send_now;
	}

	/* TODO : use tsorted_sent_queue ? */
	head = tcp_rtx_queue_head(sk);
	if (!head)
		goto send_now;
	age = tcp_stamp_us_delta(tp->tcp_mstamp, head->skb_mstamp);
	/* If next ACK is likely to come too late (half srtt), do not defer */
	if (age < (tp->srtt_us >> 4))
		goto send_now;

	/* Ok, it looks like it is advisable to defer.
	 * Three cases are tracked :
	 * 1) We are cwnd-limited
	 * 2) We are rwnd-limited
	 * 3) We are application limited.
	 */
	if (cong_win < send_win) {
		if (cong_win <= skb->len) {
			*is_cwnd_limited = true;
			return true;
		}
	} else {
		if (send_win <= skb->len) {
			*is_rwnd_limited = true;
			return true;
		}
	}

	/* If this packet won't get more data, do not wait. */
	if ((TCP_SKB_CB(skb)->tcp_flags & TCPHDR_FIN) || mptcp_is_data_fin(skb))
		goto send_now;

	return true;

send_now:
	return false;
}

static inline void tcp_mtu_check_reprobe(struct sock *sk)
{
	struct inet_connection_sock *icsk = inet_csk(sk);
	struct tcp_sock *tp = tcp_sk(sk);
	struct net *net = sock_net(sk);
	u32 interval;
	s32 delta;

	interval = READ_ONCE(net->ipv4.sysctl_tcp_probe_interval);
	delta = tcp_jiffies32 - icsk->icsk_mtup.probe_timestamp;
	if (unlikely(delta >= interval * HZ)) {
		int mss = tcp_current_mss(sk);

		/* Update current search range */
		icsk->icsk_mtup.probe_size = 0;
		icsk->icsk_mtup.search_high = tp->rx_opt.mss_clamp +
			sizeof(struct tcphdr) +
			icsk->icsk_af_ops->net_header_len;
		icsk->icsk_mtup.search_low = tcp_mss_to_mtu(sk, mss);

		/* Update probe time stamp */
		icsk->icsk_mtup.probe_timestamp = tcp_jiffies32;
	}
}

static bool tcp_can_coalesce_send_queue_head(struct sock *sk, int len)
{
	struct sk_buff *skb, *next;

	skb = tcp_send_head(sk);
	if (!skb)
		return false;

	tcp_for_write_queue_from_safe(skb, next, sk) {
		if (len <= skb->len)
			break;

		if (unlikely(TCP_SKB_CB(skb)->eor) || tcp_has_tx_tstamp(skb))
			return false;

		len -= skb->len;
	}

	return true;
}

/* Create a new MTU probe if we are ready.
 * MTU probe is regularly attempting to increase the path MTU by
 * deliberately sending larger packets.  This discovers routing
 * changes resulting in larger path MTUs.
 *
 * Returns 0 if we should wait to probe (no cwnd available),
 *         1 if a probe was sent,
 *         -1 otherwise
 */
static int tcp_mtu_probe(struct sock *sk)
{
	struct inet_connection_sock *icsk = inet_csk(sk);
	struct tcp_sock *tp = tcp_sk(sk);
	struct sk_buff *skb, *nskb, *next;
	struct net *net = sock_net(sk);
	int probe_size;
	int size_needed;
	int copy, len;
	int mss_now;
	int interval;

	/* Not currently probing/verifying,
	 * not in recovery,
	 * have enough cwnd, and
	 * not SACKing (the variable headers throw things off)
	 */
	if (likely(!icsk->icsk_mtup.enabled ||
		   icsk->icsk_mtup.probe_size ||
		   inet_csk(sk)->icsk_ca_state != TCP_CA_Open ||
		   tp->snd_cwnd < 11 ||
		   tp->rx_opt.num_sacks || tp->rx_opt.dsack))
		return -1;

	/* Use binary search for probe_size between tcp_mss_base,
	 * and current mss_clamp. if (search_high - search_low)
	 * smaller than a threshold, backoff from probing.
	 */
	mss_now = tcp_current_mss(sk);
	probe_size = tcp_mtu_to_mss(sk, (icsk->icsk_mtup.search_high +
				    icsk->icsk_mtup.search_low) >> 1);
	size_needed = probe_size + (tp->reordering + 1) * tp->mss_cache;
	interval = icsk->icsk_mtup.search_high - icsk->icsk_mtup.search_low;
	/* When misfortune happens, we are reprobing actively,
	 * and then reprobe timer has expired. We stick with current
	 * probing process by not resetting search range to its orignal.
	 */
	if (probe_size > tcp_mtu_to_mss(sk, icsk->icsk_mtup.search_high) ||
	    interval < READ_ONCE(net->ipv4.sysctl_tcp_probe_threshold)) {
		/* Check whether enough time has elaplased for
		 * another round of probing.
		 */
		tcp_mtu_check_reprobe(sk);
		return -1;
	}

	/* Have enough data in the send queue to probe? */
	if (tp->write_seq - tp->snd_nxt < size_needed)
		return -1;

	if (tp->snd_wnd < size_needed)
		return -1;
	if (after(tp->snd_nxt + size_needed, tcp_wnd_end(tp)))
		return 0;

	/* Do we need to wait to drain cwnd? With none in flight, don't stall */
	if (tcp_packets_in_flight(tp) + 2 > tp->snd_cwnd) {
		if (!tcp_packets_in_flight(tp))
			return -1;
		else
			return 0;
	}

	if (!tcp_can_coalesce_send_queue_head(sk, probe_size))
		return -1;

	if (tcp_pacing_check(sk))
		return -1;

	/* We're allowed to probe.  Build it now. */
	nskb = sk_stream_alloc_skb(sk, probe_size, GFP_ATOMIC, false);
	if (!nskb)
		return -1;
	sk->sk_wmem_queued += nskb->truesize;
	sk_mem_charge(sk, nskb->truesize);

	skb = tcp_send_head(sk);

	TCP_SKB_CB(nskb)->seq = TCP_SKB_CB(skb)->seq;
	TCP_SKB_CB(nskb)->end_seq = TCP_SKB_CB(skb)->seq + probe_size;
	TCP_SKB_CB(nskb)->tcp_flags = TCPHDR_ACK;
	TCP_SKB_CB(nskb)->sacked = 0;
	nskb->csum = 0;
	nskb->ip_summed = CHECKSUM_PARTIAL;

	tcp_insert_write_queue_before(nskb, skb, sk);
	tcp_highest_sack_replace(sk, skb, nskb);

	len = 0;
	tcp_for_write_queue_from_safe(skb, next, sk) {
		copy = min_t(int, skb->len, probe_size - len);
		skb_copy_bits(skb, 0, skb_put(nskb, copy), copy);

		if (skb->len <= copy) {
			/* We've eaten all the data from this skb.
			 * Throw it away. */
			TCP_SKB_CB(nskb)->tcp_flags |= TCP_SKB_CB(skb)->tcp_flags;
			/* If this is the last SKB we copy and eor is set
			 * we need to propagate it to the new skb.
			 */
			TCP_SKB_CB(nskb)->eor = TCP_SKB_CB(skb)->eor;
			tcp_skb_collapse_tstamp(nskb, skb);
			tcp_unlink_write_queue(skb, sk);
			sk_wmem_free_skb(sk, skb);
		} else {
			TCP_SKB_CB(nskb)->tcp_flags |= TCP_SKB_CB(skb)->tcp_flags &
						   ~(TCPHDR_FIN|TCPHDR_PSH);
			if (!skb_shinfo(skb)->nr_frags) {
				skb_pull(skb, copy);
			} else {
				__pskb_trim_head(skb, copy);
				tcp_set_skb_tso_segs(skb, mss_now);
			}
			TCP_SKB_CB(skb)->seq += copy;
		}

		len += copy;

		if (len >= probe_size)
			break;
	}
	tcp_init_tso_segs(nskb, nskb->len);

	/* We're ready to send.  If this fails, the probe will
	 * be resegmented into mss-sized pieces by tcp_write_xmit().
	 */
	if (!tcp_transmit_skb(sk, nskb, 1, GFP_ATOMIC)) {
		/* Decrement cwnd here because we are sending
		 * effectively two packets. */
		tp->snd_cwnd--;
		tcp_event_new_data_sent(sk, nskb);

		icsk->icsk_mtup.probe_size = tcp_mss_to_mtu(sk, nskb->len);
		tp->mtu_probe.probe_seq_start = TCP_SKB_CB(nskb)->seq;
		tp->mtu_probe.probe_seq_end = TCP_SKB_CB(nskb)->end_seq;

		return 1;
	}

	return -1;
}

/* TCP Small Queues :
 * Control number of packets in qdisc/devices to two packets / or ~1 ms.
 * (These limits are doubled for retransmits)
 * This allows for :
 *  - better RTT estimation and ACK scheduling
 *  - faster recovery
 *  - high rates
 * Alas, some drivers / subsystems require a fair amount
 * of queued bytes to ensure line rate.
 * One example is wifi aggregation (802.11 AMPDU)
 */
static bool tcp_small_queue_check(struct sock *sk, const struct sk_buff *skb,
				  unsigned int factor)
{
	unsigned int limit;

	limit = max(2 * skb->truesize, sk->sk_pacing_rate >> sk->sk_pacing_shift);
	limit = min_t(u32, limit,
		      sock_net(sk)->ipv4.sysctl_tcp_limit_output_bytes);
	limit <<= factor;

	if (refcount_read(&sk->sk_wmem_alloc) > limit) {
		/* Always send skb if rtx queue is empty.
		 * No need to wait for TX completion to call us back,
		 * after softirq/tasklet schedule.
		 * This helps when TX completions are delayed too much.
		 */
		if (tcp_rtx_queue_empty(sk))
			return false;

		set_bit(TSQ_THROTTLED, &sk->sk_tsq_flags);
		/* It is possible TX completion already happened
		 * before we set TSQ_THROTTLED, so we must
		 * test again the condition.
		 */
		smp_mb__after_atomic();
		if (refcount_read(&sk->sk_wmem_alloc) > limit)
			return true;
	}
	return false;
}

static void tcp_chrono_set(struct tcp_sock *tp, const enum tcp_chrono new)
{
	const u32 now = tcp_jiffies32;
	enum tcp_chrono old = tp->chrono_type;

	if (old > TCP_CHRONO_UNSPEC)
		tp->chrono_stat[old - 1] += now - tp->chrono_start;
	tp->chrono_start = now;
	tp->chrono_type = new;
}

void tcp_chrono_start(struct sock *sk, const enum tcp_chrono type)
{
	struct tcp_sock *tp = tcp_sk(sk);

	/* If there are multiple conditions worthy of tracking in a
	 * chronograph then the highest priority enum takes precedence
	 * over the other conditions. So that if something "more interesting"
	 * starts happening, stop the previous chrono and start a new one.
	 */
	if (type > tp->chrono_type)
		tcp_chrono_set(tp, type);
}

void tcp_chrono_stop(struct sock *sk, const enum tcp_chrono type)
{
	struct tcp_sock *tp = tcp_sk(sk);


	/* There are multiple conditions worthy of tracking in a
	 * chronograph, so that the highest priority enum takes
	 * precedence over the other conditions (see tcp_chrono_start).
	 * If a condition stops, we only stop chrono tracking if
	 * it's the "most interesting" or current chrono we are
	 * tracking and starts busy chrono if we have pending data.
	 */
	if (tcp_rtx_and_write_queues_empty(sk))
		tcp_chrono_set(tp, TCP_CHRONO_UNSPEC);
	else if (type == tp->chrono_type)
		tcp_chrono_set(tp, TCP_CHRONO_BUSY);
}

/* This routine writes packets to the network.  It advances the
 * send_head.  This happens as incoming acks open up the remote
 * window for us.
 *
 * LARGESEND note: !tcp_urg_mode is overkill, only frames between
 * snd_up-64k-mss .. snd_up cannot be large. However, taking into
 * account rare use of URG, this is not a big flaw.
 *
 * Send at most one packet when push_one > 0. Temporarily ignore
 * cwnd limit to force at most one packet out when push_one == 2.

 * Returns true, if no segments are in flight and we have queued segments,
 * but cannot send anything now because of SWS or another problem.
 */
bool tcp_write_xmit(struct sock *sk, unsigned int mss_now, int nonagle,
			   int push_one, gfp_t gfp)
{
	struct tcp_sock *tp = tcp_sk(sk);
	struct sk_buff *skb;
	unsigned int tso_segs, sent_pkts;
	int cwnd_quota;
	int result;
	bool is_cwnd_limited = false, is_rwnd_limited = false;
	u32 max_segs;

	sent_pkts = 0;

	tcp_mstamp_refresh(tp);

	/* pmtu not yet supported with MPTCP. Should be possible, by early
	 * exiting the loop inside tcp_mtu_probe, making sure that only one
	 * single DSS-mapping gets probed.
	 */
	if (!push_one && !mptcp(tp)) {
		/* Do MTU probing. */
		result = tcp_mtu_probe(sk);
		if (!result) {
			return false;
		} else if (result > 0) {
			sent_pkts = 1;
		}
	}

	max_segs = tcp_tso_segs(sk, mss_now);
	while ((skb = tcp_send_head(sk))) {
		unsigned int limit;

		if (tcp_pacing_check(sk))
			break;

		tso_segs = tcp_init_tso_segs(skb, mss_now);
		BUG_ON(!tso_segs);

		if (unlikely(tp->repair) && tp->repair_queue == TCP_SEND_QUEUE) {
			/* "skb_mstamp" is used as a start point for the retransmit timer */
			tcp_update_skb_after_send(tp, skb);
			goto repair; /* Skip network transmission */
		}

		cwnd_quota = tcp_cwnd_test(tp, skb);
		if (!cwnd_quota) {
			if (push_one == 2)
				/* Force out a loss probe pkt. */
				cwnd_quota = 1;
			else
				break;
		}

		if (unlikely(!tcp_snd_wnd_test(tp, skb, mss_now))) {
			is_rwnd_limited = true;
			break;
		}

		if (tso_segs == 1) {
			if (unlikely(!tcp_nagle_test(tp, skb, mss_now,
						     (tcp_skb_is_last(sk, skb) ?
						      nonagle : TCP_NAGLE_PUSH))))
				break;
		} else {
			if (!push_one &&
			    tcp_tso_should_defer(sk, skb, &is_cwnd_limited,
						 &is_rwnd_limited, max_segs))
				break;
		}

		limit = mss_now;
		if (tso_segs > 1 && !tcp_urg_mode(tp))
			limit = tcp_mss_split_point(sk, skb, mss_now,
						    min_t(unsigned int,
							  cwnd_quota,
							  max_segs),
						    nonagle);

		if (skb->len > limit &&
		    unlikely(tso_fragment(sk, TCP_FRAG_IN_WRITE_QUEUE,
					  skb, limit, mss_now, gfp)))
			break;

		if (tcp_small_queue_check(sk, skb, 0))
			break;

		/* Argh, we hit an empty skb(), presumably a thread
		 * is sleeping in sendmsg()/sk_stream_wait_memory().
		 * We do not want to send a pure-ack packet and have
		 * a strange looking rtx queue with empty packet(s).
		 */
		if (TCP_SKB_CB(skb)->end_seq == TCP_SKB_CB(skb)->seq)
			break;

		if (unlikely(tcp_transmit_skb(sk, skb, 1, gfp)))
			break;

repair:
		/* Advance the send_head.  This one is sent out.
		 * This call will increment packets_out.
		 */
		tcp_event_new_data_sent(sk, skb);

		tcp_minshall_update(tp, mss_now, skb);
		sent_pkts += tcp_skb_pcount(skb);

		if (push_one)
			break;
	}

	if (is_rwnd_limited)
		tcp_chrono_start(sk, TCP_CHRONO_RWND_LIMITED);
	else
		tcp_chrono_stop(sk, TCP_CHRONO_RWND_LIMITED);

	is_cwnd_limited |= (tcp_packets_in_flight(tp) >= tp->snd_cwnd);
	if (likely(sent_pkts || is_cwnd_limited))
		tcp_cwnd_validate(sk, is_cwnd_limited);

	if (likely(sent_pkts)) {
		if (tcp_in_cwnd_reduction(sk))
			tp->prr_out += sent_pkts;

		/* Send one loss probe per tail loss episode. */
		if (push_one != 2)
			tcp_schedule_loss_probe(sk, false);
		return false;
	}
	return !tp->packets_out && !tcp_write_queue_empty(sk);
}

bool tcp_schedule_loss_probe(struct sock *sk, bool advancing_rto)
{
	struct inet_connection_sock *icsk = inet_csk(sk);
	struct tcp_sock *tp = tcp_sk(sk);
	u32 timeout, rto_delta_us;
	int early_retrans;

	/* Don't do any loss probe on a Fast Open connection before 3WHS
	 * finishes.
	 */
	if (tp->fastopen_rsk)
		return false;

	early_retrans = READ_ONCE(sock_net(sk)->ipv4.sysctl_tcp_early_retrans);
	/* Schedule a loss probe in 2*RTT for SACK capable connections
	 * not in loss recovery, that are either limited by cwnd or application.
	 */
	if ((early_retrans != 3 && early_retrans != 4) ||
	    !tp->packets_out || !tcp_is_sack(tp) ||
	    (icsk->icsk_ca_state != TCP_CA_Open &&
	     icsk->icsk_ca_state != TCP_CA_CWR))
		return false;

	/* Probe timeout is 2*rtt. Add minimum RTO to account
	 * for delayed ack when there's one outstanding packet. If no RTT
	 * sample is available then probe after TCP_TIMEOUT_INIT.
	 */
	if (tp->srtt_us) {
		timeout = usecs_to_jiffies(tp->srtt_us >> 2);
		if (tp->packets_out == 1)
			timeout += TCP_RTO_MIN;
		else
			timeout += TCP_TIMEOUT_MIN;
	} else {
		timeout = TCP_TIMEOUT_INIT;
	}

	/* If the RTO formula yields an earlier time, then use that time. */
	rto_delta_us = advancing_rto ?
			jiffies_to_usecs(inet_csk(sk)->icsk_rto) :
			tcp_rto_delta_us(sk);  /* How far in future is RTO? */
	if (rto_delta_us > 0)
		timeout = min_t(u32, timeout, usecs_to_jiffies(rto_delta_us));

	inet_csk_reset_xmit_timer(sk, ICSK_TIME_LOSS_PROBE, timeout,
				  TCP_RTO_MAX);
	return true;
}

/* Thanks to skb fast clones, we can detect if a prior transmit of
 * a packet is still in a qdisc or driver queue.
 * In this case, there is very little point doing a retransmit !
 */
static bool skb_still_in_host_queue(const struct sock *sk,
				    const struct sk_buff *skb)
{
	if (unlikely(skb_fclone_busy(sk, skb))) {
		NET_INC_STATS(sock_net(sk),
			      LINUX_MIB_TCPSPURIOUS_RTX_HOSTQUEUES);
		return true;
	}
	return false;
}

/* When probe timeout (PTO) fires, try send a new segment if possible, else
 * retransmit the last segment.
 */
void tcp_send_loss_probe(struct sock *sk)
{
	struct tcp_sock *tp = tcp_sk(sk);
	struct sk_buff *skb;
	int pcount;
	int mss = tcp_current_mss(sk);

	/* At most one outstanding TLP */
	if (tp->tlp_high_seq)
		goto rearm_timer;

	tp->tlp_retrans = 0;
	skb = tcp_send_head(sk);
	if (skb && tcp_snd_wnd_test(tp, skb, mss)) {
		pcount = tp->packets_out;
		tp->ops->write_xmit(sk, mss, TCP_NAGLE_OFF, 2, GFP_ATOMIC);
		if (tp->packets_out > pcount)
			goto probe_sent;
		goto rearm_timer;
	}
	skb = skb_rb_last(&sk->tcp_rtx_queue);
	if (unlikely(!skb)) {
		WARN_ONCE(tp->packets_out,
			  "invalid inflight: %u state %u cwnd %u mss %d\n",
			  tp->packets_out, sk->sk_state, tp->snd_cwnd, mss);
		inet_csk(sk)->icsk_pending = 0;
		return;
	}

	if (skb_still_in_host_queue(sk, skb))
		goto rearm_timer;

	pcount = tcp_skb_pcount(skb);
	if (WARN_ON(!pcount))
		goto rearm_timer;

	if ((pcount > 1) && (skb->len > (pcount - 1) * mss)) {
		if (unlikely(tcp_fragment(sk, TCP_FRAG_IN_RTX_QUEUE, skb,
					  (pcount - 1) * mss, mss,
					  GFP_ATOMIC)))
			goto rearm_timer;
		skb = skb_rb_next(skb);
	}

	if (WARN_ON(!skb || !tcp_skb_pcount(skb)))
		goto rearm_timer;

	if (__tcp_retransmit_skb(sk, skb, 1))
		goto rearm_timer;

	tp->tlp_retrans = 1;

probe_sent:
	/* Record snd_nxt for loss detection. */
	tp->tlp_high_seq = tp->snd_nxt;

	NET_INC_STATS(sock_net(sk), LINUX_MIB_TCPLOSSPROBES);
	/* Reset s.t. tcp_rearm_rto will restart timer from now */
	inet_csk(sk)->icsk_pending = 0;
rearm_timer:
	tcp_rearm_rto(sk);
}

/* Push out any pending frames which were held back due to
 * TCP_CORK or attempt at coalescing tiny packets.
 * The socket must be locked by the caller.
 */
void __tcp_push_pending_frames(struct sock *sk, unsigned int cur_mss,
			       int nonagle)
{
	/* If we are closed, the bytes will have to remain here.
	 * In time closedown will finish, we empty the write queue and
	 * all will be happy.
	 */
	if (unlikely(sk->sk_state == TCP_CLOSE))
		return;

	if (tcp_sk(sk)->ops->write_xmit(sk, cur_mss, nonagle, 0,
					sk_gfp_mask(sk, GFP_ATOMIC)))
		tcp_check_probe_timer(sk);
}

/* Send _single_ skb sitting at the send head. This function requires
 * true push pending frames to setup probe timer etc.
 */
void tcp_push_one(struct sock *sk, unsigned int mss_now)
{
	struct sk_buff *skb = tcp_send_head(sk);

	BUG_ON(!skb || skb->len < mss_now);

	tcp_sk(sk)->ops->write_xmit(sk, mss_now, TCP_NAGLE_PUSH, 1,
				    sk->sk_allocation);
}

/* This function returns the amount that we can raise the
 * usable window based on the following constraints
 *
 * 1. The window can never be shrunk once it is offered (RFC 793)
 * 2. We limit memory per socket
 *
 * RFC 1122:
 * "the suggested [SWS] avoidance algorithm for the receiver is to keep
 *  RECV.NEXT + RCV.WIN fixed until:
 *  RCV.BUFF - RCV.USER - RCV.WINDOW >= min(1/2 RCV.BUFF, MSS)"
 *
 * i.e. don't raise the right edge of the window until you can raise
 * it at least MSS bytes.
 *
 * Unfortunately, the recommended algorithm breaks header prediction,
 * since header prediction assumes th->window stays fixed.
 *
 * Strictly speaking, keeping th->window fixed violates the receiver
 * side SWS prevention criteria. The problem is that under this rule
 * a stream of single byte packets will cause the right side of the
 * window to always advance by a single byte.
 *
 * Of course, if the sender implements sender side SWS prevention
 * then this will not be a problem.
 *
 * BSD seems to make the following compromise:
 *
 *	If the free space is less than the 1/4 of the maximum
 *	space available and the free space is less than 1/2 mss,
 *	then set the window to 0.
 *	[ Actually, bsd uses MSS and 1/4 of maximal _window_ ]
 *	Otherwise, just prevent the window from shrinking
 *	and from being larger than the largest representable value.
 *
 * This prevents incremental opening of the window in the regime
 * where TCP is limited by the speed of the reader side taking
 * data out of the TCP receive queue. It does nothing about
 * those cases where the window is constrained on the sender side
 * because the pipeline is full.
 *
 * BSD also seems to "accidentally" limit itself to windows that are a
 * multiple of MSS, at least until the free space gets quite small.
 * This would appear to be a side effect of the mbuf implementation.
 * Combining these two algorithms results in the observed behavior
 * of having a fixed window size at almost all times.
 *
 * Below we obtain similar behavior by forcing the offered window to
 * a multiple of the mss when it is feasible to do so.
 *
 * Note, we don't "adjust" for TIMESTAMP or SACK option bytes.
 * Regular options like TIMESTAMP are taken into account.
 */
u32 __tcp_select_window(struct sock *sk)
{
	struct inet_connection_sock *icsk = inet_csk(sk);
	struct tcp_sock *tp = tcp_sk(sk);
	/* MSS for the peer's data.  Previous versions used mss_clamp
	 * here.  I don't know if the value based on our guesses
	 * of peer's MSS is better for the performance.  It's more correct
	 * but may be worse for the performance because of rcv_mss
	 * fluctuations.  --SAW  1998/11/1
	 */
	int mss = icsk->icsk_ack.rcv_mss;
	int free_space = tcp_space(sk);
	int allowed_space = tcp_full_space(sk);
	int full_space = min_t(int, tp->window_clamp, allowed_space);
	int window;

	if (unlikely(mss > full_space)) {
		mss = full_space;
		if (mss <= 0)
			return 0;
	}
	if (free_space < (full_space >> 1)) {
		icsk->icsk_ack.quick = 0;

		if (tcp_under_memory_pressure(sk))
			tp->rcv_ssthresh = min(tp->rcv_ssthresh,
					       4U * tp->advmss);

		/* free_space might become our new window, make sure we don't
		 * increase it due to wscale.
		 */
		free_space = round_down(free_space, 1 << tp->rx_opt.rcv_wscale);

		/* if free space is less than mss estimate, or is below 1/16th
		 * of the maximum allowed, try to move to zero-window, else
		 * tcp_clamp_window() will grow rcv buf up to tcp_rmem[2], and
		 * new incoming data is dropped due to memory limits.
		 * With large window, mss test triggers way too late in order
		 * to announce zero window in time before rmem limit kicks in.
		 */
		if (free_space < (allowed_space >> 4) || free_space < mss)
			return 0;
	}

	if (free_space > tp->rcv_ssthresh)
		free_space = tp->rcv_ssthresh;

	/* Don't do rounding if we are using window scaling, since the
	 * scaled window will not line up with the MSS boundary anyway.
	 */
	if (tp->rx_opt.rcv_wscale) {
		window = free_space;

		/* Advertise enough space so that it won't get scaled away.
		 * Import case: prevent zero window announcement if
		 * 1<<rcv_wscale > mss.
		 */
		window = ALIGN(window, (1 << tp->rx_opt.rcv_wscale));
	} else {
		window = tp->rcv_wnd;
		/* Get the largest window that is a nice multiple of mss.
		 * Window clamp already applied above.
		 * If our current window offering is within 1 mss of the
		 * free space we just keep it. This prevents the divide
		 * and multiply from happening most of the time.
		 * We also don't do any window rounding when the free space
		 * is too small.
		 */
		if (window <= free_space - mss || window > free_space)
			window = rounddown(free_space, mss);
		else if (mss == full_space &&
			 free_space > window + (full_space >> 1))
			window = free_space;
	}

	return window;
}

void tcp_skb_collapse_tstamp(struct sk_buff *skb,
			     const struct sk_buff *next_skb)
{
	if (unlikely(tcp_has_tx_tstamp(next_skb))) {
		const struct skb_shared_info *next_shinfo =
			skb_shinfo(next_skb);
		struct skb_shared_info *shinfo = skb_shinfo(skb);

		shinfo->tx_flags |= next_shinfo->tx_flags & SKBTX_ANY_TSTAMP;
		shinfo->tskey = next_shinfo->tskey;
		TCP_SKB_CB(skb)->txstamp_ack |=
			TCP_SKB_CB(next_skb)->txstamp_ack;
	}
}

/* Collapses two adjacent SKB's during retransmission. */
static bool tcp_collapse_retrans(struct sock *sk, struct sk_buff *skb)
{
	struct tcp_sock *tp = tcp_sk(sk);
	struct sk_buff *next_skb = skb_rb_next(skb);
	int next_skb_size;

	next_skb_size = next_skb->len;

	BUG_ON(tcp_skb_pcount(skb) != 1 || tcp_skb_pcount(next_skb) != 1);

	if (next_skb_size) {
		if (next_skb_size <= skb_availroom(skb))
			skb_copy_bits(next_skb, 0, skb_put(skb, next_skb_size),
				      next_skb_size);
		else if (!tcp_skb_shift(skb, next_skb, 1, next_skb_size))
			return false;
	}
	tcp_highest_sack_replace(sk, next_skb, skb);

	/* Update sequence range on original skb. */
	TCP_SKB_CB(skb)->end_seq = TCP_SKB_CB(next_skb)->end_seq;

	/* Merge over control information. This moves PSH/FIN etc. over */
	TCP_SKB_CB(skb)->tcp_flags |= TCP_SKB_CB(next_skb)->tcp_flags;

	/* All done, get rid of second SKB and account for it so
	 * packet counting does not break.
	 */
	TCP_SKB_CB(skb)->sacked |= TCP_SKB_CB(next_skb)->sacked & TCPCB_EVER_RETRANS;
	TCP_SKB_CB(skb)->eor = TCP_SKB_CB(next_skb)->eor;

	/* changed transmit queue under us so clear hints */
	tcp_clear_retrans_hints_partial(tp);
	if (next_skb == tp->retransmit_skb_hint)
		tp->retransmit_skb_hint = skb;

	tcp_adjust_pcount(sk, next_skb, tcp_skb_pcount(next_skb));

	tcp_skb_collapse_tstamp(skb, next_skb);

	tcp_rtx_queue_unlink_and_free(next_skb, sk);
	return true;
}

/* Check if coalescing SKBs is legal. */
static bool tcp_can_collapse(const struct sock *sk, const struct sk_buff *skb)
{
	if (tcp_skb_pcount(skb) > 1)
		return false;
	if (skb_cloned(skb))
		return false;
	/* Some heuristics for collapsing over SACK'd could be invented */
	if (TCP_SKB_CB(skb)->sacked & TCPCB_SACKED_ACKED)
		return false;

	return true;
}

/* Collapse packets in the retransmit queue to make to create
 * less packets on the wire. This is only done on retransmission.
 */
static void tcp_retrans_try_collapse(struct sock *sk, struct sk_buff *to,
				     int space)
{
	struct tcp_sock *tp = tcp_sk(sk);
	struct sk_buff *skb = to, *tmp;
	bool first = true;

	if (!READ_ONCE(sock_net(sk)->ipv4.sysctl_tcp_retrans_collapse))
		return;
	if (TCP_SKB_CB(skb)->tcp_flags & TCPHDR_SYN)
		return;

	/* Currently not supported for MPTCP - but it should be possible */
	if (mptcp(tp))
		return;

	skb_rbtree_walk_from_safe(skb, tmp) {
		if (!tcp_can_collapse(sk, skb))
			break;

		if (!tcp_skb_can_collapse_to(to))
			break;

		space -= skb->len;

		if (first) {
			first = false;
			continue;
		}

		if (space < 0)
			break;

		if (after(TCP_SKB_CB(skb)->end_seq, tcp_wnd_end(tp)))
			break;

		if (!tcp_collapse_retrans(sk, to))
			break;
	}
}

/* This retransmits one SKB.  Policy decisions and retransmit queue
 * state updates are done by the caller.  Returns non-zero if an
 * error occurred which prevented the send.
 */
int __tcp_retransmit_skb(struct sock *sk, struct sk_buff *skb, int segs)
{
	struct inet_connection_sock *icsk = inet_csk(sk);
	struct tcp_sock *tp = tcp_sk(sk);
	unsigned int cur_mss;
	int diff, len, err;
	int avail_wnd;

	/* Inconclusive MTU probe */
	if (icsk->icsk_mtup.probe_size)
		icsk->icsk_mtup.probe_size = 0;

	/* Do not sent more than we queued. 1/4 is reserved for possible
	 * copying overhead: fragmentation, tunneling, mangling etc.
	 */
	if (refcount_read(&sk->sk_wmem_alloc) >
	    min_t(u32, sk->sk_wmem_queued + (sk->sk_wmem_queued >> 2),
		  sk->sk_sndbuf))
		return -EAGAIN;

	if (skb_still_in_host_queue(sk, skb))
		return -EBUSY;

	if (before(TCP_SKB_CB(skb)->seq, tp->snd_una)) {
		if (unlikely(before(TCP_SKB_CB(skb)->end_seq, tp->snd_una))) {
			WARN_ON_ONCE(1);
			return -EINVAL;
		}
		if (tcp_trim_head(sk, skb, tp->snd_una - TCP_SKB_CB(skb)->seq))
			return -ENOMEM;
	}

	if (inet_csk(sk)->icsk_af_ops->rebuild_header(sk))
		return -EHOSTUNREACH; /* Routing failure or similar. */

	cur_mss = tcp_current_mss(sk);
	avail_wnd = tcp_wnd_end(tp) - TCP_SKB_CB(skb)->seq;

	/* If receiver has shrunk his window, and skb is out of
	 * new window, do not retransmit it. The exception is the
	 * case, when window is shrunk to zero. In this case
	 * our retransmit of one segment serves as a zero window probe.
	 */
	if (avail_wnd <= 0) {
		if (TCP_SKB_CB(skb)->seq != tp->snd_una)
			return -EAGAIN;
		avail_wnd = cur_mss;
	}

	len = cur_mss * segs;
	if (len > avail_wnd) {
		len = rounddown(avail_wnd, cur_mss);
		if (!len)
			len = avail_wnd;
	}
	if (skb->len > len) {
		if (tcp_fragment(sk, TCP_FRAG_IN_RTX_QUEUE, skb, len,
				 cur_mss, GFP_ATOMIC))
			return -ENOMEM; /* We'll try again later. */
	} else {
		if (skb_unclone(skb, GFP_ATOMIC))
			return -ENOMEM;

		diff = tcp_skb_pcount(skb);
		tcp_set_skb_tso_segs(skb, cur_mss);
		diff -= tcp_skb_pcount(skb);
		if (diff)
			tcp_adjust_pcount(sk, skb, diff);
		avail_wnd = min_t(int, avail_wnd, cur_mss);
		if (skb->len < avail_wnd)
			tcp_retrans_try_collapse(sk, skb, avail_wnd);
	}

	/* RFC3168, section 6.1.1.1. ECN fallback */
	if ((TCP_SKB_CB(skb)->tcp_flags & TCPHDR_SYN_ECN) == TCPHDR_SYN_ECN)
		tcp_ecn_clear_syn(sk, skb);

	/* Update global and local TCP statistics. */
	segs = tcp_skb_pcount(skb);
	TCP_ADD_STATS(sock_net(sk), TCP_MIB_RETRANSSEGS, segs);
	if (TCP_SKB_CB(skb)->tcp_flags & TCPHDR_SYN)
		__NET_INC_STATS(sock_net(sk), LINUX_MIB_TCPSYNRETRANS);
	tp->total_retrans += segs;
	tp->bytes_retrans += skb->len;

	/* make sure skb->data is aligned on arches that require it
	 * and check if ack-trimming & collapsing extended the headroom
	 * beyond what csum_start can cover.
	 */
	if (unlikely((NET_IP_ALIGN && ((unsigned long)skb->data & 3)) ||
		     skb_headroom(skb) >= 0xFFFF)) {
		struct sk_buff *nskb;

		tcp_skb_tsorted_save(skb) {
			nskb = __pskb_copy(skb, MAX_TCP_HEADER, GFP_ATOMIC);
			err = nskb ? tcp_transmit_skb(sk, nskb, 0, GFP_ATOMIC) :
				     -ENOBUFS;
		} tcp_skb_tsorted_restore(skb);

		if (!err) {
			tcp_update_skb_after_send(tp, skb);
			tcp_rate_skb_sent(sk, skb);
		}
	} else {
		err = tcp_transmit_skb(sk, skb, 1, GFP_ATOMIC);
	}

	if (BPF_SOCK_OPS_TEST_FLAG(tp, BPF_SOCK_OPS_RETRANS_CB_FLAG))
		tcp_call_bpf_3arg(sk, BPF_SOCK_OPS_RETRANS_CB,
				  TCP_SKB_CB(skb)->seq, segs, err);

	if (likely(!err)) {
		TCP_SKB_CB(skb)->sacked |= TCPCB_EVER_RETRANS;
		trace_tcp_retransmit_skb(sk, skb);
	} else if (err != -EBUSY) {
		NET_ADD_STATS(sock_net(sk), LINUX_MIB_TCPRETRANSFAIL, segs);
	}
	return err;
}

int tcp_retransmit_skb(struct sock *sk, struct sk_buff *skb, int segs)
{
	struct tcp_sock *tp = tcp_sk(sk);
	int err = __tcp_retransmit_skb(sk, skb, segs);

	if (err == 0) {
#if FASTRETRANS_DEBUG > 0
		if (TCP_SKB_CB(skb)->sacked & TCPCB_SACKED_RETRANS) {
			net_dbg_ratelimited("retrans_out leaked\n");
		}
#endif
		TCP_SKB_CB(skb)->sacked |= TCPCB_RETRANS;
		tp->retrans_out += tcp_skb_pcount(skb);
	}

	/* Save stamp of the first (attempted) retransmit. */
	if (!tp->retrans_stamp)
		tp->retrans_stamp = tcp_skb_timestamp(skb);

	if (tp->undo_retrans < 0)
		tp->undo_retrans = 0;
	tp->undo_retrans += tcp_skb_pcount(skb);
	return err;
}

/* This gets called after a retransmit timeout, and the initially
 * retransmitted data is acknowledged.  It tries to continue
 * resending the rest of the retransmit queue, until either
 * we've sent it all or the congestion window limit is reached.
 */
void tcp_xmit_retransmit_queue(struct sock *sk)
{
	const struct inet_connection_sock *icsk = inet_csk(sk);
	struct sk_buff *skb, *rtx_head, *hole = NULL;
	struct tcp_sock *tp = tcp_sk(sk);
	u32 max_segs;
	int mib_idx;

	if (!tp->packets_out)
		return;

	rtx_head = tcp_rtx_queue_head(sk);
	skb = tp->retransmit_skb_hint ?: rtx_head;
	max_segs = tcp_tso_segs(sk, tcp_current_mss(sk));
	skb_rbtree_walk_from(skb) {
		__u8 sacked;
		int segs;

		if (tcp_pacing_check(sk))
			break;

		/* we could do better than to assign each time */
		if (!hole)
			tp->retransmit_skb_hint = skb;

		segs = tp->snd_cwnd - tcp_packets_in_flight(tp);
		if (segs <= 0)
			return;
		sacked = TCP_SKB_CB(skb)->sacked;
		/* In case tcp_shift_skb_data() have aggregated large skbs,
		 * we need to make sure not sending too bigs TSO packets
		 */
		segs = min_t(int, segs, max_segs);

		if (tp->retrans_out >= tp->lost_out) {
			break;
		} else if (!(sacked & TCPCB_LOST)) {
			if (!hole && !(sacked & (TCPCB_SACKED_RETRANS|TCPCB_SACKED_ACKED)))
				hole = skb;
			continue;

		} else {
			if (icsk->icsk_ca_state != TCP_CA_Loss)
				mib_idx = LINUX_MIB_TCPFASTRETRANS;
			else
				mib_idx = LINUX_MIB_TCPSLOWSTARTRETRANS;
		}

		if (sacked & (TCPCB_SACKED_ACKED|TCPCB_SACKED_RETRANS))
			continue;

		if (tcp_small_queue_check(sk, skb, 1))
			return;

		if (tcp_retransmit_skb(sk, skb, segs))
			return;

		NET_ADD_STATS(sock_net(sk), mib_idx, tcp_skb_pcount(skb));

		if (tcp_in_cwnd_reduction(sk))
			tp->prr_out += tcp_skb_pcount(skb);

		if (skb == rtx_head &&
		    icsk->icsk_pending != ICSK_TIME_REO_TIMEOUT)
			inet_csk_reset_xmit_timer(sk, ICSK_TIME_RETRANS,
						  inet_csk(sk)->icsk_rto,
						  TCP_RTO_MAX);
	}
}

/* We allow to exceed memory limits for FIN packets to expedite
 * connection tear down and (memory) recovery.
 * Otherwise tcp_send_fin() could be tempted to either delay FIN
 * or even be forced to close flow without any FIN.
 * In general, we want to allow one skb per socket to avoid hangs
 * with edge trigger epoll()
 */
void sk_forced_mem_schedule(struct sock *sk, int size)
{
	int delta, amt;

	delta = size - sk->sk_forward_alloc;
	if (delta <= 0)
		return;
	amt = sk_mem_pages(delta);
	sk->sk_forward_alloc += amt * SK_MEM_QUANTUM;
	sk_memory_allocated_add(sk, amt);

	if (mem_cgroup_sockets_enabled && sk->sk_memcg)
		mem_cgroup_charge_skmem(sk->sk_memcg, amt);
}

/* Send a FIN. The caller locks the socket for us.
 * We should try to send a FIN packet really hard, but eventually give up.
 */
void tcp_send_fin(struct sock *sk)
{
	struct sk_buff *skb, *tskb = tcp_write_queue_tail(sk);
	struct tcp_sock *tp = tcp_sk(sk);

	/* Optimization, tack on the FIN if we have one skb in write queue and
	 * this skb was not yet sent, or we are under memory pressure.
	 * Note: in the latter case, FIN packet will be sent after a timeout,
	 * as TCP stack thinks it has already been transmitted.
	 */
	if (!tskb && tcp_under_memory_pressure(sk))
		tskb = skb_rb_last(&sk->tcp_rtx_queue);

	if (tskb) {
coalesce:
		TCP_SKB_CB(tskb)->tcp_flags |= TCPHDR_FIN;
		TCP_SKB_CB(tskb)->end_seq++;
		tp->write_seq++;
		if (tcp_write_queue_empty(sk)) {
			/* This means tskb was already sent.
			 * Pretend we included the FIN on previous transmit.
			 * We need to set tp->snd_nxt to the value it would have
			 * if FIN had been sent. This is because retransmit path
			 * does not change tp->snd_nxt.
			 */
			tp->snd_nxt++;
			return;
		}
	} else {
		skb = alloc_skb_fclone(MAX_TCP_HEADER, sk->sk_allocation);
		if (unlikely(!skb)) {
			if (tskb)
				goto coalesce;
			return;
		}
		INIT_LIST_HEAD(&skb->tcp_tsorted_anchor);
		skb_reserve(skb, MAX_TCP_HEADER);
		sk_forced_mem_schedule(sk, skb->truesize);
		/* FIN eats a sequence byte, write_seq advanced by tcp_queue_skb(). */
		tcp_init_nondata_skb(skb, tp->write_seq,
				     TCPHDR_ACK | TCPHDR_FIN);
		tcp_queue_skb(sk, skb);
	}
	__tcp_push_pending_frames(sk, tcp_current_mss(sk), TCP_NAGLE_OFF);
}

/* We get here when a process closes a file descriptor (either due to
 * an explicit close() or as a byproduct of exit()'ing) and there
 * was unread data in the receive queue.  This behavior is recommended
 * by RFC 2525, section 2.17.  -DaveM
 */
void tcp_send_active_reset(struct sock *sk, gfp_t priority)
{
	struct sk_buff *skb;

	TCP_INC_STATS(sock_net(sk), TCP_MIB_OUTRSTS);

	/* NOTE: No TCP options attached and we never retransmit this. */
	skb = alloc_skb(MAX_TCP_HEADER, priority);
	if (!skb) {
		NET_INC_STATS(sock_net(sk), LINUX_MIB_TCPABORTFAILED);
		return;
	}

	/* Reserve space for headers and prepare control bits. */
	skb_reserve(skb, MAX_TCP_HEADER);
	tcp_init_nondata_skb(skb, tcp_acceptable_seq(sk),
			     TCPHDR_ACK | TCPHDR_RST);
	tcp_mstamp_refresh(tcp_sk(sk));
	/* Send it off. */
	if (tcp_transmit_skb(sk, skb, 0, priority))
		NET_INC_STATS(sock_net(sk), LINUX_MIB_TCPABORTFAILED);

	/* skb of trace_tcp_send_reset() keeps the skb that caused RST,
	 * skb here is different to the troublesome skb, so use NULL
	 */
	trace_tcp_send_reset(sk, NULL);
}

/* Send a crossed SYN-ACK during socket establishment.
 * WARNING: This routine must only be called when we have already sent
 * a SYN packet that crossed the incoming SYN that caused this routine
 * to get called. If this assumption fails then the initial rcv_wnd
 * and rcv_wscale values will not be correct.
 */
int tcp_send_synack(struct sock *sk)
{
	struct sk_buff *skb;

	skb = tcp_rtx_queue_head(sk);
	if (!skb || !(TCP_SKB_CB(skb)->tcp_flags & TCPHDR_SYN)) {
		pr_err("%s: wrong queue state\n", __func__);
		return -EFAULT;
	}
	if (!(TCP_SKB_CB(skb)->tcp_flags & TCPHDR_ACK)) {
		if (skb_cloned(skb)) {
			struct sk_buff *nskb;

			tcp_skb_tsorted_save(skb) {
				nskb = skb_copy(skb, GFP_ATOMIC);
			} tcp_skb_tsorted_restore(skb);
			if (!nskb)
				return -ENOMEM;
			INIT_LIST_HEAD(&nskb->tcp_tsorted_anchor);
			tcp_highest_sack_replace(sk, skb, nskb);
			tcp_rtx_queue_unlink_and_free(skb, sk);
			__skb_header_release(nskb);
			tcp_rbtree_insert(&sk->tcp_rtx_queue, nskb);
			sk->sk_wmem_queued += nskb->truesize;
			sk_mem_charge(sk, nskb->truesize);
			skb = nskb;
		}

		TCP_SKB_CB(skb)->tcp_flags |= TCPHDR_ACK;
		tcp_ecn_send_synack(sk, skb);
	}
	return tcp_transmit_skb(sk, skb, 1, GFP_ATOMIC);
}

/**
 * tcp_make_synack - Prepare a SYN-ACK.
 * sk: listener socket
 * dst: dst entry attached to the SYNACK
 * req: request_sock pointer
 *
 * Allocate one skb and build a SYNACK packet.
 * @dst is consumed : Caller should not use it again.
 */
struct sk_buff *tcp_make_synack(const struct sock *sk, struct dst_entry *dst,
				struct request_sock *req,
				struct tcp_fastopen_cookie *foc,
				enum tcp_synack_type synack_type)
{
	struct inet_request_sock *ireq = inet_rsk(req);
	const struct tcp_sock *tp = tcp_sk(sk);
	struct tcp_md5sig_key *md5 = NULL;
	struct tcp_out_options opts;
	struct sk_buff *skb;
	int tcp_header_size;
	struct tcphdr *th;
	int mss;

	skb = alloc_skb(MAX_TCP_HEADER, GFP_ATOMIC);
	if (unlikely(!skb)) {
		dst_release(dst);
		return NULL;
	}
	/* Reserve space for headers. */
	skb_reserve(skb, MAX_TCP_HEADER);

	switch (synack_type) {
	case TCP_SYNACK_NORMAL:
		skb_set_owner_w(skb, req_to_sk(req));
		break;
	case TCP_SYNACK_COOKIE:
		/* Under synflood, we do not attach skb to a socket,
		 * to avoid false sharing.
		 */
		break;
	case TCP_SYNACK_FASTOPEN:
		/* sk is a const pointer, because we want to express multiple
		 * cpu might call us concurrently.
		 * sk->sk_wmem_alloc in an atomic, we can promote to rw.
		 */
		skb_set_owner_w(skb, (struct sock *)sk);
		break;
	}
	skb_dst_set(skb, dst);

	mss = tcp_mss_clamp(tp, dst_metric_advmss(dst));

	memset(&opts, 0, sizeof(opts));
#ifdef CONFIG_SYN_COOKIES
	if (unlikely(req->cookie_ts))
		skb->skb_mstamp = cookie_init_timestamp(req);
	else
#endif
		skb->skb_mstamp = tcp_clock_us();

#ifdef CONFIG_TCP_MD5SIG
	rcu_read_lock();
	md5 = tcp_rsk(req)->af_specific->req_md5_lookup(sk, req_to_sk(req));
#endif
	skb_set_hash(skb, tcp_rsk(req)->txhash, PKT_HASH_TYPE_L4);
	tcp_header_size = tcp_synack_options(sk, req, mss, skb, &opts, md5,
					     foc, synack_type) + sizeof(*th);

	skb_push(skb, tcp_header_size);
	skb_reset_transport_header(skb);

	th = (struct tcphdr *)skb->data;
	memset(th, 0, sizeof(struct tcphdr));
	th->syn = 1;
	th->ack = 1;
	tcp_ecn_make_synack(req, th);
	th->source = htons(ireq->ir_num);
	th->dest = ireq->ir_rmt_port;
	skb->mark = ireq->ir_mark;
	skb->ip_summed = CHECKSUM_PARTIAL;
	th->seq = htonl(tcp_rsk(req)->snt_isn);
	/* XXX data is queued and acked as is. No buffer/window check */
	th->ack_seq = htonl(tcp_rsk(req)->rcv_nxt);

	/* RFC1323: The window in SYN & SYN/ACK segments is never scaled. */
	th->window = htons(min(req->rsk_rcv_wnd, 65535U));
	tcp_options_write((__be32 *)(th + 1), NULL, &opts, skb);
	th->doff = (tcp_header_size >> 2);
	__TCP_INC_STATS(sock_net(sk), TCP_MIB_OUTSEGS);

#ifdef CONFIG_TCP_MD5SIG
	/* Okay, we have all we need - do the md5 hash if needed */
	if (md5)
		tcp_rsk(req)->af_specific->calc_md5_hash(opts.hash_location,
					       md5, req_to_sk(req), skb);
	rcu_read_unlock();
#endif

	/* Do not fool tcpdump (if any), clean our debris */
	skb->tstamp = 0;
	return skb;
}
EXPORT_SYMBOL(tcp_make_synack);

static void tcp_ca_dst_init(struct sock *sk, const struct dst_entry *dst)
{
	struct inet_connection_sock *icsk = inet_csk(sk);
	const struct tcp_congestion_ops *ca;
	u32 ca_key = dst_metric(dst, RTAX_CC_ALGO);

	if (ca_key == TCP_CA_UNSPEC)
		return;

	rcu_read_lock();
	ca = tcp_ca_find_key(ca_key);
	if (likely(ca && try_module_get(ca->owner))) {
		module_put(icsk->icsk_ca_ops->owner);
		icsk->icsk_ca_dst_locked = tcp_ca_dst_locked(dst);
		icsk->icsk_ca_ops = ca;
	}
	rcu_read_unlock();
}

/* Do all connect socket setups that can be done AF independent. */
static void tcp_connect_init(struct sock *sk)
{
	const struct dst_entry *dst = __sk_dst_get(sk);
	struct tcp_sock *tp = tcp_sk(sk);
	__u8 rcv_wscale;
	u32 rcv_wnd;

	/* We'll fix this up when we get a response from the other end.
	 * See tcp_input.c:tcp_rcv_state_process case TCP_SYN_SENT.
	 */
	tp->tcp_header_len = sizeof(struct tcphdr);
	if (sock_net(sk)->ipv4.sysctl_tcp_timestamps)
		tp->tcp_header_len += TCPOLEN_TSTAMP_ALIGNED;

#ifdef CONFIG_TCP_MD5SIG
	if (tp->af_specific->md5_lookup(sk, sk))
		tp->tcp_header_len += TCPOLEN_MD5SIG_ALIGNED;
#endif

	/* If user gave his TCP_MAXSEG, record it to clamp */
	if (tp->rx_opt.user_mss)
		tp->rx_opt.mss_clamp = tp->rx_opt.user_mss;
	tp->max_window = 0;
	tcp_mtup_init(sk);
	tcp_sync_mss(sk, dst_mtu(dst));

	tcp_ca_dst_init(sk, dst);

	if (!tp->window_clamp)
		tp->window_clamp = dst_metric(dst, RTAX_WINDOW);
	tp->advmss = tcp_mss_clamp(tp, dst_metric_advmss(dst));

	tcp_initialize_rcv_mss(sk);

	/* limit the window selection if the user enforce a smaller rx buffer */
	if (sk->sk_userlocks & SOCK_RCVBUF_LOCK &&
	    (tp->window_clamp > tcp_full_space(sk) || tp->window_clamp == 0))
		tp->window_clamp = tcp_full_space(sk);

	rcv_wnd = tcp_rwnd_init_bpf(sk);
	if (rcv_wnd == 0)
		rcv_wnd = dst_metric(dst, RTAX_INITRWND);

	tp->ops->select_initial_window(sk, tcp_full_space(sk),
				       tp->advmss - (tp->rx_opt.ts_recent_stamp ? tp->tcp_header_len - sizeof(struct tcphdr) : 0),
				       &tp->rcv_wnd,
				       &tp->window_clamp,
				       sock_net(sk)->ipv4.sysctl_tcp_window_scaling,
				       &rcv_wscale,
				       rcv_wnd);

	tp->rx_opt.rcv_wscale = rcv_wscale;
	tp->rcv_ssthresh = tp->rcv_wnd;

	sk->sk_err = 0;
	sock_reset_flag(sk, SOCK_DONE);
	tp->snd_wnd = 0;
	tcp_init_wl(tp, 0);
	tcp_write_queue_purge(sk);
	tp->snd_una = tp->write_seq;
	tp->snd_sml = tp->write_seq;
	tp->snd_up = tp->write_seq;
	tp->snd_nxt = tp->write_seq;

	if (likely(!tp->repair))
		tp->rcv_nxt = 0;
	else
		tp->rcv_tstamp = tcp_jiffies32;
	tp->rcv_wup = tp->rcv_nxt;
	/* force set rcv_right_edge here at start of connection */
	tp->rcv_right_edge = tp->rcv_wup + tp->rcv_wnd;
	WRITE_ONCE(tp->copied_seq, tp->rcv_nxt);

	inet_csk(sk)->icsk_rto = tcp_timeout_init(sk);
	inet_csk(sk)->icsk_retransmits = 0;
	tcp_clear_retrans(tp);

#ifdef CONFIG_MPTCP
	if (sock_flag(sk, SOCK_MPTCP) && mptcp_doit(sk)) {
		if (is_master_tp(tp)) {
			tp->request_mptcp = 1;
			mptcp_connect_init(sk);
		} else if (tp->mptcp) {
			struct inet_sock *inet	= inet_sk(sk);

			tp->mptcp->snt_isn	= tp->write_seq;
			tp->mptcp->init_rcv_wnd	= tp->rcv_wnd;

			/* Set nonce for new subflows */
			if (sk->sk_family == AF_INET)
				tp->mptcp->mptcp_loc_nonce = mptcp_v4_get_nonce(
							inet->inet_saddr,
							inet->inet_daddr,
							inet->inet_sport,
							inet->inet_dport);
#if IS_ENABLED(CONFIG_IPV6)
			else
				tp->mptcp->mptcp_loc_nonce = mptcp_v6_get_nonce(
						inet6_sk(sk)->saddr.s6_addr32,
						sk->sk_v6_daddr.s6_addr32,
						inet->inet_sport,
						inet->inet_dport);
#endif
		}
	}
#endif
}

static void tcp_connect_queue_skb(struct sock *sk, struct sk_buff *skb)
{
	struct tcp_sock *tp = tcp_sk(sk);
	struct tcp_skb_cb *tcb = TCP_SKB_CB(skb);

	tcb->end_seq += skb->len;
	__skb_header_release(skb);
	sk->sk_wmem_queued += skb->truesize;
	sk_mem_charge(sk, skb->truesize);
	WRITE_ONCE(tp->write_seq, tcb->end_seq);
	tp->packets_out += tcp_skb_pcount(skb);
}

/* Build and send a SYN with data and (cached) Fast Open cookie. However,
 * queue a data-only packet after the regular SYN, such that regular SYNs
 * are retransmitted on timeouts. Also if the remote SYN-ACK acknowledges
 * only the SYN sequence, the data are retransmitted in the first ACK.
 * If cookie is not cached or other error occurs, falls back to send a
 * regular SYN with Fast Open cookie request option.
 */
static int tcp_send_syn_data(struct sock *sk, struct sk_buff *syn)
{
	struct inet_connection_sock *icsk = inet_csk(sk);
	struct tcp_sock *tp = tcp_sk(sk);
	struct tcp_fastopen_request *fo = tp->fastopen_req;
	int space, err = 0;
	struct sk_buff *syn_data;

	tp->rx_opt.mss_clamp = tp->advmss;  /* If MSS is not cached */
	if (!tcp_fastopen_cookie_check(sk, &tp->rx_opt.mss_clamp, &fo->cookie))
		goto fallback;

	/* MSS for SYN-data is based on cached MSS and bounded by PMTU and
	 * user-MSS. Reserve maximum option space for middleboxes that add
	 * private TCP options. The cost is reduced data space in SYN :(
	 */
	tp->rx_opt.mss_clamp = tcp_mss_clamp(tp, tp->rx_opt.mss_clamp);
	/* Sync mss_cache after updating the mss_clamp */
	tcp_sync_mss(sk, icsk->icsk_pmtu_cookie);

	space = __tcp_mtu_to_mss(sk, icsk->icsk_pmtu_cookie) -
		MAX_TCP_OPTION_SPACE;

	space = min_t(size_t, space, fo->size);

	/* limit to order-0 allocations */
	space = min_t(size_t, space, SKB_MAX_HEAD(MAX_TCP_HEADER));

	syn_data = sk_stream_alloc_skb(sk, space, sk->sk_allocation, false);
	if (!syn_data)
		goto fallback;
	syn_data->ip_summed = CHECKSUM_PARTIAL;
	memcpy(syn_data->cb, syn->cb, sizeof(syn->cb));
	if (space) {
		int copied = copy_from_iter(skb_put(syn_data, space), space,
					    &fo->data->msg_iter);
		if (unlikely(!copied)) {
			tcp_skb_tsorted_anchor_cleanup(syn_data);
			kfree_skb(syn_data);
			goto fallback;
		}
		if (copied != space) {
			skb_trim(syn_data, copied);
			space = copied;
		}
	}
	/* No more data pending in inet_wait_for_connect() */
	if (space == fo->size)
		fo->data = NULL;
	fo->copied = space;

	tcp_connect_queue_skb(sk, syn_data);
	if (syn_data->len)
		tcp_chrono_start(sk, TCP_CHRONO_BUSY);

	err = tcp_transmit_skb(sk, syn_data, 1, sk->sk_allocation);

	syn->skb_mstamp = syn_data->skb_mstamp;

	/* Now full SYN+DATA was cloned and sent (or not),
	 * remove the SYN from the original skb (syn_data)
	 * we keep in write queue in case of a retransmit, as we
	 * also have the SYN packet (with no data) in the same queue.
	 */
	TCP_SKB_CB(syn_data)->seq++;
	TCP_SKB_CB(syn_data)->tcp_flags = TCPHDR_ACK | TCPHDR_PSH;
	if (!err) {
		tp->syn_data = (fo->copied > 0);
		tcp_rbtree_insert(&sk->tcp_rtx_queue, syn_data);
		NET_INC_STATS(sock_net(sk), LINUX_MIB_TCPORIGDATASENT);
		goto done;
	}

	/* data was not sent, put it in write_queue */
	__skb_queue_tail(&sk->sk_write_queue, syn_data);
	tp->packets_out -= tcp_skb_pcount(syn_data);

fallback:
	/* Send a regular SYN with Fast Open cookie request option */
	if (fo->cookie.len > 0)
		fo->cookie.len = 0;
	err = tcp_transmit_skb(sk, syn, 1, sk->sk_allocation);
	if (err)
		tp->syn_fastopen = 0;
done:
	fo->cookie.len = -1;  /* Exclude Fast Open option for SYN retries */
	return err;
}

/* Build a SYN and send it off. */
int tcp_connect(struct sock *sk)
{
	struct tcp_sock *tp = tcp_sk(sk);
	struct sk_buff *buff;
	int err;

	tcp_call_bpf(sk, BPF_SOCK_OPS_TCP_CONNECT_CB, 0, NULL);

	if (inet_csk(sk)->icsk_af_ops->rebuild_header(sk))
		return -EHOSTUNREACH; /* Routing failure or similar. */

	tcp_connect_init(sk);

	if (unlikely(tp->repair)) {
		tcp_finish_connect(sk, NULL);
		return 0;
	}

	buff = sk_stream_alloc_skb(sk, 0, sk->sk_allocation, true);
	if (unlikely(!buff))
		return -ENOBUFS;

	tcp_init_nondata_skb(buff, tp->write_seq++, TCPHDR_SYN);
	tcp_mstamp_refresh(tp);
	tp->retrans_stamp = tcp_time_stamp(tp);
	tcp_connect_queue_skb(sk, buff);
	tcp_ecn_send_syn(sk, buff);
	tcp_rbtree_insert(&sk->tcp_rtx_queue, buff);

	/* Send off SYN; include data in Fast Open. */
	err = tp->fastopen_req ? tcp_send_syn_data(sk, buff) :
	      tcp_transmit_skb(sk, buff, 1, sk->sk_allocation);
	if (err == -ECONNREFUSED)
		return err;

	/* We change tp->snd_nxt after the tcp_transmit_skb() call
	 * in order to make this packet get counted in tcpOutSegs.
	 */
	tp->snd_nxt = tp->write_seq;
	tp->pushed_seq = tp->write_seq;
	buff = tcp_send_head(sk);
	if (unlikely(buff)) {
		tp->snd_nxt	= TCP_SKB_CB(buff)->seq;
		tp->pushed_seq	= TCP_SKB_CB(buff)->seq;
	}
	TCP_INC_STATS(sock_net(sk), TCP_MIB_ACTIVEOPENS);

	/* Timer for repeating the SYN until an answer. */
	inet_csk_reset_xmit_timer(sk, ICSK_TIME_RETRANS,
				  inet_csk(sk)->icsk_rto, TCP_RTO_MAX);
	return 0;
}
EXPORT_SYMBOL(tcp_connect);

/* Send out a delayed ack, the caller does the policy checking
 * to see if we should even be here.  See tcp_input.c:tcp_ack_snd_check()
 * for details.
 */
void tcp_send_delayed_ack(struct sock *sk)
{
	struct inet_connection_sock *icsk = inet_csk(sk);
	int ato = icsk->icsk_ack.ato;
	unsigned long timeout;

	if (ato > TCP_DELACK_MIN) {
		const struct tcp_sock *tp = tcp_sk(sk);
		int max_ato = HZ / 2;

		if (icsk->icsk_ack.pingpong ||
		    (icsk->icsk_ack.pending & ICSK_ACK_PUSHED))
			max_ato = TCP_DELACK_MAX;

		/* Slow path, intersegment interval is "high". */

		/* If some rtt estimate is known, use it to bound delayed ack.
		 * Do not use inet_csk(sk)->icsk_rto here, use results of rtt measurements
		 * directly.
		 */
		if (tp->srtt_us) {
			int rtt = max_t(int, usecs_to_jiffies(tp->srtt_us >> 3),
					TCP_DELACK_MIN);

			if (rtt < max_ato)
				max_ato = rtt;
		}

		ato = min(ato, max_ato);
	}

	/* Stay within the limit we were given */
	timeout = jiffies + ato;

	/* Use new timeout only if there wasn't a older one earlier. */
	if (icsk->icsk_ack.pending & ICSK_ACK_TIMER) {
		/* If delack timer was blocked or is about to expire,
		 * send ACK now.
		 */
		if (icsk->icsk_ack.blocked ||
		    time_before_eq(icsk->icsk_ack.timeout, jiffies + (ato >> 2))) {
			tcp_send_ack(sk);
			return;
		}

		if (!time_before(timeout, icsk->icsk_ack.timeout))
			timeout = icsk->icsk_ack.timeout;
	}
	icsk->icsk_ack.pending |= ICSK_ACK_SCHED | ICSK_ACK_TIMER;
	icsk->icsk_ack.timeout = timeout;
	sk_reset_timer(sk, &icsk->icsk_delack_timer, timeout);
}

/* This routine sends an ack and also updates the window. */
void __tcp_send_ack(struct sock *sk, u32 rcv_nxt)
{
	struct sk_buff *buff;

	/* If we have been reset, we may not send again. */
	if (sk->sk_state == TCP_CLOSE)
		return;

	/* We are not putting this on the write queue, so
	 * tcp_transmit_skb() will set the ownership to this
	 * sock.
	 */
	buff = alloc_skb(MAX_TCP_HEADER,
			 sk_gfp_mask(sk, GFP_ATOMIC | __GFP_NOWARN));
	if (unlikely(!buff)) {
		inet_csk_schedule_ack(sk);
		inet_csk(sk)->icsk_ack.ato = TCP_ATO_MIN;
		inet_csk_reset_xmit_timer(sk, ICSK_TIME_DACK,
					  TCP_DELACK_MAX, TCP_RTO_MAX);
		return;
	}

	/* Reserve space for headers and prepare control bits. */
	skb_reserve(buff, MAX_TCP_HEADER);
	tcp_init_nondata_skb(buff, tcp_acceptable_seq(sk), TCPHDR_ACK);

	/* We do not want pure acks influencing TCP Small Queues or fq/pacing
	 * too much.
	 * SKB_TRUESIZE(max(1 .. 66, MAX_TCP_HEADER)) is unfortunately ~784
	 */
	skb_set_tcp_pure_ack(buff);

	/* Send it off, this clears delayed acks for us. */
	__tcp_transmit_skb(sk, buff, 0, (__force gfp_t)0, rcv_nxt);
}
EXPORT_SYMBOL_GPL(__tcp_send_ack);

void tcp_send_ack(struct sock *sk)
{
	__tcp_send_ack(sk, tcp_sk(sk)->rcv_nxt);
}
EXPORT_SYMBOL_GPL(tcp_send_ack);

/* This routine sends a packet with an out of date sequence
 * number. It assumes the other end will try to ack it.
 *
 * Question: what should we make while urgent mode?
 * 4.4BSD forces sending single byte of data. We cannot send
 * out of window data, because we have SND.NXT==SND.MAX...
 *
 * Current solution: to send TWO zero-length segments in urgent mode:
 * one is with SEG.SEQ=SND.UNA to deliver urgent pointer, another is
 * out-of-date with SND.UNA-1 to probe window.
 */
int tcp_xmit_probe_skb(struct sock *sk, int urgent, int mib)
{
	struct tcp_sock *tp = tcp_sk(sk);
	struct sk_buff *skb;

	/* We don't queue it, tcp_transmit_skb() sets ownership. */
	skb = alloc_skb(MAX_TCP_HEADER,
			sk_gfp_mask(sk, GFP_ATOMIC | __GFP_NOWARN));
	if (!skb)
		return -1;

	/* Reserve space for headers and set control bits. */
	skb_reserve(skb, MAX_TCP_HEADER);
	/* Use a previous sequence.  This should cause the other
	 * end to send an ack.  Don't queue or clone SKB, just
	 * send it.
	 */
	tcp_init_nondata_skb(skb, tp->snd_una - !urgent, TCPHDR_ACK);
	NET_INC_STATS(sock_net(sk), mib);
	return tcp_transmit_skb(sk, skb, 0, (__force gfp_t)0);
}

/* Called from setsockopt( ... TCP_REPAIR ) */
void tcp_send_window_probe(struct sock *sk)
{
	if (sk->sk_state == TCP_ESTABLISHED) {
		tcp_sk(sk)->snd_wl1 = tcp_sk(sk)->rcv_nxt - 1;
		tcp_mstamp_refresh(tcp_sk(sk));
		tcp_xmit_probe_skb(sk, 0, LINUX_MIB_TCPWINPROBE);
	}
}

/* Initiate keepalive or window probe from timer. */
int tcp_write_wakeup(struct sock *sk, int mib)
{
	struct tcp_sock *tp = tcp_sk(sk);
	struct sk_buff *skb;

	if (sk->sk_state == TCP_CLOSE)
		return -1;

	skb = tcp_send_head(sk);
	if (skb && before(TCP_SKB_CB(skb)->seq, tcp_wnd_end(tp))) {
		int err;
		unsigned int mss = tcp_current_mss(sk);
		unsigned int seg_size = tcp_wnd_end(tp) - TCP_SKB_CB(skb)->seq;

		if (before(tp->pushed_seq, TCP_SKB_CB(skb)->end_seq))
			tp->pushed_seq = TCP_SKB_CB(skb)->end_seq;

		/* We are probing the opening of a window
		 * but the window size is != 0
		 * must have been a result SWS avoidance ( sender )
		 */
		if (seg_size < TCP_SKB_CB(skb)->end_seq - TCP_SKB_CB(skb)->seq ||
		    skb->len > mss) {
			seg_size = min(seg_size, mss);
			TCP_SKB_CB(skb)->tcp_flags |= TCPHDR_PSH;
			if (tcp_fragment(sk, TCP_FRAG_IN_WRITE_QUEUE,
					 skb, seg_size, mss, GFP_ATOMIC))
				return -1;
		} else if (!tcp_skb_pcount(skb))
			tcp_set_skb_tso_segs(skb, mss);

		TCP_SKB_CB(skb)->tcp_flags |= TCPHDR_PSH;
		err = tcp_transmit_skb(sk, skb, 1, GFP_ATOMIC);
		if (!err)
			tcp_event_new_data_sent(sk, skb);
		return err;
	} else {
		if (between(tp->snd_up, tp->snd_una + 1, tp->snd_una + 0xFFFF))
			tcp_xmit_probe_skb(sk, 1, mib);
		return tcp_xmit_probe_skb(sk, 0, mib);
	}
}

/* A window probe timeout has occurred.  If window is not closed send
 * a partial packet else a zero probe.
 */
void tcp_send_probe0(struct sock *sk)
{
	struct inet_connection_sock *icsk = inet_csk(sk);
	struct tcp_sock *tp = tcp_sk(sk);
	struct net *net = sock_net(sk);
	unsigned long probe_max;
	int err;

	err = tp->ops->write_wakeup(sk, LINUX_MIB_TCPWINPROBE);

	if (tp->packets_out || tcp_write_queue_empty(sk)) {
		/* Cancel probe timer, if it is not required. */
		icsk->icsk_probes_out = 0;
		icsk->icsk_backoff = 0;
		return;
	}

	if (err <= 0) {
		if (icsk->icsk_backoff < READ_ONCE(net->ipv4.sysctl_tcp_retries2))
			icsk->icsk_backoff++;
		icsk->icsk_probes_out++;
		probe_max = TCP_RTO_MAX;
	} else {
		/* If packet was not sent due to local congestion,
		 * do not backoff and do not remember icsk_probes_out.
		 * Let local senders to fight for local resources.
		 *
		 * Use accumulated backoff yet.
		 */
		if (!icsk->icsk_probes_out)
			icsk->icsk_probes_out = 1;
		probe_max = TCP_RESOURCE_PROBE_INTERVAL;
	}
	inet_csk_reset_xmit_timer(sk, ICSK_TIME_PROBE0,
				  tcp_probe0_when(sk, probe_max),
				  TCP_RTO_MAX);
}

int tcp_rtx_synack(const struct sock *sk, struct request_sock *req)
{
	const struct tcp_request_sock_ops *af_ops = tcp_rsk(req)->af_specific;
	struct flowi fl;
	int res;

	tcp_rsk(req)->txhash = net_tx_rndhash();
	res = af_ops->send_synack(sk, NULL, &fl, req, NULL, TCP_SYNACK_NORMAL);
	if (!res) {
		TCP_INC_STATS(sock_net(sk), TCP_MIB_RETRANSSEGS);
		NET_INC_STATS(sock_net(sk), LINUX_MIB_TCPSYNRETRANS);
		if (unlikely(tcp_passive_fastopen(sk)))
			tcp_sk(sk)->total_retrans++;
		trace_tcp_retransmit_synack(sk, req);
	}
	return res;
}
EXPORT_SYMBOL(tcp_rtx_synack);<|MERGE_RESOLUTION|>--- conflicted
+++ resolved
@@ -813,19 +813,11 @@
 
 		if (mptcp(tp))
 			tcp_tsq_write(meta_sk);
-<<<<<<< HEAD
-	} else {
-		if (!test_and_set_bit(TCP_TSQ_DEFERRED, &sk->sk_tsq_flags))
-			sock_hold(sk);
-
-		if ((mptcp(tp)) && (sk->sk_state != TCP_CLOSE))
-=======
 	} else if (sk->sk_state != TCP_CLOSE) {
 		if (!test_and_set_bit(TCP_TSQ_DEFERRED, &sk->sk_tsq_flags))
 			sock_hold(sk);
 
 		if (mptcp(tp))
->>>>>>> 9125b7b2
 			mptcp_tsq_flags(sk);
 	}
 
