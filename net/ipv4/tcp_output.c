--- conflicted
+++ resolved
@@ -2174,13 +2174,9 @@
 		/* Send one loss probe per tail loss episode. */
 		if (push_one != 2)
 			tcp_schedule_loss_probe(sk);
-<<<<<<< HEAD
+		is_cwnd_limited |= (tcp_packets_in_flight(tp) >= tp->snd_cwnd);
 		if (tp->ops->cwnd_validate)
 			tp->ops->cwnd_validate(sk, is_cwnd_limited);
-=======
-		is_cwnd_limited |= (tcp_packets_in_flight(tp) >= tp->snd_cwnd);
-		tcp_cwnd_validate(sk, is_cwnd_limited);
->>>>>>> afd2ff9b
 		return false;
 	}
 	return !tp->packets_out && tcp_send_head(sk);
@@ -3063,13 +3059,8 @@
 	th->ack_seq = htonl(tcp_rsk(req)->rcv_nxt);
 
 	/* RFC1323: The window in SYN & SYN/ACK segments is never scaled. */
-<<<<<<< HEAD
-	th->window = htons(min(req->rcv_wnd, 65535U));
-	tcp_options_write((__be32 *)(th + 1), tp, &opts, skb);
-=======
 	th->window = htons(min(req->rsk_rcv_wnd, 65535U));
-	tcp_options_write((__be32 *)(th + 1), NULL, &opts);
->>>>>>> afd2ff9b
+	tcp_options_write((__be32 *)(th + 1), NULL, &opts, skb);
 	th->doff = (tcp_header_size >> 2);
 	TCP_INC_STATS_BH(sock_net(sk), TCP_MIB_OUTSEGS);
 
