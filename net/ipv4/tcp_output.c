/*
 * INET		An implementation of the TCP/IP protocol suite for the LINUX
 *		operating system.  INET is implemented using the  BSD Socket
 *		interface as the means of communication with the user level.
 *
 *		Implementation of the Transmission Control Protocol(TCP).
 *
 * Authors:	Ross Biro
 *		Fred N. van Kempen, <waltje@uWalt.NL.Mugnet.ORG>
 *		Mark Evans, <evansmp@uhura.aston.ac.uk>
 *		Corey Minyard <wf-rch!minyard@relay.EU.net>
 *		Florian La Roche, <flla@stud.uni-sb.de>
 *		Charles Hedrick, <hedrick@klinzhai.rutgers.edu>
 *		Linus Torvalds, <torvalds@cs.helsinki.fi>
 *		Alan Cox, <gw4pts@gw4pts.ampr.org>
 *		Matthew Dillon, <dillon@apollo.west.oic.com>
 *		Arnt Gulbrandsen, <agulbra@nvg.unit.no>
 *		Jorge Cwik, <jorge@laser.satlink.net>
 */

/*
 * Changes:	Pedro Roque	:	Retransmit queue handled by TCP.
 *				:	Fragmentation on mtu decrease
 *				:	Segment collapse on retransmit
 *				:	AF independence
 *
 *		Linus Torvalds	:	send_delayed_ack
 *		David S. Miller	:	Charge memory using the right skb
 *					during syn/ack processing.
 *		David S. Miller :	Output engine completely rewritten.
 *		Andrea Arcangeli:	SYNACK carry ts_recent in tsecr.
 *		Cacophonix Gaul :	draft-minshall-nagle-01
 *		J Hadi Salim	:	ECN support
 *
 */

#define pr_fmt(fmt) "TCP: " fmt

#include <net/mptcp.h>
#include <net/mptcp_v4.h>
#if IS_ENABLED(CONFIG_IPV6)
#include <net/mptcp_v6.h>
#endif
#include <net/ipv6.h>
#include <net/tcp.h>

#include <linux/compiler.h>
#include <linux/gfp.h>
#include <linux/module.h>

/* People can turn this off for buggy TCP's found in printers etc. */
int sysctl_tcp_retrans_collapse __read_mostly = 1;

/* People can turn this on to work with those rare, broken TCPs that
 * interpret the window field as a signed quantity.
 */
int sysctl_tcp_workaround_signed_windows __read_mostly = 0;

/* Default TSQ limit of four TSO segments */
int sysctl_tcp_limit_output_bytes __read_mostly = 262144;

/* This limits the percentage of the congestion window which we
 * will allow a single TSO frame to consume.  Building TSO frames
 * which are too large can cause TCP streams to be bursty.
 */
int sysctl_tcp_tso_win_divisor __read_mostly = 3;

/* By default, RFC2861 behavior.  */
int sysctl_tcp_slow_start_after_idle __read_mostly = 1;

/* Account for new data that has been sent to the network. */
void tcp_event_new_data_sent(struct sock *sk, const struct sk_buff *skb)
{
	struct inet_connection_sock *icsk = inet_csk(sk);
	struct tcp_sock *tp = tcp_sk(sk);
	unsigned int prior_packets = tp->packets_out;

	tcp_advance_send_head(sk, skb);
	tp->snd_nxt = TCP_SKB_CB(skb)->end_seq;

	tp->packets_out += tcp_skb_pcount(skb);
	if (!prior_packets || icsk->icsk_pending == ICSK_TIME_EARLY_RETRANS ||
	    icsk->icsk_pending == ICSK_TIME_LOSS_PROBE) {
		tcp_rearm_rto(sk);
	}

	NET_ADD_STATS(sock_net(sk), LINUX_MIB_TCPORIGDATASENT,
		      tcp_skb_pcount(skb));
}

/* SND.NXT, if window was not shrunk.
 * If window has been shrunk, what should we make? It is not clear at all.
 * Using SND.UNA we will fail to open window, SND.NXT is out of window. :-(
 * Anything in between SND.UNA...SND.UNA+SND.WND also can be already
 * invalid. OK, let's make this for now:
 */
static inline __u32 tcp_acceptable_seq(const struct sock *sk)
{
	const struct tcp_sock *tp = tcp_sk(sk);

	if (!before(tcp_wnd_end(tp), tp->snd_nxt))
		return tp->snd_nxt;
	else
		return tcp_wnd_end(tp);
}

/* Calculate mss to advertise in SYN segment.
 * RFC1122, RFC1063, draft-ietf-tcpimpl-pmtud-01 state that:
 *
 * 1. It is independent of path mtu.
 * 2. Ideally, it is maximal possible segment size i.e. 65535-40.
 * 3. For IPv4 it is reasonable to calculate it from maximal MTU of
 *    attached devices, because some buggy hosts are confused by
 *    large MSS.
 * 4. We do not make 3, we advertise MSS, calculated from first
 *    hop device mtu, but allow to raise it to ip_rt_min_advmss.
 *    This may be overridden via information stored in routing table.
 * 5. Value 65535 for MSS is valid in IPv6 and means "as large as possible,
 *    probably even Jumbo".
 */
static __u16 tcp_advertise_mss(struct sock *sk)
{
	struct tcp_sock *tp = tcp_sk(sk);
	const struct dst_entry *dst = __sk_dst_get(sk);
	int mss = tp->advmss;

	if (dst) {
		unsigned int metric = dst_metric_advmss(dst);

		if (metric < mss) {
			mss = metric;
			tp->advmss = mss;
		}
	}

	return (__u16)mss;
}

/* RFC2861. Reset CWND after idle period longer RTO to "restart window".
 * This is the first part of cwnd validation mechanism.
 */
void tcp_cwnd_restart(struct sock *sk, s32 delta)
{
	struct tcp_sock *tp = tcp_sk(sk);
	u32 restart_cwnd = tcp_init_cwnd(tp, __sk_dst_get(sk));
	u32 cwnd = tp->snd_cwnd;

	tcp_ca_event(sk, CA_EVENT_CWND_RESTART);

	tp->snd_ssthresh = tcp_current_ssthresh(sk);
	restart_cwnd = min(restart_cwnd, cwnd);

	while ((delta -= inet_csk(sk)->icsk_rto) > 0 && cwnd > restart_cwnd)
		cwnd >>= 1;
	tp->snd_cwnd = max(cwnd, restart_cwnd);
	tp->snd_cwnd_stamp = tcp_time_stamp;
	tp->snd_cwnd_used = 0;
}

/* Congestion state accounting after a packet has been sent. */
static void tcp_event_data_sent(struct tcp_sock *tp,
				struct sock *sk)
{
	struct inet_connection_sock *icsk = inet_csk(sk);
	const u32 now = tcp_time_stamp;

	if (tcp_packets_in_flight(tp) == 0)
		tcp_ca_event(sk, CA_EVENT_TX_START);

	tp->lsndtime = now;

	/* If it is a reply for ato after last received
	 * packet, enter pingpong mode.
	 */
	if ((u32)(now - icsk->icsk_ack.lrcvtime) < icsk->icsk_ack.ato)
		icsk->icsk_ack.pingpong = 1;
}

/* Account for an ACK we sent. */
static inline void tcp_event_ack_sent(struct sock *sk, unsigned int pkts)
{
	tcp_dec_quickack_mode(sk, pkts);
	inet_csk_clear_xmit_timer(sk, ICSK_TIME_DACK);
}


u32 tcp_default_init_rwnd(u32 mss)
{
	/* Initial receive window should be twice of TCP_INIT_CWND to
	 * enable proper sending of new unsent data during fast recovery
	 * (RFC 3517, Section 4, NextSeg() rule (2)). Further place a
	 * limit when mss is larger than 1460.
	 */
	u32 init_rwnd = TCP_INIT_CWND * 2;

	if (mss > 1460)
		init_rwnd = max((1460 * init_rwnd) / mss, 2U);
	return init_rwnd;
}

/* Determine a window scaling and initial window to offer.
 * Based on the assumption that the given amount of space
 * will be offered. Store the results in the tp structure.
 * NOTE: for smooth operation initial space offering should
 * be a multiple of mss if possible. We assume here that mss >= 1.
 * This MUST be enforced by all callers.
 */
void tcp_select_initial_window(int __space, __u32 mss,
			       __u32 *rcv_wnd, __u32 *window_clamp,
			       int wscale_ok, __u8 *rcv_wscale,
			       __u32 init_rcv_wnd, const struct sock *sk)
{
	unsigned int space = (__space < 0 ? 0 : __space);

	/* If no clamp set the clamp to the max possible scaled window */
	if (*window_clamp == 0)
		(*window_clamp) = (65535 << 14);
	space = min(*window_clamp, space);

	/* Quantize space offering to a multiple of mss if possible. */
	if (space > mss)
		space = (space / mss) * mss;

	/* NOTE: offering an initial window larger than 32767
	 * will break some buggy TCP stacks. If the admin tells us
	 * it is likely we could be speaking with such a buggy stack
	 * we will truncate our initial window offering to 32K-1
	 * unless the remote has sent us a window scaling option,
	 * which we interpret as a sign the remote TCP is not
	 * misinterpreting the window field as a signed quantity.
	 */
	if (sysctl_tcp_workaround_signed_windows)
		(*rcv_wnd) = min(space, MAX_TCP_WINDOW);
	else
		(*rcv_wnd) = space;

	(*rcv_wscale) = 0;
	if (wscale_ok) {
		/* Set window scaling on max possible window
		 * See RFC1323 for an explanation of the limit to 14
		 */
		space = max_t(u32, sysctl_tcp_rmem[2], sysctl_rmem_max);
		space = min_t(u32, space, *window_clamp);
		while (space > 65535 && (*rcv_wscale) < 14) {
			space >>= 1;
			(*rcv_wscale)++;
		}
	}

	if (mss > (1 << *rcv_wscale)) {
		if (!init_rcv_wnd) /* Use default unless specified otherwise */
			init_rcv_wnd = tcp_default_init_rwnd(mss);
		*rcv_wnd = min(*rcv_wnd, init_rcv_wnd * mss);
	}

	/* Set the clamp no higher than max representable value */
	(*window_clamp) = min(65535U << (*rcv_wscale), *window_clamp);
}
EXPORT_SYMBOL(tcp_select_initial_window);

/* Chose a new window to advertise, update state in tcp_sock for the
 * socket, and return result with RFC1323 scaling applied.  The return
 * value can be stuffed directly into th->window for an outgoing
 * frame.
 */
u16 tcp_select_window(struct sock *sk)
{
	struct tcp_sock *tp = tcp_sk(sk);
	u32 old_win = tp->rcv_wnd;
	/* The window must never shrink at the meta-level. At the subflow we
	 * have to allow this. Otherwise we may announce a window too large
	 * for the current meta-level sk_rcvbuf.
	 */
	u32 cur_win = tcp_receive_window(mptcp(tp) ? tcp_sk(mptcp_meta_sk(sk)) : tp);
	u32 new_win = tp->ops->__select_window(sk);

	/* Never shrink the offered window */
	if (new_win < cur_win) {
		/* Danger Will Robinson!
		 * Don't update rcv_wup/rcv_wnd here or else
		 * we will not be able to advertise a zero
		 * window in time.  --DaveM
		 *
		 * Relax Will Robinson.
		 */
		if (new_win == 0)
			NET_INC_STATS(sock_net(sk),
				      LINUX_MIB_TCPWANTZEROWINDOWADV);
		new_win = ALIGN(cur_win, 1 << tp->rx_opt.rcv_wscale);
	}

	tp->rcv_wnd = new_win;
	tp->rcv_wup = tp->rcv_nxt;

	/* Make sure we do not exceed the maximum possible
	 * scaled window.
	 */
	if (!tp->rx_opt.rcv_wscale && sysctl_tcp_workaround_signed_windows)
		new_win = min(new_win, MAX_TCP_WINDOW);
	else
		new_win = min(new_win, (65535U << tp->rx_opt.rcv_wscale));

	/* RFC1323 scaling applied */
	new_win >>= tp->rx_opt.rcv_wscale;

	/* If we advertise zero window, disable fast path. */
	if (new_win == 0) {
		tp->pred_flags = 0;
		if (old_win)
			NET_INC_STATS(sock_net(sk),
				      LINUX_MIB_TCPTOZEROWINDOWADV);
	} else if (old_win == 0) {
		NET_INC_STATS(sock_net(sk), LINUX_MIB_TCPFROMZEROWINDOWADV);
	}

	return new_win;
}

/* Packet ECN state for a SYN-ACK */
static void tcp_ecn_send_synack(struct sock *sk, struct sk_buff *skb)
{
	const struct tcp_sock *tp = tcp_sk(sk);

	TCP_SKB_CB(skb)->tcp_flags &= ~TCPHDR_CWR;
	if (!(tp->ecn_flags & TCP_ECN_OK))
		TCP_SKB_CB(skb)->tcp_flags &= ~TCPHDR_ECE;
	else if (tcp_ca_needs_ecn(sk))
		INET_ECN_xmit(sk);
}

/* Packet ECN state for a SYN.  */
static void tcp_ecn_send_syn(struct sock *sk, struct sk_buff *skb)
{
	struct tcp_sock *tp = tcp_sk(sk);
	bool use_ecn = sock_net(sk)->ipv4.sysctl_tcp_ecn == 1 ||
		       tcp_ca_needs_ecn(sk);

	if (!use_ecn) {
		const struct dst_entry *dst = __sk_dst_get(sk);

		if (dst && dst_feature(dst, RTAX_FEATURE_ECN))
			use_ecn = true;
	}

	tp->ecn_flags = 0;

	if (use_ecn) {
		TCP_SKB_CB(skb)->tcp_flags |= TCPHDR_ECE | TCPHDR_CWR;
		tp->ecn_flags = TCP_ECN_OK;
		if (tcp_ca_needs_ecn(sk))
			INET_ECN_xmit(sk);
	}
}

static void tcp_ecn_clear_syn(struct sock *sk, struct sk_buff *skb)
{
	if (sock_net(sk)->ipv4.sysctl_tcp_ecn_fallback)
		/* tp->ecn_flags are cleared at a later point in time when
		 * SYN ACK is ultimatively being received.
		 */
		TCP_SKB_CB(skb)->tcp_flags &= ~(TCPHDR_ECE | TCPHDR_CWR);
}

static void
tcp_ecn_make_synack(const struct request_sock *req, struct tcphdr *th)
{
	if (inet_rsk(req)->ecn_ok)
		th->ece = 1;
}

/* Set up ECN state for a packet on a ESTABLISHED socket that is about to
 * be sent.
 */
static void tcp_ecn_send(struct sock *sk, struct sk_buff *skb,
			 struct tcphdr *th, int tcp_header_len)
{
	struct tcp_sock *tp = tcp_sk(sk);

	if (tp->ecn_flags & TCP_ECN_OK) {
		/* Not-retransmitted data segment: set ECT and inject CWR. */
		if (skb->len != tcp_header_len &&
		    !before(TCP_SKB_CB(skb)->seq, tp->snd_nxt)) {
			INET_ECN_xmit(sk);
			if (tp->ecn_flags & TCP_ECN_QUEUE_CWR) {
				tp->ecn_flags &= ~TCP_ECN_QUEUE_CWR;
				th->cwr = 1;
				skb_shinfo(skb)->gso_type |= SKB_GSO_TCP_ECN;
			}
		} else if (!tcp_ca_needs_ecn(sk)) {
			/* ACK or retransmitted segment: clear ECT|CE */
			INET_ECN_dontxmit(sk);
		}
		if (tp->ecn_flags & TCP_ECN_DEMAND_CWR)
			th->ece = 1;
	}
}

/* Constructs common control bits of non-data skb. If SYN/FIN is present,
 * auto increment end seqno.
 */
void tcp_init_nondata_skb(struct sk_buff *skb, u32 seq, u8 flags)
{
	skb->ip_summed = CHECKSUM_PARTIAL;
	skb->csum = 0;

	TCP_SKB_CB(skb)->tcp_flags = flags;
	TCP_SKB_CB(skb)->sacked = 0;

	tcp_skb_pcount_set(skb, 1);

	TCP_SKB_CB(skb)->seq = seq;
	if (flags & (TCPHDR_SYN | TCPHDR_FIN))
		seq++;
	TCP_SKB_CB(skb)->end_seq = seq;
}

bool tcp_urg_mode(const struct tcp_sock *tp)
{
	return tp->snd_una != tp->snd_up;
}

#define OPTION_SACK_ADVERTISE	(1 << 0)
#define OPTION_TS		(1 << 1)
#define OPTION_MD5		(1 << 2)
#define OPTION_WSCALE		(1 << 3)
#define OPTION_FAST_OPEN_COOKIE	(1 << 8)
/* Before adding here - take a look at OPTION_MPTCP in include/net/mptcp.h */

/* Write previously computed TCP options to the packet.
 *
 * Beware: Something in the Internet is very sensitive to the ordering of
 * TCP options, we learned this through the hard way, so be careful here.
 * Luckily we can at least blame others for their non-compliance but from
 * inter-operability perspective it seems that we're somewhat stuck with
 * the ordering which we have been using if we want to keep working with
 * those broken things (not that it currently hurts anybody as there isn't
 * particular reason why the ordering would need to be changed).
 *
 * At least SACK_PERM as the first option is known to lead to a disaster
 * (but it may well be that other scenarios fail similarly).
 */
static void tcp_options_write(__be32 *ptr, struct tcp_sock *tp,
			      struct tcp_out_options *opts, struct sk_buff *skb)
{
	u16 options = opts->options;	/* mungable copy */

	if (unlikely(OPTION_MD5 & options)) {
		*ptr++ = htonl((TCPOPT_NOP << 24) | (TCPOPT_NOP << 16) |
			       (TCPOPT_MD5SIG << 8) | TCPOLEN_MD5SIG);
		/* overload cookie hash location */
		opts->hash_location = (__u8 *)ptr;
		ptr += 4;
	}

	if (unlikely(opts->mss)) {
		*ptr++ = htonl((TCPOPT_MSS << 24) |
			       (TCPOLEN_MSS << 16) |
			       opts->mss);
	}

	if (likely(OPTION_TS & options)) {
		if (unlikely(OPTION_SACK_ADVERTISE & options)) {
			*ptr++ = htonl((TCPOPT_SACK_PERM << 24) |
				       (TCPOLEN_SACK_PERM << 16) |
				       (TCPOPT_TIMESTAMP << 8) |
				       TCPOLEN_TIMESTAMP);
			options &= ~OPTION_SACK_ADVERTISE;
		} else {
			*ptr++ = htonl((TCPOPT_NOP << 24) |
				       (TCPOPT_NOP << 16) |
				       (TCPOPT_TIMESTAMP << 8) |
				       TCPOLEN_TIMESTAMP);
		}
		*ptr++ = htonl(opts->tsval);
		*ptr++ = htonl(opts->tsecr);
	}

	if (unlikely(OPTION_SACK_ADVERTISE & options)) {
		*ptr++ = htonl((TCPOPT_NOP << 24) |
			       (TCPOPT_NOP << 16) |
			       (TCPOPT_SACK_PERM << 8) |
			       TCPOLEN_SACK_PERM);
	}

	if (unlikely(OPTION_WSCALE & options)) {
		*ptr++ = htonl((TCPOPT_NOP << 24) |
			       (TCPOPT_WINDOW << 16) |
			       (TCPOLEN_WINDOW << 8) |
			       opts->ws);
	}

	if (unlikely(opts->num_sack_blocks)) {
		struct tcp_sack_block *sp = tp->rx_opt.dsack ?
			tp->duplicate_sack : tp->selective_acks;
		int this_sack;

		*ptr++ = htonl((TCPOPT_NOP  << 24) |
			       (TCPOPT_NOP  << 16) |
			       (TCPOPT_SACK <<  8) |
			       (TCPOLEN_SACK_BASE + (opts->num_sack_blocks *
						     TCPOLEN_SACK_PERBLOCK)));

		for (this_sack = 0; this_sack < opts->num_sack_blocks;
		     ++this_sack) {
			*ptr++ = htonl(sp[this_sack].start_seq);
			*ptr++ = htonl(sp[this_sack].end_seq);
		}

		tp->rx_opt.dsack = 0;
	}

	if (unlikely(OPTION_FAST_OPEN_COOKIE & options)) {
		struct tcp_fastopen_cookie *foc = opts->fastopen_cookie;
		u8 *p = (u8 *)ptr;
		u32 len; /* Fast Open option length */

		if (foc->exp) {
			len = TCPOLEN_EXP_FASTOPEN_BASE + foc->len;
			*ptr = htonl((TCPOPT_EXP << 24) | (len << 16) |
				     TCPOPT_FASTOPEN_MAGIC);
			p += TCPOLEN_EXP_FASTOPEN_BASE;
		} else {
			len = TCPOLEN_FASTOPEN_BASE + foc->len;
			*p++ = TCPOPT_FASTOPEN;
			*p++ = len;
		}

		memcpy(p, foc->val, foc->len);
		if ((len & 3) == 2) {
			p[foc->len] = TCPOPT_NOP;
			p[foc->len + 1] = TCPOPT_NOP;
		}
		ptr += (len + 3) >> 2;
	}

	if (unlikely(OPTION_MPTCP & opts->options))
		mptcp_options_write(ptr, tp, opts, skb);
}

/* Compute TCP options for SYN packets. This is not the final
 * network wire format yet.
 */
static unsigned int tcp_syn_options(struct sock *sk, struct sk_buff *skb,
				struct tcp_out_options *opts,
				struct tcp_md5sig_key **md5)
{
	struct tcp_sock *tp = tcp_sk(sk);
	unsigned int remaining = MAX_TCP_OPTION_SPACE;
	struct tcp_fastopen_request *fastopen = tp->fastopen_req;

#ifdef CONFIG_TCP_MD5SIG
	*md5 = tp->af_specific->md5_lookup(sk, sk);
	if (*md5) {
		opts->options |= OPTION_MD5;
		remaining -= TCPOLEN_MD5SIG_ALIGNED;
	}
#else
	*md5 = NULL;
#endif

	/* We always get an MSS option.  The option bytes which will be seen in
	 * normal data packets should timestamps be used, must be in the MSS
	 * advertised.  But we subtract them from tp->mss_cache so that
	 * calculations in tcp_sendmsg are simpler etc.  So account for this
	 * fact here if necessary.  If we don't do this correctly, as a
	 * receiver we won't recognize data packets as being full sized when we
	 * should, and thus we won't abide by the delayed ACK rules correctly.
	 * SACKs don't matter, we never delay an ACK when we have any of those
	 * going out.  */
	opts->mss = tcp_advertise_mss(sk);
	remaining -= TCPOLEN_MSS_ALIGNED;

	if (likely(sysctl_tcp_timestamps && !*md5)) {
		opts->options |= OPTION_TS;
		opts->tsval = tcp_skb_timestamp(skb) + tp->tsoffset;
		opts->tsecr = tp->rx_opt.ts_recent;
		remaining -= TCPOLEN_TSTAMP_ALIGNED;
	}
	if (likely(sysctl_tcp_window_scaling)) {
		opts->ws = tp->rx_opt.rcv_wscale;
		opts->options |= OPTION_WSCALE;
		remaining -= TCPOLEN_WSCALE_ALIGNED;
	}
	if (likely(sysctl_tcp_sack)) {
		opts->options |= OPTION_SACK_ADVERTISE;
		if (unlikely(!(OPTION_TS & opts->options)))
			remaining -= TCPOLEN_SACKPERM_ALIGNED;
	}
	if (tp->request_mptcp || mptcp(tp))
		mptcp_syn_options(sk, opts, &remaining);

	if (fastopen && fastopen->cookie.len >= 0) {
		u32 need = fastopen->cookie.len;

		need += fastopen->cookie.exp ? TCPOLEN_EXP_FASTOPEN_BASE :
					       TCPOLEN_FASTOPEN_BASE;
		need = (need + 3) & ~3U;  /* Align to 32 bits */
		if (remaining >= need) {
			opts->options |= OPTION_FAST_OPEN_COOKIE;
			opts->fastopen_cookie = &fastopen->cookie;
			remaining -= need;
			tp->syn_fastopen = 1;
			tp->syn_fastopen_exp = fastopen->cookie.exp ? 1 : 0;
		}
	}

	return MAX_TCP_OPTION_SPACE - remaining;
}

/* Set up TCP options for SYN-ACKs. */
static unsigned int tcp_synack_options(struct request_sock *req,
				       unsigned int mss, struct sk_buff *skb,
				       struct tcp_out_options *opts,
				       const struct tcp_md5sig_key *md5,
				       struct tcp_fastopen_cookie *foc)
{
	struct inet_request_sock *ireq = inet_rsk(req);
	unsigned int remaining = MAX_TCP_OPTION_SPACE;

#ifdef CONFIG_TCP_MD5SIG
	if (md5) {
		opts->options |= OPTION_MD5;
		remaining -= TCPOLEN_MD5SIG_ALIGNED;

		/* We can't fit any SACK blocks in a packet with MD5 + TS
		 * options. There was discussion about disabling SACK
		 * rather than TS in order to fit in better with old,
		 * buggy kernels, but that was deemed to be unnecessary.
		 */
		ireq->tstamp_ok &= !ireq->sack_ok;
	}
#endif

	/* We always send an MSS option. */
	opts->mss = mss;
	remaining -= TCPOLEN_MSS_ALIGNED;

	if (likely(ireq->wscale_ok)) {
		opts->ws = ireq->rcv_wscale;
		opts->options |= OPTION_WSCALE;
		remaining -= TCPOLEN_WSCALE_ALIGNED;
	}
	if (likely(ireq->tstamp_ok)) {
		opts->options |= OPTION_TS;
		opts->tsval = tcp_skb_timestamp(skb);
		opts->tsecr = req->ts_recent;
		remaining -= TCPOLEN_TSTAMP_ALIGNED;
	}
	if (likely(ireq->sack_ok)) {
		opts->options |= OPTION_SACK_ADVERTISE;
		if (unlikely(!ireq->tstamp_ok))
			remaining -= TCPOLEN_SACKPERM_ALIGNED;
	}
	if (foc != NULL && foc->len >= 0) {
		u32 need = foc->len;

		need += foc->exp ? TCPOLEN_EXP_FASTOPEN_BASE :
				   TCPOLEN_FASTOPEN_BASE;
		need = (need + 3) & ~3U;  /* Align to 32 bits */
		if (remaining >= need) {
			opts->options |= OPTION_FAST_OPEN_COOKIE;
			opts->fastopen_cookie = foc;
			remaining -= need;
		}
	}

	if (ireq->saw_mpc)
		mptcp_synack_options(req, opts, &remaining);

	return MAX_TCP_OPTION_SPACE - remaining;
}

/* Compute TCP options for ESTABLISHED sockets. This is not the
 * final wire format yet.
 */
static unsigned int tcp_established_options(struct sock *sk, struct sk_buff *skb,
					struct tcp_out_options *opts,
					struct tcp_md5sig_key **md5)
{
	struct tcp_sock *tp = tcp_sk(sk);
	unsigned int size = 0;
	unsigned int eff_sacks;

	opts->options = 0;

#ifdef CONFIG_TCP_MD5SIG
	*md5 = tp->af_specific->md5_lookup(sk, sk);
	if (unlikely(*md5)) {
		opts->options |= OPTION_MD5;
		size += TCPOLEN_MD5SIG_ALIGNED;
	}
#else
	*md5 = NULL;
#endif

	if (likely(tp->rx_opt.tstamp_ok)) {
		opts->options |= OPTION_TS;
		opts->tsval = skb ? tcp_skb_timestamp(skb) + tp->tsoffset : 0;
		opts->tsecr = tp->rx_opt.ts_recent;
		size += TCPOLEN_TSTAMP_ALIGNED;
	}
	if (mptcp(tp))
		mptcp_established_options(sk, skb, opts, &size);

	eff_sacks = tp->rx_opt.num_sacks + tp->rx_opt.dsack;
	if (unlikely(eff_sacks)) {
		const unsigned remaining = MAX_TCP_OPTION_SPACE - size;
		if (remaining < TCPOLEN_SACK_BASE_ALIGNED)
			opts->num_sack_blocks = 0;
		else
			opts->num_sack_blocks =
			    min_t(unsigned int, eff_sacks,
				  (remaining - TCPOLEN_SACK_BASE_ALIGNED) /
				  TCPOLEN_SACK_PERBLOCK);
		if (opts->num_sack_blocks)
			size += TCPOLEN_SACK_BASE_ALIGNED +
			    opts->num_sack_blocks * TCPOLEN_SACK_PERBLOCK;
	}

	return size;
}


/* TCP SMALL QUEUES (TSQ)
 *
 * TSQ goal is to keep small amount of skbs per tcp flow in tx queues (qdisc+dev)
 * to reduce RTT and bufferbloat.
 * We do this using a special skb destructor (tcp_wfree).
 *
 * Its important tcp_wfree() can be replaced by sock_wfree() in the event skb
 * needs to be reallocated in a driver.
 * The invariant being skb->truesize subtracted from sk->sk_wmem_alloc
 *
 * Since transmit from skb destructor is forbidden, we use a tasklet
 * to process all sockets that eventually need to send more skbs.
 * We use one tasklet per cpu, with its own queue of sockets.
 */
struct tsq_tasklet {
	struct tasklet_struct	tasklet;
	struct list_head	head; /* queue of tcp sockets */
};
static DEFINE_PER_CPU(struct tsq_tasklet, tsq_tasklet);

static void tcp_tsq_handler(struct sock *sk)
{
	if ((1 << sk->sk_state) &
	    (TCPF_ESTABLISHED | TCPF_FIN_WAIT1 | TCPF_CLOSING |
	     TCPF_CLOSE_WAIT  | TCPF_LAST_ACK))
		tcp_sk(sk)->ops->write_xmit(sk, tcp_current_mss(sk),
					    tcp_sk(sk)->nonagle, 0, GFP_ATOMIC);
}
/*
 * One tasklet per cpu tries to send more skbs.
 * We run in tasklet context but need to disable irqs when
 * transferring tsq->head because tcp_wfree() might
 * interrupt us (non NAPI drivers)
 */
static void tcp_tasklet_func(unsigned long data)
{
	struct tsq_tasklet *tsq = (struct tsq_tasklet *)data;
	LIST_HEAD(list);
	unsigned long flags;
	struct list_head *q, *n;
	struct tcp_sock *tp;
	struct sock *sk, *meta_sk;

	local_irq_save(flags);
	list_splice_init(&tsq->head, &list);
	local_irq_restore(flags);

	list_for_each_safe(q, n, &list) {
		tp = list_entry(q, struct tcp_sock, tsq_node);
		list_del(&tp->tsq_node);

		sk = (struct sock *)tp;
		meta_sk = mptcp(tp) ? mptcp_meta_sk(sk) : sk;
		bh_lock_sock(meta_sk);

		if (!sock_owned_by_user(meta_sk)) {
			tcp_tsq_handler(sk);
			if (mptcp(tp))
				tcp_tsq_handler(meta_sk);
		} else {
			if (mptcp(tp) && sk->sk_state == TCP_CLOSE)
				goto exit;

			/* defer the work to tcp_release_cb() */
			set_bit(TCP_TSQ_DEFERRED, &tp->tsq_flags);

			if (mptcp(tp))
				mptcp_tsq_flags(sk);
		}
exit:
		bh_unlock_sock(meta_sk);

		clear_bit(TSQ_QUEUED, &tp->tsq_flags);
		sk_free(sk);
	}
}

#define TCP_DEFERRED_ALL ((1UL << TCP_TSQ_DEFERRED) |		\
			  (1UL << TCP_WRITE_TIMER_DEFERRED) |	\
			  (1UL << TCP_DELACK_TIMER_DEFERRED) |	\
			  (1UL << TCP_MTU_REDUCED_DEFERRED) |   \
			  (1UL << MPTCP_PATH_MANAGER_DEFERRED) |\
			  (1UL << MPTCP_SUB_DEFERRED))

/**
 * tcp_release_cb - tcp release_sock() callback
 * @sk: socket
 *
 * called from release_sock() to perform protocol dependent
 * actions before socket release.
 */
void tcp_release_cb(struct sock *sk)
{
	struct tcp_sock *tp = tcp_sk(sk);
	unsigned long flags, nflags;

	/* perform an atomic operation only if at least one flag is set */
	do {
		flags = tp->tsq_flags;
		if (!(flags & TCP_DEFERRED_ALL))
			return;
		nflags = flags & ~TCP_DEFERRED_ALL;
	} while (cmpxchg(&tp->tsq_flags, flags, nflags) != flags);

	if (flags & (1UL << TCP_TSQ_DEFERRED))
		tcp_tsq_handler(sk);

	/* Here begins the tricky part :
	 * We are called from release_sock() with :
	 * 1) BH disabled
	 * 2) sk_lock.slock spinlock held
	 * 3) socket owned by us (sk->sk_lock.owned == 1)
	 *
	 * But following code is meant to be called from BH handlers,
	 * so we should keep BH disabled, but early release socket ownership
	 */
	sock_release_ownership(sk);

	if (flags & (1UL << TCP_WRITE_TIMER_DEFERRED)) {
		tcp_write_timer_handler(sk);
		__sock_put(sk);
	}
	if (flags & (1UL << TCP_DELACK_TIMER_DEFERRED)) {
		tcp_delack_timer_handler(sk);
		__sock_put(sk);
	}
	if (flags & (1UL << TCP_MTU_REDUCED_DEFERRED)) {
		inet_csk(sk)->icsk_af_ops->mtu_reduced(sk);
		__sock_put(sk);
	}
	if (flags & (1UL << MPTCP_PATH_MANAGER_DEFERRED)) {
		if (tcp_sk(sk)->mpcb->pm_ops->release_sock)
			tcp_sk(sk)->mpcb->pm_ops->release_sock(sk);
		__sock_put(sk);
	}
	if (flags & (1UL << MPTCP_SUB_DEFERRED))
		mptcp_tsq_sub_deferred(sk);
}
EXPORT_SYMBOL(tcp_release_cb);

void __init tcp_tasklet_init(void)
{
	int i;

	for_each_possible_cpu(i) {
		struct tsq_tasklet *tsq = &per_cpu(tsq_tasklet, i);

		INIT_LIST_HEAD(&tsq->head);
		tasklet_init(&tsq->tasklet,
			     tcp_tasklet_func,
			     (unsigned long)tsq);
	}
}

/*
 * Write buffer destructor automatically called from kfree_skb.
 * We can't xmit new skbs from this context, as we might already
 * hold qdisc lock.
 */
void tcp_wfree(struct sk_buff *skb)
{
	struct sock *sk = skb->sk;
	struct tcp_sock *tp = tcp_sk(sk);
	int wmem;

	/* Keep one reference on sk_wmem_alloc.
	 * Will be released by sk_free() from here or tcp_tasklet_func()
	 */
	wmem = atomic_sub_return(skb->truesize - 1, &sk->sk_wmem_alloc);

	/* If this softirq is serviced by ksoftirqd, we are likely under stress.
	 * Wait until our queues (qdisc + devices) are drained.
	 * This gives :
	 * - less callbacks to tcp_write_xmit(), reducing stress (batches)
	 * - chance for incoming ACK (processed by another cpu maybe)
	 *   to migrate this flow (skb->ooo_okay will be eventually set)
	 */
	if (wmem >= SKB_TRUESIZE(1) && this_cpu_ksoftirqd() == current)
		goto out;

	if (test_and_clear_bit(TSQ_THROTTLED, &tp->tsq_flags) &&
	    !test_and_set_bit(TSQ_QUEUED, &tp->tsq_flags)) {
		unsigned long flags;
		struct tsq_tasklet *tsq;

		/* queue this socket to tasklet queue */
		local_irq_save(flags);
		tsq = this_cpu_ptr(&tsq_tasklet);
		list_add(&tp->tsq_node, &tsq->head);
		tasklet_schedule(&tsq->tasklet);
		local_irq_restore(flags);
		return;
	}
out:
	sk_free(sk);
}

/* This routine actually transmits TCP packets queued in by
 * tcp_do_sendmsg().  This is used by both the initial
 * transmission and possible later retransmissions.
 * All SKB's seen here are completely headerless.  It is our
 * job to build the TCP header, and pass the packet down to
 * IP so it can do the same plus pass the packet off to the
 * device.
 *
 * We are working here with either a clone of the original
 * SKB, or a fresh unique copy made by the retransmit engine.
 */
int tcp_transmit_skb(struct sock *sk, struct sk_buff *skb, int clone_it,
		        gfp_t gfp_mask)
{
	const struct inet_connection_sock *icsk = inet_csk(sk);
	struct inet_sock *inet;
	struct tcp_sock *tp;
	struct tcp_skb_cb *tcb;
	struct tcp_out_options opts;
	unsigned int tcp_options_size, tcp_header_size;
	struct tcp_md5sig_key *md5;
	struct tcphdr *th;
	int err;

	BUG_ON(!skb || !tcp_skb_pcount(skb));

	if (clone_it) {
		skb_mstamp_get(&skb->skb_mstamp);

		if (unlikely(skb_cloned(skb)))
			skb = pskb_copy(skb, gfp_mask);
		else
			skb = skb_clone(skb, gfp_mask);
		if (unlikely(!skb))
			return -ENOBUFS;
	}

	inet = inet_sk(sk);
	tp = tcp_sk(sk);
	tcb = TCP_SKB_CB(skb);
	memset(&opts, 0, sizeof(opts));

	if (unlikely(tcb->tcp_flags & TCPHDR_SYN))
		tcp_options_size = tcp_syn_options(sk, skb, &opts, &md5);
	else
		tcp_options_size = tcp_established_options(sk, skb, &opts,
							   &md5);
	tcp_header_size = tcp_options_size + sizeof(struct tcphdr);

	/* if no packet is in qdisc/device queue, then allow XPS to select
	 * another queue. We can be called from tcp_tsq_handler()
	 * which holds one reference to sk_wmem_alloc.
	 *
	 * TODO: Ideally, in-flight pure ACK packets should not matter here.
	 * One way to get this would be to set skb->truesize = 2 on them.
	 */
	skb->ooo_okay = sk_wmem_alloc_get(sk) < SKB_TRUESIZE(1);

	skb_push(skb, tcp_header_size);
	skb_reset_transport_header(skb);

	skb_orphan(skb);
	skb->sk = sk;
	skb->destructor = skb_is_tcp_pure_ack(skb) ? __sock_wfree : tcp_wfree;
	skb_set_hash_from_sk(skb, sk);
	atomic_add(skb->truesize, &sk->sk_wmem_alloc);

	/* Build TCP header and checksum it. */
	th = (struct tcphdr *)skb->data;
	th->source		= inet->inet_sport;
	th->dest		= inet->inet_dport;
	th->seq			= htonl(tcb->seq);
	th->ack_seq		= htonl(tp->rcv_nxt);
	*(((__be16 *)th) + 6)	= htons(((tcp_header_size >> 2) << 12) |
					tcb->tcp_flags);

<<<<<<< HEAD
	if (unlikely(tcb->tcp_flags & TCPHDR_SYN)) {
		/* RFC1323: The window in SYN & SYN/ACK segments
		 * is never scaled.
		 */
		th->window	= htons(min(tp->rcv_wnd, 65535U));
	} else {
		th->window	= htons(tp->ops->select_window(sk));
	}
=======
>>>>>>> 523d939e
	th->check		= 0;
	th->urg_ptr		= 0;

	/* The urg_mode check is necessary during a below snd_una win probe */
	if (unlikely(tcp_urg_mode(tp) && before(tcb->seq, tp->snd_up))) {
		if (before(tp->snd_up, tcb->seq + 0x10000)) {
			th->urg_ptr = htons(tp->snd_up - tcb->seq);
			th->urg = 1;
		} else if (after(tcb->seq + 0xFFFF, tp->snd_nxt)) {
			th->urg_ptr = htons(0xFFFF);
			th->urg = 1;
		}
	}

	tcp_options_write((__be32 *)(th + 1), tp, &opts, skb);
	skb_shinfo(skb)->gso_type = sk->sk_gso_type;
	if (likely(!(tcb->tcp_flags & TCPHDR_SYN))) {
		th->window      = htons(tcp_select_window(sk));
		tcp_ecn_send(sk, skb, th, tcp_header_size);
	} else {
		/* RFC1323: The window in SYN & SYN/ACK segments
		 * is never scaled.
		 */
		th->window	= htons(min(tp->rcv_wnd, 65535U));
	}
#ifdef CONFIG_TCP_MD5SIG
	/* Calculate the MD5 hash, as we have all we need now */
	if (md5) {
		sk_nocaps_add(sk, NETIF_F_GSO_MASK);
		tp->af_specific->calc_md5_hash(opts.hash_location,
					       md5, sk, skb);
	}
#endif

	icsk->icsk_af_ops->send_check(sk, skb);

	if (likely(tcb->tcp_flags & TCPHDR_ACK))
		tcp_event_ack_sent(sk, tcp_skb_pcount(skb));

	if (skb->len != tcp_header_size) {
		tcp_event_data_sent(tp, sk);
		tp->data_segs_out += tcp_skb_pcount(skb);
	}

	if (after(tcb->end_seq, tp->snd_nxt) || tcb->seq == tcb->end_seq)
		TCP_ADD_STATS(sock_net(sk), TCP_MIB_OUTSEGS,
			      tcp_skb_pcount(skb));

	tp->segs_out += tcp_skb_pcount(skb);
	/* OK, its time to fill skb_shinfo(skb)->gso_{segs|size} */
	skb_shinfo(skb)->gso_segs = tcp_skb_pcount(skb);
	skb_shinfo(skb)->gso_size = tcp_skb_mss(skb);

	/* Our usage of tstamp should remain private */
	skb->tstamp.tv64 = 0;

	/* Cleanup our debris for IP stacks */
	memset(skb->cb, 0, max(sizeof(struct inet_skb_parm),
			       sizeof(struct inet6_skb_parm)));

	err = icsk->icsk_af_ops->queue_xmit(sk, skb, &inet->cork.fl);

	if (likely(err <= 0))
		return err;

	tcp_enter_cwr(sk);

	return net_xmit_eval(err);
}

/* This routine just queues the buffer for sending.
 *
 * NOTE: probe0 timer is not checked, do not forget tcp_push_pending_frames,
 * otherwise socket can stall.
 */
void tcp_queue_skb(struct sock *sk, struct sk_buff *skb)
{
	struct tcp_sock *tp = tcp_sk(sk);

	/* Advance write_seq and place onto the write_queue. */
	tp->write_seq = TCP_SKB_CB(skb)->end_seq;
	__skb_header_release(skb);
	tcp_add_write_queue_tail(sk, skb);
	sk->sk_wmem_queued += skb->truesize;
	sk_mem_charge(sk, skb->truesize);
}

/* Initialize TSO segments for a packet. */
void tcp_set_skb_tso_segs(struct sk_buff *skb, unsigned int mss_now)
{
	if (skb->len <= mss_now || skb->ip_summed == CHECKSUM_NONE) {
		/* Avoid the costly divide in the normal
		 * non-TSO case.
		 */
		tcp_skb_pcount_set(skb, 1);
		TCP_SKB_CB(skb)->tcp_gso_size = 0;
	} else {
		tcp_skb_pcount_set(skb, DIV_ROUND_UP(skb->len, mss_now));
		TCP_SKB_CB(skb)->tcp_gso_size = mss_now;
	}
}

/* When a modification to fackets out becomes necessary, we need to check
 * skb is counted to fackets_out or not.
 */
static void tcp_adjust_fackets_out(struct sock *sk, const struct sk_buff *skb,
				   int decr)
{
	struct tcp_sock *tp = tcp_sk(sk);

	if (!tp->sacked_out || tcp_is_reno(tp))
		return;

	if (after(tcp_highest_sack_seq(tp), TCP_SKB_CB(skb)->seq))
		tp->fackets_out -= decr;
}

/* Pcount in the middle of the write queue got changed, we need to do various
 * tweaks to fix counters
 */
void tcp_adjust_pcount(struct sock *sk, const struct sk_buff *skb, int decr)
{
	struct tcp_sock *tp = tcp_sk(sk);

	tp->packets_out -= decr;

	if (TCP_SKB_CB(skb)->sacked & TCPCB_SACKED_ACKED)
		tp->sacked_out -= decr;
	if (TCP_SKB_CB(skb)->sacked & TCPCB_SACKED_RETRANS)
		tp->retrans_out -= decr;
	if (TCP_SKB_CB(skb)->sacked & TCPCB_LOST)
		tp->lost_out -= decr;

	/* Reno case is special. Sigh... */
	if (tcp_is_reno(tp) && decr > 0)
		tp->sacked_out -= min_t(u32, tp->sacked_out, decr);

	tcp_adjust_fackets_out(sk, skb, decr);

	if (tp->lost_skb_hint &&
	    before(TCP_SKB_CB(skb)->seq, TCP_SKB_CB(tp->lost_skb_hint)->seq) &&
	    (tcp_is_fack(tp) || (TCP_SKB_CB(skb)->sacked & TCPCB_SACKED_ACKED)))
		tp->lost_cnt_hint -= decr;

	tcp_verify_left_out(tp);
}

static bool tcp_has_tx_tstamp(const struct sk_buff *skb)
{
	return TCP_SKB_CB(skb)->txstamp_ack ||
		(skb_shinfo(skb)->tx_flags & SKBTX_ANY_TSTAMP);
}

static void tcp_fragment_tstamp(struct sk_buff *skb, struct sk_buff *skb2)
{
	struct skb_shared_info *shinfo = skb_shinfo(skb);

	if (unlikely(tcp_has_tx_tstamp(skb)) &&
	    !before(shinfo->tskey, TCP_SKB_CB(skb2)->seq)) {
		struct skb_shared_info *shinfo2 = skb_shinfo(skb2);
		u8 tsflags = shinfo->tx_flags & SKBTX_ANY_TSTAMP;

		shinfo->tx_flags &= ~tsflags;
		shinfo2->tx_flags |= tsflags;
		swap(shinfo->tskey, shinfo2->tskey);
		TCP_SKB_CB(skb2)->txstamp_ack = TCP_SKB_CB(skb)->txstamp_ack;
		TCP_SKB_CB(skb)->txstamp_ack = 0;
	}
}

static void tcp_skb_fragment_eor(struct sk_buff *skb, struct sk_buff *skb2)
{
	TCP_SKB_CB(skb2)->eor = TCP_SKB_CB(skb)->eor;
	TCP_SKB_CB(skb)->eor = 0;
}

/* Function to create two new TCP segments.  Shrinks the given segment
 * to the specified size and appends a new segment with the rest of the
 * packet to the list.  This won't be called frequently, I hope.
 * Remember, these are still headerless SKBs at this point.
 */
int tcp_fragment(struct sock *sk, struct sk_buff *skb, u32 len,
		 unsigned int mss_now, gfp_t gfp)
{
	struct tcp_sock *tp = tcp_sk(sk);
	struct sk_buff *buff;
	int nsize, old_factor;
	int nlen;
	u8 flags;

	if (WARN_ON(len > skb->len))
		return -EINVAL;

	nsize = skb_headlen(skb) - len;
	if (nsize < 0)
		nsize = 0;

	if (skb_unclone(skb, gfp))
		return -ENOMEM;

	/* Get a new skb... force flag on. */
	buff = sk_stream_alloc_skb(sk, nsize, gfp, true);
	if (!buff)
		return -ENOMEM; /* We'll just try again later. */

	sk->sk_wmem_queued += buff->truesize;
	sk_mem_charge(sk, buff->truesize);
	nlen = skb->len - len - nsize;
	buff->truesize += nlen;
	skb->truesize -= nlen;

	/* Correct the sequence numbers. */
	TCP_SKB_CB(buff)->seq = TCP_SKB_CB(skb)->seq + len;
	TCP_SKB_CB(buff)->end_seq = TCP_SKB_CB(skb)->end_seq;
	TCP_SKB_CB(skb)->end_seq = TCP_SKB_CB(buff)->seq;

	/* PSH and FIN should only be set in the second packet. */
	flags = TCP_SKB_CB(skb)->tcp_flags;
	TCP_SKB_CB(skb)->tcp_flags = flags & ~(TCPHDR_FIN | TCPHDR_PSH);
	TCP_SKB_CB(buff)->tcp_flags = flags;
	TCP_SKB_CB(buff)->sacked = TCP_SKB_CB(skb)->sacked;
	tcp_skb_fragment_eor(skb, buff);

	if (!skb_shinfo(skb)->nr_frags && skb->ip_summed != CHECKSUM_PARTIAL) {
		/* Copy and checksum data tail into the new buffer. */
		buff->csum = csum_partial_copy_nocheck(skb->data + len,
						       skb_put(buff, nsize),
						       nsize, 0);

		skb_trim(skb, len);

		skb->csum = csum_block_sub(skb->csum, buff->csum, len);
	} else {
		skb->ip_summed = CHECKSUM_PARTIAL;
		skb_split(skb, buff, len);
	}

	buff->ip_summed = skb->ip_summed;

	buff->tstamp = skb->tstamp;
	tcp_fragment_tstamp(skb, buff);

	old_factor = tcp_skb_pcount(skb);

	/* Fix up tso_factor for both original and new SKB.  */
	tcp_set_skb_tso_segs(skb, mss_now);
	tcp_set_skb_tso_segs(buff, mss_now);

	/* If this packet has been sent out already, we must
	 * adjust the various packet counters.
	 */
	if (!before(tp->snd_nxt, TCP_SKB_CB(buff)->end_seq)) {
		int diff = old_factor - tcp_skb_pcount(skb) -
			tcp_skb_pcount(buff);

		if (diff)
			tcp_adjust_pcount(sk, skb, diff);
	}

	/* Link BUFF into the send queue. */
	__skb_header_release(buff);
	tcp_insert_write_queue_after(skb, buff, sk);

	return 0;
}

/* This is similar to __pskb_pull_head() (it will go to core/skbuff.c
 * eventually). The difference is that pulled data not copied, but
 * immediately discarded.
 */
void __pskb_trim_head(struct sk_buff *skb, int len)
{
	struct skb_shared_info *shinfo;
	int i, k, eat;

	eat = min_t(int, len, skb_headlen(skb));
	if (eat) {
		__skb_pull(skb, eat);
		len -= eat;
		if (!len)
			return;
	}
	eat = len;
	k = 0;
	shinfo = skb_shinfo(skb);
	for (i = 0; i < shinfo->nr_frags; i++) {
		int size = skb_frag_size(&shinfo->frags[i]);

		if (size <= eat) {
			skb_frag_unref(skb, i);
			eat -= size;
		} else {
			shinfo->frags[k] = shinfo->frags[i];
			if (eat) {
				shinfo->frags[k].page_offset += eat;
				skb_frag_size_sub(&shinfo->frags[k], eat);
				eat = 0;
			}
			k++;
		}
	}
	shinfo->nr_frags = k;

	skb_reset_tail_pointer(skb);
	skb->data_len -= len;
	skb->len = skb->data_len;
}

/* Remove acked data from a packet in the transmit queue. */
int tcp_trim_head(struct sock *sk, struct sk_buff *skb, u32 len)
{
	if (skb_unclone(skb, GFP_ATOMIC))
		return -ENOMEM;

	__pskb_trim_head(skb, len);

	TCP_SKB_CB(skb)->seq += len;
	skb->ip_summed = CHECKSUM_PARTIAL;

	skb->truesize	     -= len;
	sk->sk_wmem_queued   -= len;
	sk_mem_uncharge(sk, len);
	sock_set_flag(sk, SOCK_QUEUE_SHRUNK);

	/* Any change of skb->len requires recalculation of tso factor. */
	if (tcp_skb_pcount(skb) > 1)
		tcp_set_skb_tso_segs(skb, tcp_skb_mss(skb));

	return 0;
}

/* Calculate MSS not accounting any TCP options.  */
static inline int __tcp_mtu_to_mss(struct sock *sk, int pmtu)
{
	const struct tcp_sock *tp = tcp_sk(sk);
	const struct inet_connection_sock *icsk = inet_csk(sk);
	int mss_now;

	/* Calculate base mss without TCP options:
	   It is MMS_S - sizeof(tcphdr) of rfc1122
	 */
	mss_now = pmtu - icsk->icsk_af_ops->net_header_len - sizeof(struct tcphdr);

	/* IPv6 adds a frag_hdr in case RTAX_FEATURE_ALLFRAG is set */
	if (icsk->icsk_af_ops->net_frag_header_len) {
		const struct dst_entry *dst = __sk_dst_get(sk);

		if (dst && dst_allfrag(dst))
			mss_now -= icsk->icsk_af_ops->net_frag_header_len;
	}

	/* Clamp it (mss_clamp does not include tcp options) */
	if (mss_now > tp->rx_opt.mss_clamp)
		mss_now = tp->rx_opt.mss_clamp;

	/* Now subtract optional transport overhead */
	mss_now -= icsk->icsk_ext_hdr_len;

	/* Then reserve room for full set of TCP options and 8 bytes of data */
	if (mss_now < 48)
		mss_now = 48;
	return mss_now;
}

/* Calculate MSS. Not accounting for SACKs here.  */
int tcp_mtu_to_mss(struct sock *sk, int pmtu)
{
	/* Subtract TCP options size, not including SACKs */
	return __tcp_mtu_to_mss(sk, pmtu) -
	       (tcp_sk(sk)->tcp_header_len - sizeof(struct tcphdr));
}

/* Inverse of above */
int tcp_mss_to_mtu(struct sock *sk, int mss)
{
	const struct tcp_sock *tp = tcp_sk(sk);
	const struct inet_connection_sock *icsk = inet_csk(sk);
	int mtu;

	mtu = mss +
	      tp->tcp_header_len +
	      icsk->icsk_ext_hdr_len +
	      icsk->icsk_af_ops->net_header_len;

	/* IPv6 adds a frag_hdr in case RTAX_FEATURE_ALLFRAG is set */
	if (icsk->icsk_af_ops->net_frag_header_len) {
		const struct dst_entry *dst = __sk_dst_get(sk);

		if (dst && dst_allfrag(dst))
			mtu += icsk->icsk_af_ops->net_frag_header_len;
	}
	return mtu;
}

/* MTU probing init per socket */
void tcp_mtup_init(struct sock *sk)
{
	struct tcp_sock *tp = tcp_sk(sk);
	struct inet_connection_sock *icsk = inet_csk(sk);
	struct net *net = sock_net(sk);

	icsk->icsk_mtup.enabled = net->ipv4.sysctl_tcp_mtu_probing > 1;
	icsk->icsk_mtup.search_high = tp->rx_opt.mss_clamp + sizeof(struct tcphdr) +
			       icsk->icsk_af_ops->net_header_len;
	icsk->icsk_mtup.search_low = tcp_mss_to_mtu(sk, net->ipv4.sysctl_tcp_base_mss);
	icsk->icsk_mtup.probe_size = 0;
	if (icsk->icsk_mtup.enabled)
		icsk->icsk_mtup.probe_timestamp = tcp_time_stamp;
}
EXPORT_SYMBOL(tcp_mtup_init);

/* This function synchronize snd mss to current pmtu/exthdr set.

   tp->rx_opt.user_mss is mss set by user by TCP_MAXSEG. It does NOT counts
   for TCP options, but includes only bare TCP header.

   tp->rx_opt.mss_clamp is mss negotiated at connection setup.
   It is minimum of user_mss and mss received with SYN.
   It also does not include TCP options.

   inet_csk(sk)->icsk_pmtu_cookie is last pmtu, seen by this function.

   tp->mss_cache is current effective sending mss, including
   all tcp options except for SACKs. It is evaluated,
   taking into account current pmtu, but never exceeds
   tp->rx_opt.mss_clamp.

   NOTE1. rfc1122 clearly states that advertised MSS
   DOES NOT include either tcp or ip options.

   NOTE2. inet_csk(sk)->icsk_pmtu_cookie and tp->mss_cache
   are READ ONLY outside this function.		--ANK (980731)
 */
unsigned int tcp_sync_mss(struct sock *sk, u32 pmtu)
{
	struct tcp_sock *tp = tcp_sk(sk);
	struct inet_connection_sock *icsk = inet_csk(sk);
	int mss_now;

	if (icsk->icsk_mtup.search_high > pmtu)
		icsk->icsk_mtup.search_high = pmtu;

	mss_now = tcp_mtu_to_mss(sk, pmtu);
	mss_now = tcp_bound_to_half_wnd(tp, mss_now);

	/* And store cached results */
	icsk->icsk_pmtu_cookie = pmtu;
	if (icsk->icsk_mtup.enabled)
		mss_now = min(mss_now, tcp_mtu_to_mss(sk, icsk->icsk_mtup.search_low));
	tp->mss_cache = mss_now;

	return mss_now;
}
EXPORT_SYMBOL(tcp_sync_mss);

/* Compute the current effective MSS, taking SACKs and IP options,
 * and even PMTU discovery events into account.
 */
unsigned int tcp_current_mss(struct sock *sk)
{
	const struct tcp_sock *tp = tcp_sk(sk);
	const struct dst_entry *dst = __sk_dst_get(sk);
	u32 mss_now;
	unsigned int header_len;
	struct tcp_out_options opts;
	struct tcp_md5sig_key *md5;

	mss_now = tp->mss_cache;

	if (dst) {
		u32 mtu = dst_mtu(dst);
		if (mtu != inet_csk(sk)->icsk_pmtu_cookie)
			mss_now = tcp_sync_mss(sk, mtu);
	}

	header_len = tcp_established_options(sk, NULL, &opts, &md5) +
		     sizeof(struct tcphdr);
	/* The mss_cache is sized based on tp->tcp_header_len, which assumes
	 * some common options. If this is an odd packet (because we have SACK
	 * blocks etc) then our calculated header_len will be different, and
	 * we have to adjust mss_now correspondingly */
	if (header_len != tp->tcp_header_len) {
		int delta = (int) header_len - tp->tcp_header_len;
		mss_now -= delta;
	}

	return mss_now;
}
EXPORT_SYMBOL(tcp_current_mss);

/* RFC2861, slow part. Adjust cwnd, after it was not full during one rto.
 * As additional protections, we do not touch cwnd in retransmission phases,
 * and if application hit its sndbuf limit recently.
 */
static void tcp_cwnd_application_limited(struct sock *sk)
{
	struct tcp_sock *tp = tcp_sk(sk);

	if (inet_csk(sk)->icsk_ca_state == TCP_CA_Open &&
	    sk->sk_socket && !test_bit(SOCK_NOSPACE, &sk->sk_socket->flags)) {
		/* Limited by application or receiver window. */
		u32 init_win = tcp_init_cwnd(tp, __sk_dst_get(sk));
		u32 win_used = max(tp->snd_cwnd_used, init_win);
		if (win_used < tp->snd_cwnd) {
			tp->snd_ssthresh = tcp_current_ssthresh(sk);
			tp->snd_cwnd = (tp->snd_cwnd + win_used) >> 1;
		}
		tp->snd_cwnd_used = 0;
	}
	tp->snd_cwnd_stamp = tcp_time_stamp;
}

void tcp_cwnd_validate(struct sock *sk, bool is_cwnd_limited)
{
	struct tcp_sock *tp = tcp_sk(sk);

	/* Track the maximum number of outstanding packets in each
	 * window, and remember whether we were cwnd-limited then.
	 */
	if (!before(tp->snd_una, tp->max_packets_seq) ||
	    tp->packets_out > tp->max_packets_out) {
		tp->max_packets_out = tp->packets_out;
		tp->max_packets_seq = tp->snd_nxt;
		tp->is_cwnd_limited = is_cwnd_limited;
	}

	if (tcp_is_cwnd_limited(sk)) {
		/* Network is feed fully. */
		tp->snd_cwnd_used = 0;
		tp->snd_cwnd_stamp = tcp_time_stamp;
	} else {
		/* Network starves. */
		if (tp->packets_out > tp->snd_cwnd_used)
			tp->snd_cwnd_used = tp->packets_out;

		if (sysctl_tcp_slow_start_after_idle &&
		    (s32)(tcp_time_stamp - tp->snd_cwnd_stamp) >= inet_csk(sk)->icsk_rto)
			tcp_cwnd_application_limited(sk);
	}
}

/* Minshall's variant of the Nagle send check. */
static bool tcp_minshall_check(const struct tcp_sock *tp)
{
	return after(tp->snd_sml, tp->snd_una) &&
		!after(tp->snd_sml, tp->snd_nxt);
}

/* Update snd_sml if this skb is under mss
 * Note that a TSO packet might end with a sub-mss segment
 * The test is really :
 * if ((skb->len % mss) != 0)
 *        tp->snd_sml = TCP_SKB_CB(skb)->end_seq;
 * But we can avoid doing the divide again given we already have
 *  skb_pcount = skb->len / mss_now
 */
void tcp_minshall_update(struct tcp_sock *tp, unsigned int mss_now,
			 const struct sk_buff *skb)
{
	if (skb->len < tcp_skb_pcount(skb) * mss_now)
		tp->snd_sml = TCP_SKB_CB(skb)->end_seq;
}

/* Return false, if packet can be sent now without violation Nagle's rules:
 * 1. It is full sized. (provided by caller in %partial bool)
 * 2. Or it contains FIN. (already checked by caller)
 * 3. Or TCP_CORK is not set, and TCP_NODELAY is set.
 * 4. Or TCP_CORK is not set, and all sent packets are ACKed.
 *    With Minshall's modification: all sent small packets are ACKed.
 */
static bool tcp_nagle_check(bool partial, const struct tcp_sock *tp,
			    int nonagle)
{
	return partial &&
		((nonagle & TCP_NAGLE_CORK) ||
		 (!nonagle && tp->packets_out && tcp_minshall_check(tp)));
}

/* Return how many segs we'd like on a TSO packet,
 * to send one TSO packet per ms
 */
static u32 tcp_tso_autosize(const struct sock *sk, unsigned int mss_now)
{
	u32 bytes, segs;

	bytes = min(sk->sk_pacing_rate >> 10,
		    sk->sk_gso_max_size - 1 - MAX_TCP_HEADER);

	/* Goal is to send at least one packet per ms,
	 * not one big TSO packet every 100 ms.
	 * This preserves ACK clocking and is consistent
	 * with tcp_tso_should_defer() heuristic.
	 */
	segs = max_t(u32, bytes / mss_now, sysctl_tcp_min_tso_segs);

	return min_t(u32, segs, sk->sk_gso_max_segs);
}

/* Returns the portion of skb which can be sent right away */
unsigned int tcp_mss_split_point(const struct sock *sk,
				 const struct sk_buff *skb,
				 unsigned int mss_now,
				 unsigned int max_segs,
				 int nonagle)
{
	const struct tcp_sock *tp = tcp_sk(sk);
	u32 partial, needed, window, max_len;

	window = tcp_wnd_end(tp) - TCP_SKB_CB(skb)->seq;
	max_len = mss_now * max_segs;

	if (likely(max_len <= window && skb != tcp_write_queue_tail(sk)))
		return max_len;

	needed = min(skb->len, window);

	if (max_len <= needed)
		return max_len;

	partial = needed % mss_now;
	/* If last segment is not a full MSS, check if Nagle rules allow us
	 * to include this last segment in this skb.
	 * Otherwise, we'll split the skb at last MSS boundary
	 */
	if (tcp_nagle_check(partial != 0, tp, nonagle))
		return needed - partial;

	return needed;
}

/* Can at least one segment of SKB be sent right now, according to the
 * congestion window rules?  If so, return how many segments are allowed.
 */
unsigned int tcp_cwnd_test(const struct tcp_sock *tp,
			   const struct sk_buff *skb)
{
	u32 in_flight, cwnd, halfcwnd;

	/* Don't be strict about the congestion window for the final FIN.  */
	if (skb &&
	    (TCP_SKB_CB(skb)->tcp_flags & TCPHDR_FIN) &&
	    tcp_skb_pcount(skb) == 1)
		return 1;

	in_flight = tcp_packets_in_flight(tp);
	cwnd = tp->snd_cwnd;
	if (in_flight >= cwnd)
		return 0;

	/* For better scheduling, ensure we have at least
	 * 2 GSO packets in flight.
	 */
	halfcwnd = max(cwnd >> 1, 1U);
	return min(halfcwnd, cwnd - in_flight);
}

/* Initialize TSO state of a skb.
 * This must be invoked the first time we consider transmitting
 * SKB onto the wire.
 */
int tcp_init_tso_segs(struct sk_buff *skb, unsigned int mss_now)
{
	int tso_segs = tcp_skb_pcount(skb);

	if (!tso_segs || (tso_segs > 1 && tcp_skb_mss(skb) != mss_now)) {
		tcp_set_skb_tso_segs(skb, mss_now);
		tso_segs = tcp_skb_pcount(skb);
	}
	return tso_segs;
}


/* Return true if the Nagle test allows this packet to be
 * sent now.
 */
bool tcp_nagle_test(const struct tcp_sock *tp, const struct sk_buff *skb,
		    unsigned int cur_mss, int nonagle)
{
	/* Nagle rule does not apply to frames, which sit in the middle of the
	 * write_queue (they have no chances to get new data).
	 *
	 * This is implemented in the callers, where they modify the 'nonagle'
	 * argument based upon the location of SKB in the send queue.
	 */
	if (nonagle & TCP_NAGLE_PUSH)
		return true;

	/* Don't use the nagle rule for urgent data (or for the final FIN). */
	if (tcp_urg_mode(tp) || (TCP_SKB_CB(skb)->tcp_flags & TCPHDR_FIN) ||
	    mptcp_is_data_fin(skb))
		return true;

	if (!tcp_nagle_check(skb->len < cur_mss, tp, nonagle))
		return true;

	return false;
}

/* Does at least the first segment of SKB fit into the send window? */
bool tcp_snd_wnd_test(const struct tcp_sock *tp, const struct sk_buff *skb,
		      unsigned int cur_mss)
{
	u32 end_seq = TCP_SKB_CB(skb)->end_seq;

	if (skb->len > cur_mss)
		end_seq = TCP_SKB_CB(skb)->seq + cur_mss;

	return !after(end_seq, tcp_wnd_end(tp));
}

/* This checks if the data bearing packet SKB (usually tcp_send_head(sk))
 * should be put on the wire right now.  If so, it returns the number of
 * packets allowed by the congestion window.
 */
static unsigned int tcp_snd_test(const struct sock *sk, struct sk_buff *skb,
				 unsigned int cur_mss, int nonagle)
{
	const struct tcp_sock *tp = tcp_sk(sk);
	unsigned int cwnd_quota;

	tcp_init_tso_segs(skb, cur_mss);

	if (!tcp_nagle_test(tp, skb, cur_mss, nonagle))
		return 0;

	cwnd_quota = tcp_cwnd_test(tp, skb);
	if (cwnd_quota && !tcp_snd_wnd_test(tp, skb, cur_mss))
		cwnd_quota = 0;

	return cwnd_quota;
}

/* Test if sending is allowed right now. */
bool tcp_may_send_now(struct sock *sk)
{
	const struct tcp_sock *tp = tcp_sk(sk);
	struct sk_buff *skb = tcp_send_head(sk);

	return skb &&
		tcp_snd_test(sk, skb, tcp_current_mss(sk),
			     (tcp_skb_is_last(sk, skb) ?
			      tp->nonagle : TCP_NAGLE_PUSH));
}

/* Trim TSO SKB to LEN bytes, put the remaining data into a new packet
 * which is put after SKB on the list.  It is very much like
 * tcp_fragment() except that it may make several kinds of assumptions
 * in order to speed up the splitting operation.  In particular, we
 * know that all the data is in scatter-gather pages, and that the
 * packet has never been sent out before (and thus is not cloned).
 */
static int tso_fragment(struct sock *sk, struct sk_buff *skb, unsigned int len,
			unsigned int mss_now, gfp_t gfp)
{
	struct sk_buff *buff;
	int nlen = skb->len - len;
	u8 flags;

	/* All of a TSO frame must be composed of paged data.  */
	if (skb->len != skb->data_len)
		return tcp_fragment(sk, skb, len, mss_now, gfp);

	buff = sk_stream_alloc_skb(sk, 0, gfp, true);
	if (unlikely(!buff))
		return -ENOMEM;

	sk->sk_wmem_queued += buff->truesize;
	sk_mem_charge(sk, buff->truesize);
	buff->truesize += nlen;
	skb->truesize -= nlen;

	/* Correct the sequence numbers. */
	TCP_SKB_CB(buff)->seq = TCP_SKB_CB(skb)->seq + len;
	TCP_SKB_CB(buff)->end_seq = TCP_SKB_CB(skb)->end_seq;
	TCP_SKB_CB(skb)->end_seq = TCP_SKB_CB(buff)->seq;

	/* PSH and FIN should only be set in the second packet. */
	flags = TCP_SKB_CB(skb)->tcp_flags;
	TCP_SKB_CB(skb)->tcp_flags = flags & ~(TCPHDR_FIN | TCPHDR_PSH);
	TCP_SKB_CB(buff)->tcp_flags = flags;

	/* This packet was never sent out yet, so no SACK bits. */
	TCP_SKB_CB(buff)->sacked = 0;

	tcp_skb_fragment_eor(skb, buff);

	buff->ip_summed = skb->ip_summed = CHECKSUM_PARTIAL;
	skb_split(skb, buff, len);
	tcp_fragment_tstamp(skb, buff);

	/* Fix up tso_factor for both original and new SKB.  */
	tcp_set_skb_tso_segs(skb, mss_now);
	tcp_set_skb_tso_segs(buff, mss_now);

	/* Link BUFF into the send queue. */
	__skb_header_release(buff);
	tcp_insert_write_queue_after(skb, buff, sk);

	return 0;
}

/* Try to defer sending, if possible, in order to minimize the amount
 * of TSO splitting we do.  View it as a kind of TSO Nagle test.
 *
 * This algorithm is from John Heffner.
 */
static bool tcp_tso_should_defer(struct sock *sk, struct sk_buff *skb,
				 bool *is_cwnd_limited, u32 max_segs)
{
	const struct inet_connection_sock *icsk = inet_csk(sk);
	u32 age, send_win, cong_win, limit, in_flight;
	struct tcp_sock *tp = tcp_sk(sk);
	struct skb_mstamp now;
	struct sk_buff *head;
	int win_divisor;

	if ((TCP_SKB_CB(skb)->tcp_flags & TCPHDR_FIN) || mptcp_is_data_fin(skb))
		goto send_now;

	if (icsk->icsk_ca_state >= TCP_CA_Recovery)
		goto send_now;

	/* Avoid bursty behavior by allowing defer
	 * only if the last write was recent.
	 */
	if ((s32)(tcp_time_stamp - tp->lsndtime) > 0)
		goto send_now;

	in_flight = tcp_packets_in_flight(tp);

	BUG_ON(tcp_skb_pcount(skb) <= 1 || (tp->snd_cwnd <= in_flight));

	send_win = tcp_wnd_end(tp) - TCP_SKB_CB(skb)->seq;

	/* From in_flight test above, we know that cwnd > in_flight.  */
	cong_win = (tp->snd_cwnd - in_flight) * tp->mss_cache;

	limit = min(send_win, cong_win);

	/* If a full-sized TSO skb can be sent, do it. */
	if (limit >= max_segs * tp->mss_cache)
		goto send_now;

	/* Middle in queue won't get any more data, full sendable already? */
	if ((skb != tcp_write_queue_tail(sk)) && (limit >= skb->len))
		goto send_now;

	win_divisor = ACCESS_ONCE(sysctl_tcp_tso_win_divisor);
	if (win_divisor) {
		u32 chunk = min(tp->snd_wnd, tp->snd_cwnd * tp->mss_cache);

		/* If at least some fraction of a window is available,
		 * just use it.
		 */
		chunk /= win_divisor;
		if (limit >= chunk)
			goto send_now;
	} else {
		/* Different approach, try not to defer past a single
		 * ACK.  Receiver should ACK every other full sized
		 * frame, so if we have space for more than 3 frames
		 * then send now.
		 */
		if (limit > tcp_max_tso_deferred_mss(tp) * tp->mss_cache)
			goto send_now;
	}

	head = tcp_write_queue_head(sk);
	skb_mstamp_get(&now);
	age = skb_mstamp_us_delta(&now, &head->skb_mstamp);
	/* If next ACK is likely to come too late (half srtt), do not defer */
	if (age < (tp->srtt_us >> 4))
		goto send_now;

	/* Ok, it looks like it is advisable to defer. */

	if (cong_win < send_win && cong_win <= skb->len)
		*is_cwnd_limited = true;

	return true;

send_now:
	return false;
}

static inline void tcp_mtu_check_reprobe(struct sock *sk)
{
	struct inet_connection_sock *icsk = inet_csk(sk);
	struct tcp_sock *tp = tcp_sk(sk);
	struct net *net = sock_net(sk);
	u32 interval;
	s32 delta;

	interval = net->ipv4.sysctl_tcp_probe_interval;
	delta = tcp_time_stamp - icsk->icsk_mtup.probe_timestamp;
	if (unlikely(delta >= interval * HZ)) {
		int mss = tcp_current_mss(sk);

		/* Update current search range */
		icsk->icsk_mtup.probe_size = 0;
		icsk->icsk_mtup.search_high = tp->rx_opt.mss_clamp +
			sizeof(struct tcphdr) +
			icsk->icsk_af_ops->net_header_len;
		icsk->icsk_mtup.search_low = tcp_mss_to_mtu(sk, mss);

		/* Update probe time stamp */
		icsk->icsk_mtup.probe_timestamp = tcp_time_stamp;
	}
}

/* Create a new MTU probe if we are ready.
 * MTU probe is regularly attempting to increase the path MTU by
 * deliberately sending larger packets.  This discovers routing
 * changes resulting in larger path MTUs.
 *
 * Returns 0 if we should wait to probe (no cwnd available),
 *         1 if a probe was sent,
 *         -1 otherwise
 */
static int tcp_mtu_probe(struct sock *sk)
{
	struct tcp_sock *tp = tcp_sk(sk);
	struct inet_connection_sock *icsk = inet_csk(sk);
	struct sk_buff *skb, *nskb, *next;
	struct net *net = sock_net(sk);
	int len;
	int probe_size;
	int size_needed;
	int copy;
	int mss_now;
	int interval;

	/* Not currently probing/verifying,
	 * not in recovery,
	 * have enough cwnd, and
	 * not SACKing (the variable headers throw things off) */
	if (!icsk->icsk_mtup.enabled ||
	    icsk->icsk_mtup.probe_size ||
	    inet_csk(sk)->icsk_ca_state != TCP_CA_Open ||
	    tp->snd_cwnd < 11 ||
	    tp->rx_opt.num_sacks || tp->rx_opt.dsack)
		return -1;

	/* Use binary search for probe_size between tcp_mss_base,
	 * and current mss_clamp. if (search_high - search_low)
	 * smaller than a threshold, backoff from probing.
	 */
	mss_now = tcp_current_mss(sk);
	probe_size = tcp_mtu_to_mss(sk, (icsk->icsk_mtup.search_high +
				    icsk->icsk_mtup.search_low) >> 1);
	size_needed = probe_size + (tp->reordering + 1) * tp->mss_cache;
	interval = icsk->icsk_mtup.search_high - icsk->icsk_mtup.search_low;
	/* When misfortune happens, we are reprobing actively,
	 * and then reprobe timer has expired. We stick with current
	 * probing process by not resetting search range to its orignal.
	 */
	if (probe_size > tcp_mtu_to_mss(sk, icsk->icsk_mtup.search_high) ||
		interval < net->ipv4.sysctl_tcp_probe_threshold) {
		/* Check whether enough time has elaplased for
		 * another round of probing.
		 */
		tcp_mtu_check_reprobe(sk);
		return -1;
	}

	/* Have enough data in the send queue to probe? */
	if (tp->write_seq - tp->snd_nxt < size_needed)
		return -1;

	if (tp->snd_wnd < size_needed)
		return -1;
	if (after(tp->snd_nxt + size_needed, tcp_wnd_end(tp)))
		return 0;

	/* Do we need to wait to drain cwnd? With none in flight, don't stall */
	if (tcp_packets_in_flight(tp) + 2 > tp->snd_cwnd) {
		if (!tcp_packets_in_flight(tp))
			return -1;
		else
			return 0;
	}

	/* We're allowed to probe.  Build it now. */
	nskb = sk_stream_alloc_skb(sk, probe_size, GFP_ATOMIC, false);
	if (!nskb)
		return -1;
	sk->sk_wmem_queued += nskb->truesize;
	sk_mem_charge(sk, nskb->truesize);

	skb = tcp_send_head(sk);

	TCP_SKB_CB(nskb)->seq = TCP_SKB_CB(skb)->seq;
	TCP_SKB_CB(nskb)->end_seq = TCP_SKB_CB(skb)->seq + probe_size;
	TCP_SKB_CB(nskb)->tcp_flags = TCPHDR_ACK;
	TCP_SKB_CB(nskb)->sacked = 0;
	nskb->csum = 0;
	nskb->ip_summed = skb->ip_summed;

	tcp_insert_write_queue_before(nskb, skb, sk);

	len = 0;
	tcp_for_write_queue_from_safe(skb, next, sk) {
		copy = min_t(int, skb->len, probe_size - len);
		if (nskb->ip_summed)
			skb_copy_bits(skb, 0, skb_put(nskb, copy), copy);
		else
			nskb->csum = skb_copy_and_csum_bits(skb, 0,
							    skb_put(nskb, copy),
							    copy, nskb->csum);

		if (skb->len <= copy) {
			/* We've eaten all the data from this skb.
			 * Throw it away. */
			TCP_SKB_CB(nskb)->tcp_flags |= TCP_SKB_CB(skb)->tcp_flags;
			tcp_unlink_write_queue(skb, sk);
			sk_wmem_free_skb(sk, skb);
		} else {
			TCP_SKB_CB(nskb)->tcp_flags |= TCP_SKB_CB(skb)->tcp_flags &
						   ~(TCPHDR_FIN|TCPHDR_PSH);
			if (!skb_shinfo(skb)->nr_frags) {
				skb_pull(skb, copy);
				if (skb->ip_summed != CHECKSUM_PARTIAL)
					skb->csum = csum_partial(skb->data,
								 skb->len, 0);
			} else {
				__pskb_trim_head(skb, copy);
				tcp_set_skb_tso_segs(skb, mss_now);
			}
			TCP_SKB_CB(skb)->seq += copy;
		}

		len += copy;

		if (len >= probe_size)
			break;
	}
	tcp_init_tso_segs(nskb, nskb->len);

	/* We're ready to send.  If this fails, the probe will
	 * be resegmented into mss-sized pieces by tcp_write_xmit().
	 */
	if (!tcp_transmit_skb(sk, nskb, 1, GFP_ATOMIC)) {
		/* Decrement cwnd here because we are sending
		 * effectively two packets. */
		tp->snd_cwnd--;
		tcp_event_new_data_sent(sk, nskb);

		icsk->icsk_mtup.probe_size = tcp_mss_to_mtu(sk, nskb->len);
		tp->mtu_probe.probe_seq_start = TCP_SKB_CB(nskb)->seq;
		tp->mtu_probe.probe_seq_end = TCP_SKB_CB(nskb)->end_seq;

		return 1;
	}

	return -1;
}

/* This routine writes packets to the network.  It advances the
 * send_head.  This happens as incoming acks open up the remote
 * window for us.
 *
 * LARGESEND note: !tcp_urg_mode is overkill, only frames between
 * snd_up-64k-mss .. snd_up cannot be large. However, taking into
 * account rare use of URG, this is not a big flaw.
 *
 * Send at most one packet when push_one > 0. Temporarily ignore
 * cwnd limit to force at most one packet out when push_one == 2.

 * Returns true, if no segments are in flight and we have queued segments,
 * but cannot send anything now because of SWS or another problem.
 */
bool tcp_write_xmit(struct sock *sk, unsigned int mss_now, int nonagle,
			   int push_one, gfp_t gfp)
{
	struct tcp_sock *tp = tcp_sk(sk);
	struct sk_buff *skb;
	unsigned int tso_segs, sent_pkts;
	int cwnd_quota;
	int result;
	bool is_cwnd_limited = false;
	u32 max_segs;

	sent_pkts = 0;

	/* pmtu not yet supported with MPTCP. Should be possible, by early
	 * exiting the loop inside tcp_mtu_probe, making sure that only one
	 * single DSS-mapping gets probed.
	 */
	if (!push_one && !mptcp(tp)) {
		/* Do MTU probing. */
		result = tcp_mtu_probe(sk);
		if (!result) {
			return false;
		} else if (result > 0) {
			sent_pkts = 1;
		}
	}

	max_segs = tcp_tso_autosize(sk, mss_now);
	while ((skb = tcp_send_head(sk))) {
		unsigned int limit;

		tso_segs = tcp_init_tso_segs(skb, mss_now);
		BUG_ON(!tso_segs);

		if (unlikely(tp->repair) && tp->repair_queue == TCP_SEND_QUEUE) {
			/* "skb_mstamp" is used as a start point for the retransmit timer */
			skb_mstamp_get(&skb->skb_mstamp);
			goto repair; /* Skip network transmission */
		}

		cwnd_quota = tcp_cwnd_test(tp, skb);
		if (!cwnd_quota) {
			if (push_one == 2)
				/* Force out a loss probe pkt. */
				cwnd_quota = 1;
			else
				break;
		}

		if (unlikely(!tcp_snd_wnd_test(tp, skb, mss_now)))
			break;

		if (tso_segs == 1) {
			if (unlikely(!tcp_nagle_test(tp, skb, mss_now,
						     (tcp_skb_is_last(sk, skb) ?
						      nonagle : TCP_NAGLE_PUSH))))
				break;
		} else {
			if (!push_one &&
			    tcp_tso_should_defer(sk, skb, &is_cwnd_limited,
						 max_segs))
				break;
		}

		limit = mss_now;
		if (tso_segs > 1 && !tcp_urg_mode(tp))
			limit = tcp_mss_split_point(sk, skb, mss_now,
						    min_t(unsigned int,
							  cwnd_quota,
							  max_segs),
						    nonagle);

		if (skb->len > limit &&
		    unlikely(tso_fragment(sk, skb, limit, mss_now, gfp)))
			break;

		/* TCP Small Queues :
		 * Control number of packets in qdisc/devices to two packets / or ~1 ms.
		 * This allows for :
		 *  - better RTT estimation and ACK scheduling
		 *  - faster recovery
		 *  - high rates
		 * Alas, some drivers / subsystems require a fair amount
		 * of queued bytes to ensure line rate.
		 * One example is wifi aggregation (802.11 AMPDU)
		 */
		limit = max(2 * skb->truesize, sk->sk_pacing_rate >> 10);
		limit = min_t(u32, limit, sysctl_tcp_limit_output_bytes);

		if (atomic_read(&sk->sk_wmem_alloc) > limit) {
			set_bit(TSQ_THROTTLED, &tp->tsq_flags);
			/* It is possible TX completion already happened
			 * before we set TSQ_THROTTLED, so we must
			 * test again the condition.
			 */
			smp_mb__after_atomic();
			if (atomic_read(&sk->sk_wmem_alloc) > limit)
				break;
		}

		if (unlikely(tcp_transmit_skb(sk, skb, 1, gfp)))
			break;

repair:
		/* Advance the send_head.  This one is sent out.
		 * This call will increment packets_out.
		 */
		tcp_event_new_data_sent(sk, skb);

		tcp_minshall_update(tp, mss_now, skb);
		sent_pkts += tcp_skb_pcount(skb);

		if (push_one)
			break;
	}

	if (likely(sent_pkts)) {
		if (tcp_in_cwnd_reduction(sk))
			tp->prr_out += sent_pkts;

		/* Send one loss probe per tail loss episode. */
		if (push_one != 2)
			tcp_schedule_loss_probe(sk);
		is_cwnd_limited |= (tcp_packets_in_flight(tp) >= tp->snd_cwnd);
		if (tp->ops->cwnd_validate)
			tp->ops->cwnd_validate(sk, is_cwnd_limited);
		return false;
	}
	return !tp->packets_out && tcp_send_head(sk);
}

bool tcp_schedule_loss_probe(struct sock *sk)
{
	struct inet_connection_sock *icsk = inet_csk(sk);
	struct tcp_sock *tp = tcp_sk(sk);
	u32 timeout, tlp_time_stamp, rto_time_stamp;
	u32 rtt = usecs_to_jiffies(tp->srtt_us >> 3);

	if (WARN_ON(icsk->icsk_pending == ICSK_TIME_EARLY_RETRANS))
		return false;
	/* No consecutive loss probes. */
	if (WARN_ON(icsk->icsk_pending == ICSK_TIME_LOSS_PROBE)) {
		tcp_rearm_rto(sk);
		return false;
	}
	/* Don't do any loss probe on a Fast Open connection before 3WHS
	 * finishes.
	 */
	if (tp->fastopen_rsk)
		return false;

	/* TLP is only scheduled when next timer event is RTO. */
	if (icsk->icsk_pending != ICSK_TIME_RETRANS)
		return false;

	/* Schedule a loss probe in 2*RTT for SACK capable connections
	 * in Open state, that are either limited by cwnd or application.
	 */
	if (sysctl_tcp_early_retrans < 3 || !tp->packets_out ||
	    !tcp_is_sack(tp) || inet_csk(sk)->icsk_ca_state != TCP_CA_Open)
		return false;

	if ((tp->snd_cwnd > tcp_packets_in_flight(tp)) &&
	     tcp_send_head(sk))
		return false;

	/* Probe timeout is at least 1.5*rtt + TCP_DELACK_MAX to account
	 * for delayed ack when there's one outstanding packet. If no RTT
	 * sample is available then probe after TCP_TIMEOUT_INIT.
	 */
	timeout = rtt << 1 ? : TCP_TIMEOUT_INIT;
	if (tp->packets_out == 1)
		timeout = max_t(u32, timeout,
				(rtt + (rtt >> 1) + TCP_DELACK_MAX));
	timeout = max_t(u32, timeout, msecs_to_jiffies(10));

	/* If RTO is shorter, just schedule TLP in its place. */
	tlp_time_stamp = tcp_time_stamp + timeout;
	rto_time_stamp = (u32)inet_csk(sk)->icsk_timeout;
	if ((s32)(tlp_time_stamp - rto_time_stamp) > 0) {
		s32 delta = rto_time_stamp - tcp_time_stamp;
		if (delta > 0)
			timeout = delta;
	}

	inet_csk_reset_xmit_timer(sk, ICSK_TIME_LOSS_PROBE, timeout,
				  TCP_RTO_MAX);
	return true;
}

/* Thanks to skb fast clones, we can detect if a prior transmit of
 * a packet is still in a qdisc or driver queue.
 * In this case, there is very little point doing a retransmit !
 */
static bool skb_still_in_host_queue(const struct sock *sk,
				    const struct sk_buff *skb)
{
	if (unlikely(skb_fclone_busy(sk, skb))) {
		NET_INC_STATS(sock_net(sk),
			      LINUX_MIB_TCPSPURIOUS_RTX_HOSTQUEUES);
		return true;
	}
	return false;
}

/* When probe timeout (PTO) fires, try send a new segment if possible, else
 * retransmit the last segment.
 */
void tcp_send_loss_probe(struct sock *sk)
{
	struct tcp_sock *tp = tcp_sk(sk);
	struct sk_buff *skb;
	int pcount;
	int mss = tcp_current_mss(sk);

	skb = tcp_send_head(sk);
	if (skb) {
		if (tcp_snd_wnd_test(tp, skb, mss)) {
			pcount = tp->packets_out;
			tp->ops->write_xmit(sk, mss, TCP_NAGLE_OFF, 2, GFP_ATOMIC);
			if (tp->packets_out > pcount)
				goto probe_sent;
			goto rearm_timer;
		}
		skb = tcp_write_queue_prev(sk, skb);
	} else {
		skb = tcp_write_queue_tail(sk);
	}

	/* At most one outstanding TLP retransmission. */
	if (tp->tlp_high_seq)
		goto rearm_timer;

	/* Retransmit last segment. */
	if (WARN_ON(!skb))
		goto rearm_timer;

	if (skb_still_in_host_queue(sk, skb))
		goto rearm_timer;

	pcount = tcp_skb_pcount(skb);
	if (WARN_ON(!pcount))
		goto rearm_timer;

	if ((pcount > 1) && (skb->len > (pcount - 1) * mss)) {
		if (unlikely(tcp_fragment(sk, skb, (pcount - 1) * mss, mss,
					  GFP_ATOMIC)))
			goto rearm_timer;
		skb = tcp_write_queue_next(sk, skb);
	}

	if (WARN_ON(!skb || !tcp_skb_pcount(skb)))
		goto rearm_timer;

	if (__tcp_retransmit_skb(sk, skb, 1))
		goto rearm_timer;

	/* Record snd_nxt for loss detection. */
	tp->tlp_high_seq = tp->snd_nxt;

probe_sent:
	NET_INC_STATS(sock_net(sk), LINUX_MIB_TCPLOSSPROBES);
	/* Reset s.t. tcp_rearm_rto will restart timer from now */
	inet_csk(sk)->icsk_pending = 0;
rearm_timer:
	tcp_rearm_rto(sk);
}

/* Push out any pending frames which were held back due to
 * TCP_CORK or attempt at coalescing tiny packets.
 * The socket must be locked by the caller.
 */
void __tcp_push_pending_frames(struct sock *sk, unsigned int cur_mss,
			       int nonagle)
{
	/* If we are closed, the bytes will have to remain here.
	 * In time closedown will finish, we empty the write queue and
	 * all will be happy.
	 */
	if (unlikely(sk->sk_state == TCP_CLOSE))
		return;

	if (tcp_sk(sk)->ops->write_xmit(sk, cur_mss, nonagle, 0,
					sk_gfp_mask(sk, GFP_ATOMIC)))
		tcp_check_probe_timer(sk);
}

/* Send _single_ skb sitting at the send head. This function requires
 * true push pending frames to setup probe timer etc.
 */
void tcp_push_one(struct sock *sk, unsigned int mss_now)
{
	struct sk_buff *skb = tcp_send_head(sk);

	BUG_ON(!skb || skb->len < mss_now);

	tcp_sk(sk)->ops->write_xmit(sk, mss_now, TCP_NAGLE_PUSH, 1,
				    sk->sk_allocation);
}

/* This function returns the amount that we can raise the
 * usable window based on the following constraints
 *
 * 1. The window can never be shrunk once it is offered (RFC 793)
 * 2. We limit memory per socket
 *
 * RFC 1122:
 * "the suggested [SWS] avoidance algorithm for the receiver is to keep
 *  RECV.NEXT + RCV.WIN fixed until:
 *  RCV.BUFF - RCV.USER - RCV.WINDOW >= min(1/2 RCV.BUFF, MSS)"
 *
 * i.e. don't raise the right edge of the window until you can raise
 * it at least MSS bytes.
 *
 * Unfortunately, the recommended algorithm breaks header prediction,
 * since header prediction assumes th->window stays fixed.
 *
 * Strictly speaking, keeping th->window fixed violates the receiver
 * side SWS prevention criteria. The problem is that under this rule
 * a stream of single byte packets will cause the right side of the
 * window to always advance by a single byte.
 *
 * Of course, if the sender implements sender side SWS prevention
 * then this will not be a problem.
 *
 * BSD seems to make the following compromise:
 *
 *	If the free space is less than the 1/4 of the maximum
 *	space available and the free space is less than 1/2 mss,
 *	then set the window to 0.
 *	[ Actually, bsd uses MSS and 1/4 of maximal _window_ ]
 *	Otherwise, just prevent the window from shrinking
 *	and from being larger than the largest representable value.
 *
 * This prevents incremental opening of the window in the regime
 * where TCP is limited by the speed of the reader side taking
 * data out of the TCP receive queue. It does nothing about
 * those cases where the window is constrained on the sender side
 * because the pipeline is full.
 *
 * BSD also seems to "accidentally" limit itself to windows that are a
 * multiple of MSS, at least until the free space gets quite small.
 * This would appear to be a side effect of the mbuf implementation.
 * Combining these two algorithms results in the observed behavior
 * of having a fixed window size at almost all times.
 *
 * Below we obtain similar behavior by forcing the offered window to
 * a multiple of the mss when it is feasible to do so.
 *
 * Note, we don't "adjust" for TIMESTAMP or SACK option bytes.
 * Regular options like TIMESTAMP are taken into account.
 */
u32 __tcp_select_window(struct sock *sk)
{
	struct inet_connection_sock *icsk = inet_csk(sk);
	struct tcp_sock *tp = tcp_sk(sk);
	/* MSS for the peer's data.  Previous versions used mss_clamp
	 * here.  I don't know if the value based on our guesses
	 * of peer's MSS is better for the performance.  It's more correct
	 * but may be worse for the performance because of rcv_mss
	 * fluctuations.  --SAW  1998/11/1
	 */
	int mss = icsk->icsk_ack.rcv_mss;
	int free_space = tcp_space(sk);
	int allowed_space = tcp_full_space(sk);
	int full_space = min_t(int, tp->window_clamp, allowed_space);
	int window;

	if (mss > full_space)
		mss = full_space;

	if (free_space < (full_space >> 1)) {
		icsk->icsk_ack.quick = 0;

		if (tcp_under_memory_pressure(sk))
			tp->rcv_ssthresh = min(tp->rcv_ssthresh,
					       4U * tp->advmss);

		/* free_space might become our new window, make sure we don't
		 * increase it due to wscale.
		 */
		free_space = round_down(free_space, 1 << tp->rx_opt.rcv_wscale);

		/* if free space is less than mss estimate, or is below 1/16th
		 * of the maximum allowed, try to move to zero-window, else
		 * tcp_clamp_window() will grow rcv buf up to tcp_rmem[2], and
		 * new incoming data is dropped due to memory limits.
		 * With large window, mss test triggers way too late in order
		 * to announce zero window in time before rmem limit kicks in.
		 */
		if (free_space < (allowed_space >> 4) || free_space < mss)
			return 0;
	}

	if (free_space > tp->rcv_ssthresh)
		free_space = tp->rcv_ssthresh;

	/* Don't do rounding if we are using window scaling, since the
	 * scaled window will not line up with the MSS boundary anyway.
	 */
	window = tp->rcv_wnd;
	if (tp->rx_opt.rcv_wscale) {
		window = free_space;

		/* Advertise enough space so that it won't get scaled away.
		 * Import case: prevent zero window announcement if
		 * 1<<rcv_wscale > mss.
		 */
		if (((window >> tp->rx_opt.rcv_wscale) << tp->rx_opt.rcv_wscale) != window)
			window = (((window >> tp->rx_opt.rcv_wscale) + 1)
				  << tp->rx_opt.rcv_wscale);
	} else {
		/* Get the largest window that is a nice multiple of mss.
		 * Window clamp already applied above.
		 * If our current window offering is within 1 mss of the
		 * free space we just keep it. This prevents the divide
		 * and multiply from happening most of the time.
		 * We also don't do any window rounding when the free space
		 * is too small.
		 */
		if (window <= free_space - mss || window > free_space)
			window = (free_space / mss) * mss;
		else if (mss == full_space &&
			 free_space > window + (full_space >> 1))
			window = free_space;
	}

	return window;
}

void tcp_skb_collapse_tstamp(struct sk_buff *skb,
			     const struct sk_buff *next_skb)
{
	if (unlikely(tcp_has_tx_tstamp(next_skb))) {
		const struct skb_shared_info *next_shinfo =
			skb_shinfo(next_skb);
		struct skb_shared_info *shinfo = skb_shinfo(skb);

		shinfo->tx_flags |= next_shinfo->tx_flags & SKBTX_ANY_TSTAMP;
		shinfo->tskey = next_shinfo->tskey;
		TCP_SKB_CB(skb)->txstamp_ack |=
			TCP_SKB_CB(next_skb)->txstamp_ack;
	}
}

/* Collapses two adjacent SKB's during retransmission. */
static void tcp_collapse_retrans(struct sock *sk, struct sk_buff *skb)
{
	struct tcp_sock *tp = tcp_sk(sk);
	struct sk_buff *next_skb = tcp_write_queue_next(sk, skb);
	int skb_size, next_skb_size;

	skb_size = skb->len;
	next_skb_size = next_skb->len;

	BUG_ON(tcp_skb_pcount(skb) != 1 || tcp_skb_pcount(next_skb) != 1);

	tcp_highest_sack_combine(sk, next_skb, skb);

	tcp_unlink_write_queue(next_skb, sk);

	skb_copy_from_linear_data(next_skb, skb_put(skb, next_skb_size),
				  next_skb_size);

	if (next_skb->ip_summed == CHECKSUM_PARTIAL)
		skb->ip_summed = CHECKSUM_PARTIAL;

	if (skb->ip_summed != CHECKSUM_PARTIAL)
		skb->csum = csum_block_add(skb->csum, next_skb->csum, skb_size);

	/* Update sequence range on original skb. */
	TCP_SKB_CB(skb)->end_seq = TCP_SKB_CB(next_skb)->end_seq;

	/* Merge over control information. This moves PSH/FIN etc. over */
	TCP_SKB_CB(skb)->tcp_flags |= TCP_SKB_CB(next_skb)->tcp_flags;

	/* All done, get rid of second SKB and account for it so
	 * packet counting does not break.
	 */
	TCP_SKB_CB(skb)->sacked |= TCP_SKB_CB(next_skb)->sacked & TCPCB_EVER_RETRANS;
	TCP_SKB_CB(skb)->eor = TCP_SKB_CB(next_skb)->eor;

	/* changed transmit queue under us so clear hints */
	tcp_clear_retrans_hints_partial(tp);
	if (next_skb == tp->retransmit_skb_hint)
		tp->retransmit_skb_hint = skb;

	tcp_adjust_pcount(sk, next_skb, tcp_skb_pcount(next_skb));

	tcp_skb_collapse_tstamp(skb, next_skb);

	sk_wmem_free_skb(sk, next_skb);
}

/* Check if coalescing SKBs is legal. */
static bool tcp_can_collapse(const struct sock *sk, const struct sk_buff *skb)
{
	if (tcp_skb_pcount(skb) > 1)
		return false;
	/* TODO: SACK collapsing could be used to remove this condition */
	if (skb_shinfo(skb)->nr_frags != 0)
		return false;
	if (skb_cloned(skb))
		return false;
	if (skb == tcp_send_head(sk))
		return false;
	/* Some heurestics for collapsing over SACK'd could be invented */
	if (TCP_SKB_CB(skb)->sacked & TCPCB_SACKED_ACKED)
		return false;

	return true;
}

/* Collapse packets in the retransmit queue to make to create
 * less packets on the wire. This is only done on retransmission.
 */
static void tcp_retrans_try_collapse(struct sock *sk, struct sk_buff *to,
				     int space)
{
	struct tcp_sock *tp = tcp_sk(sk);
	struct sk_buff *skb = to, *tmp;
	bool first = true;

	if (!sysctl_tcp_retrans_collapse)
		return;
	if (TCP_SKB_CB(skb)->tcp_flags & TCPHDR_SYN)
		return;

	/* Currently not supported for MPTCP - but it should be possible */
	if (mptcp(tp))
		return;

	tcp_for_write_queue_from_safe(skb, tmp, sk) {
		if (!tcp_can_collapse(sk, skb))
			break;

		if (!tcp_skb_can_collapse_to(to))
			break;

		space -= skb->len;

		if (first) {
			first = false;
			continue;
		}

		if (space < 0)
			break;
		/* Punt if not enough space exists in the first SKB for
		 * the data in the second
		 */
		if (skb->len > skb_availroom(to))
			break;

		if (after(TCP_SKB_CB(skb)->end_seq, tcp_wnd_end(tp)))
			break;

		tcp_collapse_retrans(sk, to);
	}
}

/* This retransmits one SKB.  Policy decisions and retransmit queue
 * state updates are done by the caller.  Returns non-zero if an
 * error occurred which prevented the send.
 */
int __tcp_retransmit_skb(struct sock *sk, struct sk_buff *skb, int segs)
{
	struct inet_connection_sock *icsk = inet_csk(sk);
	struct tcp_sock *tp = tcp_sk(sk);
	unsigned int cur_mss;
	int diff, len, err;


	/* Inconclusive MTU probe */
	if (icsk->icsk_mtup.probe_size)
		icsk->icsk_mtup.probe_size = 0;

	/* Do not sent more than we queued. 1/4 is reserved for possible
	 * copying overhead: fragmentation, tunneling, mangling etc.
	 */
	if (atomic_read(&sk->sk_wmem_alloc) >
	    min(sk->sk_wmem_queued + (sk->sk_wmem_queued >> 2), sk->sk_sndbuf))
		return -EAGAIN;

	if (skb_still_in_host_queue(sk, skb))
		return -EBUSY;

	if (before(TCP_SKB_CB(skb)->seq, tp->snd_una)) {
		if (before(TCP_SKB_CB(skb)->end_seq, tp->snd_una))
			BUG();
		if (tcp_trim_head(sk, skb, tp->snd_una - TCP_SKB_CB(skb)->seq))
			return -ENOMEM;
	}

	if (inet_csk(sk)->icsk_af_ops->rebuild_header(sk))
		return -EHOSTUNREACH; /* Routing failure or similar. */

	cur_mss = tcp_current_mss(sk);

	/* If receiver has shrunk his window, and skb is out of
	 * new window, do not retransmit it. The exception is the
	 * case, when window is shrunk to zero. In this case
	 * our retransmit serves as a zero window probe.
	 */
	if (!before(TCP_SKB_CB(skb)->seq, tcp_wnd_end(tp)) &&
	    TCP_SKB_CB(skb)->seq != tp->snd_una)
		return -EAGAIN;

	len = cur_mss * segs;
	if (skb->len > len) {
		if (tcp_fragment(sk, skb, len, cur_mss, GFP_ATOMIC))
			return -ENOMEM; /* We'll try again later. */
	} else {
		if (skb_unclone(skb, GFP_ATOMIC))
			return -ENOMEM;

		diff = tcp_skb_pcount(skb);
		tcp_set_skb_tso_segs(skb, cur_mss);
		diff -= tcp_skb_pcount(skb);
		if (diff)
			tcp_adjust_pcount(sk, skb, diff);
		if (skb->len < cur_mss)
			tcp_retrans_try_collapse(sk, skb, cur_mss);
	}

	/* RFC3168, section 6.1.1.1. ECN fallback */
	if ((TCP_SKB_CB(skb)->tcp_flags & TCPHDR_SYN_ECN) == TCPHDR_SYN_ECN)
		tcp_ecn_clear_syn(sk, skb);

	/* make sure skb->data is aligned on arches that require it
	 * and check if ack-trimming & collapsing extended the headroom
	 * beyond what csum_start can cover.
	 */
	if (unlikely((NET_IP_ALIGN && ((unsigned long)skb->data & 3)) ||
		     skb_headroom(skb) >= 0xFFFF)) {
		struct sk_buff *nskb;

		skb_mstamp_get(&skb->skb_mstamp);
		nskb = __pskb_copy(skb, MAX_TCP_HEADER, GFP_ATOMIC);
		err = nskb ? tcp_transmit_skb(sk, nskb, 0, GFP_ATOMIC) :
			     -ENOBUFS;
	} else {
		err = tcp_transmit_skb(sk, skb, 1, GFP_ATOMIC);
	}

	if (likely(!err)) {
		segs = tcp_skb_pcount(skb);

		TCP_SKB_CB(skb)->sacked |= TCPCB_EVER_RETRANS;
		/* Update global TCP statistics. */
		TCP_ADD_STATS(sock_net(sk), TCP_MIB_RETRANSSEGS, segs);
		if (TCP_SKB_CB(skb)->tcp_flags & TCPHDR_SYN)
			__NET_INC_STATS(sock_net(sk), LINUX_MIB_TCPSYNRETRANS);
		tp->total_retrans += segs;
	}
	return err;
}

int tcp_retransmit_skb(struct sock *sk, struct sk_buff *skb, int segs)
{
	struct tcp_sock *tp = tcp_sk(sk);
	int err = __tcp_retransmit_skb(sk, skb, segs);

	if (err == 0) {
#if FASTRETRANS_DEBUG > 0
		if (TCP_SKB_CB(skb)->sacked & TCPCB_SACKED_RETRANS) {
			net_dbg_ratelimited("retrans_out leaked\n");
		}
#endif
		TCP_SKB_CB(skb)->sacked |= TCPCB_RETRANS;
		tp->retrans_out += tcp_skb_pcount(skb);

		/* Save stamp of the first retransmit. */
		if (!tp->retrans_stamp)
			tp->retrans_stamp = tcp_skb_timestamp(skb);

	} else if (err != -EBUSY) {
		NET_INC_STATS(sock_net(sk), LINUX_MIB_TCPRETRANSFAIL);
	}

	if (tp->undo_retrans < 0)
		tp->undo_retrans = 0;
	tp->undo_retrans += tcp_skb_pcount(skb);
	return err;
}

/* Check if we forward retransmits are possible in the current
 * window/congestion state.
 */
static bool tcp_can_forward_retransmit(struct sock *sk)
{
	const struct inet_connection_sock *icsk = inet_csk(sk);
	const struct tcp_sock *tp = tcp_sk(sk);

	/* Forward retransmissions are possible only during Recovery. */
	if (icsk->icsk_ca_state != TCP_CA_Recovery)
		return false;

	/* No forward retransmissions in Reno are possible. */
	if (tcp_is_reno(tp))
		return false;

	/* Yeah, we have to make difficult choice between forward transmission
	 * and retransmission... Both ways have their merits...
	 *
	 * For now we do not retransmit anything, while we have some new
	 * segments to send. In the other cases, follow rule 3 for
	 * NextSeg() specified in RFC3517.
	 */

	if (tcp_may_send_now(sk))
		return false;

	return true;
}

/* This gets called after a retransmit timeout, and the initially
 * retransmitted data is acknowledged.  It tries to continue
 * resending the rest of the retransmit queue, until either
 * we've sent it all or the congestion window limit is reached.
 * If doing SACK, the first ACK which comes back for a timeout
 * based retransmit packet might feed us FACK information again.
 * If so, we use it to avoid unnecessarily retransmissions.
 */
void tcp_xmit_retransmit_queue(struct sock *sk)
{
	const struct inet_connection_sock *icsk = inet_csk(sk);
	struct tcp_sock *tp = tcp_sk(sk);
	struct sk_buff *skb;
	struct sk_buff *hole = NULL;
	u32 max_segs, last_lost;
	int mib_idx;
	int fwd_rexmitting = 0;

	if (!tp->packets_out)
		return;

	if (!tp->lost_out)
		tp->retransmit_high = tp->snd_una;

	if (tp->retransmit_skb_hint) {
		skb = tp->retransmit_skb_hint;
		last_lost = TCP_SKB_CB(skb)->end_seq;
		if (after(last_lost, tp->retransmit_high))
			last_lost = tp->retransmit_high;
	} else {
		skb = tcp_write_queue_head(sk);
		last_lost = tp->snd_una;
	}

	max_segs = tcp_tso_autosize(sk, tcp_current_mss(sk));
	tcp_for_write_queue_from(skb, sk) {
		__u8 sacked = TCP_SKB_CB(skb)->sacked;
		int segs;

		if (skb == tcp_send_head(sk))
			break;
		/* we could do better than to assign each time */
		if (!hole)
			tp->retransmit_skb_hint = skb;

		segs = tp->snd_cwnd - tcp_packets_in_flight(tp);
		if (segs <= 0)
			return;
		/* In case tcp_shift_skb_data() have aggregated large skbs,
		 * we need to make sure not sending too bigs TSO packets
		 */
		segs = min_t(int, segs, max_segs);

		if (fwd_rexmitting) {
begin_fwd:
			if (!before(TCP_SKB_CB(skb)->seq, tcp_highest_sack_seq(tp)))
				break;
			mib_idx = LINUX_MIB_TCPFORWARDRETRANS;

		} else if (!before(TCP_SKB_CB(skb)->seq, tp->retransmit_high)) {
			tp->retransmit_high = last_lost;
			if (!tcp_can_forward_retransmit(sk))
				break;
			/* Backtrack if necessary to non-L'ed skb */
			if (hole) {
				skb = hole;
				hole = NULL;
			}
			fwd_rexmitting = 1;
			goto begin_fwd;

		} else if (!(sacked & TCPCB_LOST)) {
			if (!hole && !(sacked & (TCPCB_SACKED_RETRANS|TCPCB_SACKED_ACKED)))
				hole = skb;
			continue;

		} else {
			last_lost = TCP_SKB_CB(skb)->end_seq;
			if (icsk->icsk_ca_state != TCP_CA_Loss)
				mib_idx = LINUX_MIB_TCPFASTRETRANS;
			else
				mib_idx = LINUX_MIB_TCPSLOWSTARTRETRANS;
		}

		if (sacked & (TCPCB_SACKED_ACKED|TCPCB_SACKED_RETRANS))
			continue;

		if (tcp_retransmit_skb(sk, skb, segs))
			return;

		NET_INC_STATS(sock_net(sk), mib_idx);

		if (tcp_in_cwnd_reduction(sk))
			tp->prr_out += tcp_skb_pcount(skb);

		if (skb == tcp_write_queue_head(sk))
			inet_csk_reset_xmit_timer(sk, ICSK_TIME_RETRANS,
						  inet_csk(sk)->icsk_rto,
						  TCP_RTO_MAX);
	}
}

/* We allow to exceed memory limits for FIN packets to expedite
 * connection tear down and (memory) recovery.
 * Otherwise tcp_send_fin() could be tempted to either delay FIN
 * or even be forced to close flow without any FIN.
 * In general, we want to allow one skb per socket to avoid hangs
 * with edge trigger epoll()
 */
void sk_forced_mem_schedule(struct sock *sk, int size)
{
	int amt;

	if (size <= sk->sk_forward_alloc)
		return;
	amt = sk_mem_pages(size);
	sk->sk_forward_alloc += amt * SK_MEM_QUANTUM;
	sk_memory_allocated_add(sk, amt);

	if (mem_cgroup_sockets_enabled && sk->sk_memcg)
		mem_cgroup_charge_skmem(sk->sk_memcg, amt);
}

/* Send a FIN. The caller locks the socket for us.
 * We should try to send a FIN packet really hard, but eventually give up.
 */
void tcp_send_fin(struct sock *sk)
{
	struct sk_buff *skb, *tskb = tcp_write_queue_tail(sk);
	struct tcp_sock *tp = tcp_sk(sk);

	/* Optimization, tack on the FIN if we have one skb in write queue and
	 * this skb was not yet sent, or we are under memory pressure.
	 * Note: in the latter case, FIN packet will be sent after a timeout,
	 * as TCP stack thinks it has already been transmitted.
	 */
	if (tskb && (tcp_send_head(sk) || tcp_under_memory_pressure(sk))) {
coalesce:
		TCP_SKB_CB(tskb)->tcp_flags |= TCPHDR_FIN;
		TCP_SKB_CB(tskb)->end_seq++;
		tp->write_seq++;
		if (!tcp_send_head(sk)) {
			/* This means tskb was already sent.
			 * Pretend we included the FIN on previous transmit.
			 * We need to set tp->snd_nxt to the value it would have
			 * if FIN had been sent. This is because retransmit path
			 * does not change tp->snd_nxt.
			 */
			tp->snd_nxt++;
			return;
		}
	} else {
		skb = alloc_skb_fclone(MAX_TCP_HEADER, sk->sk_allocation);
		if (unlikely(!skb)) {
			if (tskb)
				goto coalesce;
			return;
		}
		skb_reserve(skb, MAX_TCP_HEADER);
		sk_forced_mem_schedule(sk, skb->truesize);
		/* FIN eats a sequence byte, write_seq advanced by tcp_queue_skb(). */
		tcp_init_nondata_skb(skb, tp->write_seq,
				     TCPHDR_ACK | TCPHDR_FIN);
		tcp_queue_skb(sk, skb);
	}
	__tcp_push_pending_frames(sk, tcp_current_mss(sk), TCP_NAGLE_OFF);
}

/* We get here when a process closes a file descriptor (either due to
 * an explicit close() or as a byproduct of exit()'ing) and there
 * was unread data in the receive queue.  This behavior is recommended
 * by RFC 2525, section 2.17.  -DaveM
 */
void tcp_send_active_reset(struct sock *sk, gfp_t priority)
{
	struct sk_buff *skb;

	/* NOTE: No TCP options attached and we never retransmit this. */
	skb = alloc_skb(MAX_TCP_HEADER, priority);
	if (!skb) {
		NET_INC_STATS(sock_net(sk), LINUX_MIB_TCPABORTFAILED);
		return;
	}

	/* Reserve space for headers and prepare control bits. */
	skb_reserve(skb, MAX_TCP_HEADER);
	tcp_init_nondata_skb(skb, tcp_acceptable_seq(sk),
			     TCPHDR_ACK | TCPHDR_RST);
	skb_mstamp_get(&skb->skb_mstamp);
	/* Send it off. */
	if (tcp_transmit_skb(sk, skb, 0, priority))
		NET_INC_STATS(sock_net(sk), LINUX_MIB_TCPABORTFAILED);

	TCP_INC_STATS(sock_net(sk), TCP_MIB_OUTRSTS);
}

/* Send a crossed SYN-ACK during socket establishment.
 * WARNING: This routine must only be called when we have already sent
 * a SYN packet that crossed the incoming SYN that caused this routine
 * to get called. If this assumption fails then the initial rcv_wnd
 * and rcv_wscale values will not be correct.
 */
int tcp_send_synack(struct sock *sk)
{
	struct sk_buff *skb;

	skb = tcp_write_queue_head(sk);
	if (!skb || !(TCP_SKB_CB(skb)->tcp_flags & TCPHDR_SYN)) {
		pr_debug("%s: wrong queue state\n", __func__);
		return -EFAULT;
	}
	if (!(TCP_SKB_CB(skb)->tcp_flags & TCPHDR_ACK)) {
		if (skb_cloned(skb)) {
			struct sk_buff *nskb = skb_copy(skb, GFP_ATOMIC);
			if (!nskb)
				return -ENOMEM;
			tcp_unlink_write_queue(skb, sk);
			__skb_header_release(nskb);
			__tcp_add_write_queue_head(sk, nskb);
			sk_wmem_free_skb(sk, skb);
			sk->sk_wmem_queued += nskb->truesize;
			sk_mem_charge(sk, nskb->truesize);
			skb = nskb;
		}

		TCP_SKB_CB(skb)->tcp_flags |= TCPHDR_ACK;
		tcp_ecn_send_synack(sk, skb);
	}
	return tcp_transmit_skb(sk, skb, 1, GFP_ATOMIC);
}

/**
 * tcp_make_synack - Prepare a SYN-ACK.
 * sk: listener socket
 * dst: dst entry attached to the SYNACK
 * req: request_sock pointer
 *
 * Allocate one skb and build a SYNACK packet.
 * @dst is consumed : Caller should not use it again.
 */
struct sk_buff *tcp_make_synack(const struct sock *sk, struct dst_entry *dst,
				struct request_sock *req,
				struct tcp_fastopen_cookie *foc,
				enum tcp_synack_type synack_type)
{
	struct inet_request_sock *ireq = inet_rsk(req);
	const struct tcp_sock *tp = tcp_sk(sk);
	struct tcp_md5sig_key *md5 = NULL;
	struct tcp_out_options opts;
	struct sk_buff *skb;
	int tcp_header_size;
	struct tcphdr *th;
	u16 user_mss;
	int mss;

	skb = alloc_skb(MAX_TCP_HEADER, GFP_ATOMIC);
	if (unlikely(!skb)) {
		dst_release(dst);
		return NULL;
	}
	/* Reserve space for headers. */
	skb_reserve(skb, MAX_TCP_HEADER);

	switch (synack_type) {
	case TCP_SYNACK_NORMAL:
		skb_set_owner_w(skb, req_to_sk(req));
		break;
	case TCP_SYNACK_COOKIE:
		/* Under synflood, we do not attach skb to a socket,
		 * to avoid false sharing.
		 */
		break;
	case TCP_SYNACK_FASTOPEN:
		/* sk is a const pointer, because we want to express multiple
		 * cpu might call us concurrently.
		 * sk->sk_wmem_alloc in an atomic, we can promote to rw.
		 */
		skb_set_owner_w(skb, (struct sock *)sk);
		break;
	}
	skb_dst_set(skb, dst);

	mss = dst_metric_advmss(dst);
	user_mss = READ_ONCE(tp->rx_opt.user_mss);
	if (user_mss && user_mss < mss)
		mss = user_mss;

	memset(&opts, 0, sizeof(opts));
#ifdef CONFIG_SYN_COOKIES
	if (unlikely(req->cookie_ts))
		skb->skb_mstamp.stamp_jiffies = cookie_init_timestamp(req);
	else
#endif
	skb_mstamp_get(&skb->skb_mstamp);

#ifdef CONFIG_TCP_MD5SIG
	rcu_read_lock();
	md5 = tcp_rsk(req)->af_specific->req_md5_lookup(sk, req_to_sk(req));
#endif
	skb_set_hash(skb, tcp_rsk(req)->txhash, PKT_HASH_TYPE_L4);
	tcp_header_size = tcp_synack_options(req, mss, skb, &opts, md5, foc) +
			  sizeof(*th);

	skb_push(skb, tcp_header_size);
	skb_reset_transport_header(skb);

	th = (struct tcphdr *)skb->data;
	memset(th, 0, sizeof(struct tcphdr));
	th->syn = 1;
	th->ack = 1;
	tcp_ecn_make_synack(req, th);
	th->source = htons(ireq->ir_num);
	th->dest = ireq->ir_rmt_port;
	/* Setting of flags are superfluous here for callers (and ECE is
	 * not even correctly set)
	 */
	tcp_init_nondata_skb(skb, tcp_rsk(req)->snt_isn,
			     TCPHDR_SYN | TCPHDR_ACK);

	th->seq = htonl(TCP_SKB_CB(skb)->seq);
	/* XXX data is queued and acked as is. No buffer/window check */
	th->ack_seq = htonl(tcp_rsk(req)->rcv_nxt);

	/* RFC1323: The window in SYN & SYN/ACK segments is never scaled. */
	th->window = htons(min(req->rsk_rcv_wnd, 65535U));
	tcp_options_write((__be32 *)(th + 1), NULL, &opts, skb);
	th->doff = (tcp_header_size >> 2);
	__TCP_INC_STATS(sock_net(sk), TCP_MIB_OUTSEGS);

#ifdef CONFIG_TCP_MD5SIG
	/* Okay, we have all we need - do the md5 hash if needed */
	if (md5)
		tcp_rsk(req)->af_specific->calc_md5_hash(opts.hash_location,
					       md5, req_to_sk(req), skb);
	rcu_read_unlock();
#endif

	/* Do not fool tcpdump (if any), clean our debris */
	skb->tstamp.tv64 = 0;
	return skb;
}
EXPORT_SYMBOL(tcp_make_synack);

static void tcp_ca_dst_init(struct sock *sk, const struct dst_entry *dst)
{
	struct inet_connection_sock *icsk = inet_csk(sk);
	const struct tcp_congestion_ops *ca;
	u32 ca_key = dst_metric(dst, RTAX_CC_ALGO);

	if (ca_key == TCP_CA_UNSPEC)
		return;

	rcu_read_lock();
	ca = tcp_ca_find_key(ca_key);
	if (likely(ca && try_module_get(ca->owner))) {
		module_put(icsk->icsk_ca_ops->owner);
		icsk->icsk_ca_dst_locked = tcp_ca_dst_locked(dst);
		icsk->icsk_ca_ops = ca;
	}
	rcu_read_unlock();
}

/* Do all connect socket setups that can be done AF independent. */
static void tcp_connect_init(struct sock *sk)
{
	const struct dst_entry *dst = __sk_dst_get(sk);
	struct tcp_sock *tp = tcp_sk(sk);
	__u8 rcv_wscale;

	/* We'll fix this up when we get a response from the other end.
	 * See tcp_input.c:tcp_rcv_state_process case TCP_SYN_SENT.
	 */
	tp->tcp_header_len = sizeof(struct tcphdr) +
		(sysctl_tcp_timestamps ? TCPOLEN_TSTAMP_ALIGNED : 0);

#ifdef CONFIG_TCP_MD5SIG
	if (tp->af_specific->md5_lookup(sk, sk))
		tp->tcp_header_len += TCPOLEN_MD5SIG_ALIGNED;
#endif

	/* If user gave his TCP_MAXSEG, record it to clamp */
	if (tp->rx_opt.user_mss)
		tp->rx_opt.mss_clamp = tp->rx_opt.user_mss;
	tp->max_window = 0;
	tcp_mtup_init(sk);
	tcp_sync_mss(sk, dst_mtu(dst));

	tcp_ca_dst_init(sk, dst);

	if (!tp->window_clamp)
		tp->window_clamp = dst_metric(dst, RTAX_WINDOW);
	tp->advmss = dst_metric_advmss(dst);
	if (tp->rx_opt.user_mss && tp->rx_opt.user_mss < tp->advmss)
		tp->advmss = tp->rx_opt.user_mss;

	tcp_initialize_rcv_mss(sk);

	/* limit the window selection if the user enforce a smaller rx buffer */
	if (sk->sk_userlocks & SOCK_RCVBUF_LOCK &&
	    (tp->window_clamp > tcp_full_space(sk) || tp->window_clamp == 0))
		tp->window_clamp = tcp_full_space(sk);

	tp->ops->select_initial_window(tcp_full_space(sk),
				       tp->advmss - (tp->rx_opt.ts_recent_stamp ? tp->tcp_header_len - sizeof(struct tcphdr) : 0),
				       &tp->rcv_wnd,
				       &tp->window_clamp,
				       sysctl_tcp_window_scaling,
				       &rcv_wscale,
				       dst_metric(dst, RTAX_INITRWND), sk);

	tp->rx_opt.rcv_wscale = rcv_wscale;
	tp->rcv_ssthresh = tp->rcv_wnd;

	sk->sk_err = 0;
	sock_reset_flag(sk, SOCK_DONE);
	tp->snd_wnd = 0;
	tcp_init_wl(tp, 0);
	tp->snd_una = tp->write_seq;
	tp->snd_sml = tp->write_seq;
	tp->snd_up = tp->write_seq;
	tp->snd_nxt = tp->write_seq;

	if (likely(!tp->repair))
		tp->rcv_nxt = 0;
	else
		tp->rcv_tstamp = tcp_time_stamp;
	tp->rcv_wup = tp->rcv_nxt;
	tp->copied_seq = tp->rcv_nxt;

	inet_csk(sk)->icsk_rto = TCP_TIMEOUT_INIT;
	inet_csk(sk)->icsk_retransmits = 0;
	tcp_clear_retrans(tp);

#ifdef CONFIG_MPTCP
	if (sock_flag(sk, SOCK_MPTCP) && mptcp_doit(sk)) {
		if (is_master_tp(tp)) {
			tp->request_mptcp = 1;
			mptcp_connect_init(sk);
		} else if (tp->mptcp) {
			struct inet_sock *inet	= inet_sk(sk);

			tp->mptcp->snt_isn	= tp->write_seq;
			tp->mptcp->init_rcv_wnd	= tp->rcv_wnd;

			/* Set nonce for new subflows */
			if (sk->sk_family == AF_INET)
				tp->mptcp->mptcp_loc_nonce = mptcp_v4_get_nonce(
							inet->inet_saddr,
							inet->inet_daddr,
							inet->inet_sport,
							inet->inet_dport);
#if IS_ENABLED(CONFIG_IPV6)
			else
				tp->mptcp->mptcp_loc_nonce = mptcp_v6_get_nonce(
						inet6_sk(sk)->saddr.s6_addr32,
						sk->sk_v6_daddr.s6_addr32,
						inet->inet_sport,
						inet->inet_dport);
#endif
		}
	}
#endif
}

static void tcp_connect_queue_skb(struct sock *sk, struct sk_buff *skb)
{
	struct tcp_sock *tp = tcp_sk(sk);
	struct tcp_skb_cb *tcb = TCP_SKB_CB(skb);

	tcb->end_seq += skb->len;
	__skb_header_release(skb);
	__tcp_add_write_queue_tail(sk, skb);
	sk->sk_wmem_queued += skb->truesize;
	sk_mem_charge(sk, skb->truesize);
	tp->write_seq = tcb->end_seq;
	tp->packets_out += tcp_skb_pcount(skb);
}

/* Build and send a SYN with data and (cached) Fast Open cookie. However,
 * queue a data-only packet after the regular SYN, such that regular SYNs
 * are retransmitted on timeouts. Also if the remote SYN-ACK acknowledges
 * only the SYN sequence, the data are retransmitted in the first ACK.
 * If cookie is not cached or other error occurs, falls back to send a
 * regular SYN with Fast Open cookie request option.
 */
static int tcp_send_syn_data(struct sock *sk, struct sk_buff *syn)
{
	struct tcp_sock *tp = tcp_sk(sk);
	struct tcp_fastopen_request *fo = tp->fastopen_req;
	int syn_loss = 0, space, err = 0;
	unsigned long last_syn_loss = 0;
	struct sk_buff *syn_data;

	tp->rx_opt.mss_clamp = tp->advmss;  /* If MSS is not cached */
	tcp_fastopen_cache_get(sk, &tp->rx_opt.mss_clamp, &fo->cookie,
			       &syn_loss, &last_syn_loss);
	/* Recurring FO SYN losses: revert to regular handshake temporarily */
	if (syn_loss > 1 &&
	    time_before(jiffies, last_syn_loss + (60*HZ << syn_loss))) {
		fo->cookie.len = -1;
		goto fallback;
	}

	if (sysctl_tcp_fastopen & TFO_CLIENT_NO_COOKIE)
		fo->cookie.len = -1;
	else if (fo->cookie.len <= 0)
		goto fallback;

	/* MSS for SYN-data is based on cached MSS and bounded by PMTU and
	 * user-MSS. Reserve maximum option space for middleboxes that add
	 * private TCP options. The cost is reduced data space in SYN :(
	 */
	if (tp->rx_opt.user_mss && tp->rx_opt.user_mss < tp->rx_opt.mss_clamp)
		tp->rx_opt.mss_clamp = tp->rx_opt.user_mss;
	space = __tcp_mtu_to_mss(sk, inet_csk(sk)->icsk_pmtu_cookie) -
		MAX_TCP_OPTION_SPACE;

	space = min_t(size_t, space, fo->size);

	/* limit to order-0 allocations */
	space = min_t(size_t, space, SKB_MAX_HEAD(MAX_TCP_HEADER));

	syn_data = sk_stream_alloc_skb(sk, space, sk->sk_allocation, false);
	if (!syn_data)
		goto fallback;
	syn_data->ip_summed = CHECKSUM_PARTIAL;
	memcpy(syn_data->cb, syn->cb, sizeof(syn->cb));
	if (space) {
		int copied = copy_from_iter(skb_put(syn_data, space), space,
					    &fo->data->msg_iter);
		if (unlikely(!copied)) {
			kfree_skb(syn_data);
			goto fallback;
		}
		if (copied != space) {
			skb_trim(syn_data, copied);
			space = copied;
		}
	}
	/* No more data pending in inet_wait_for_connect() */
	if (space == fo->size)
		fo->data = NULL;
	fo->copied = space;

	tcp_connect_queue_skb(sk, syn_data);

	err = tcp_transmit_skb(sk, syn_data, 1, sk->sk_allocation);

	syn->skb_mstamp = syn_data->skb_mstamp;

	/* Now full SYN+DATA was cloned and sent (or not),
	 * remove the SYN from the original skb (syn_data)
	 * we keep in write queue in case of a retransmit, as we
	 * also have the SYN packet (with no data) in the same queue.
	 */
	TCP_SKB_CB(syn_data)->seq++;
	TCP_SKB_CB(syn_data)->tcp_flags = TCPHDR_ACK | TCPHDR_PSH;
	if (!err) {
		tp->syn_data = (fo->copied > 0);
		NET_INC_STATS(sock_net(sk), LINUX_MIB_TCPORIGDATASENT);
		goto done;
	}

fallback:
	/* Send a regular SYN with Fast Open cookie request option */
	if (fo->cookie.len > 0)
		fo->cookie.len = 0;
	err = tcp_transmit_skb(sk, syn, 1, sk->sk_allocation);
	if (err)
		tp->syn_fastopen = 0;
done:
	fo->cookie.len = -1;  /* Exclude Fast Open option for SYN retries */
	return err;
}

/* Build a SYN and send it off. */
int tcp_connect(struct sock *sk)
{
	struct tcp_sock *tp = tcp_sk(sk);
	struct sk_buff *buff;
	int err;

	tcp_connect_init(sk);

	if (unlikely(tp->repair)) {
		tcp_finish_connect(sk, NULL);
		return 0;
	}

	buff = sk_stream_alloc_skb(sk, 0, sk->sk_allocation, true);
	if (unlikely(!buff))
		return -ENOBUFS;

	tcp_init_nondata_skb(buff, tp->write_seq++, TCPHDR_SYN);
	tp->retrans_stamp = tcp_time_stamp;
	tcp_connect_queue_skb(sk, buff);
	tcp_ecn_send_syn(sk, buff);

	/* Send off SYN; include data in Fast Open. */
	err = tp->fastopen_req ? tcp_send_syn_data(sk, buff) :
	      tcp_transmit_skb(sk, buff, 1, sk->sk_allocation);
	if (err == -ECONNREFUSED)
		return err;

	/* We change tp->snd_nxt after the tcp_transmit_skb() call
	 * in order to make this packet get counted in tcpOutSegs.
	 */
	tp->snd_nxt = tp->write_seq;
	tp->pushed_seq = tp->write_seq;
	TCP_INC_STATS(sock_net(sk), TCP_MIB_ACTIVEOPENS);

	/* Timer for repeating the SYN until an answer. */
	inet_csk_reset_xmit_timer(sk, ICSK_TIME_RETRANS,
				  inet_csk(sk)->icsk_rto, TCP_RTO_MAX);
	return 0;
}
EXPORT_SYMBOL(tcp_connect);

/* Send out a delayed ack, the caller does the policy checking
 * to see if we should even be here.  See tcp_input.c:tcp_ack_snd_check()
 * for details.
 */
void tcp_send_delayed_ack(struct sock *sk)
{
	struct inet_connection_sock *icsk = inet_csk(sk);
	int ato = icsk->icsk_ack.ato;
	unsigned long timeout;

	tcp_ca_event(sk, CA_EVENT_DELAYED_ACK);

	if (ato > TCP_DELACK_MIN) {
		const struct tcp_sock *tp = tcp_sk(sk);
		int max_ato = HZ / 2;

		if (icsk->icsk_ack.pingpong ||
		    (icsk->icsk_ack.pending & ICSK_ACK_PUSHED))
			max_ato = TCP_DELACK_MAX;

		/* Slow path, intersegment interval is "high". */

		/* If some rtt estimate is known, use it to bound delayed ack.
		 * Do not use inet_csk(sk)->icsk_rto here, use results of rtt measurements
		 * directly.
		 */
		if (tp->srtt_us) {
			int rtt = max_t(int, usecs_to_jiffies(tp->srtt_us >> 3),
					TCP_DELACK_MIN);

			if (rtt < max_ato)
				max_ato = rtt;
		}

		ato = min(ato, max_ato);
	}

	/* Stay within the limit we were given */
	timeout = jiffies + ato;

	/* Use new timeout only if there wasn't a older one earlier. */
	if (icsk->icsk_ack.pending & ICSK_ACK_TIMER) {
		/* If delack timer was blocked or is about to expire,
		 * send ACK now.
		 */
		if (icsk->icsk_ack.blocked ||
		    time_before_eq(icsk->icsk_ack.timeout, jiffies + (ato >> 2))) {
			tcp_send_ack(sk);
			return;
		}

		if (!time_before(timeout, icsk->icsk_ack.timeout))
			timeout = icsk->icsk_ack.timeout;
	}
	icsk->icsk_ack.pending |= ICSK_ACK_SCHED | ICSK_ACK_TIMER;
	icsk->icsk_ack.timeout = timeout;
	sk_reset_timer(sk, &icsk->icsk_delack_timer, timeout);
}

/* This routine sends an ack and also updates the window. */
void tcp_send_ack(struct sock *sk)
{
	struct sk_buff *buff;

	/* If we have been reset, we may not send again. */
	if (sk->sk_state == TCP_CLOSE)
		return;

	tcp_ca_event(sk, CA_EVENT_NON_DELAYED_ACK);

	/* We are not putting this on the write queue, so
	 * tcp_transmit_skb() will set the ownership to this
	 * sock.
	 */
	buff = alloc_skb(MAX_TCP_HEADER,
			 sk_gfp_mask(sk, GFP_ATOMIC | __GFP_NOWARN));
	if (unlikely(!buff)) {
		inet_csk_schedule_ack(sk);
		inet_csk(sk)->icsk_ack.ato = TCP_ATO_MIN;
		inet_csk_reset_xmit_timer(sk, ICSK_TIME_DACK,
					  TCP_DELACK_MAX, TCP_RTO_MAX);
		return;
	}

	/* Reserve space for headers and prepare control bits. */
	skb_reserve(buff, MAX_TCP_HEADER);
	tcp_init_nondata_skb(buff, tcp_acceptable_seq(sk), TCPHDR_ACK);

	/* We do not want pure acks influencing TCP Small Queues or fq/pacing
	 * too much.
	 * SKB_TRUESIZE(max(1 .. 66, MAX_TCP_HEADER)) is unfortunately ~784
	 * We also avoid tcp_wfree() overhead (cache line miss accessing
	 * tp->tsq_flags) by using regular sock_wfree()
	 */
	skb_set_tcp_pure_ack(buff);

	/* Send it off, this clears delayed acks for us. */
	skb_mstamp_get(&buff->skb_mstamp);
	tcp_transmit_skb(sk, buff, 0, (__force gfp_t)0);
}
EXPORT_SYMBOL_GPL(tcp_send_ack);

/* This routine sends a packet with an out of date sequence
 * number. It assumes the other end will try to ack it.
 *
 * Question: what should we make while urgent mode?
 * 4.4BSD forces sending single byte of data. We cannot send
 * out of window data, because we have SND.NXT==SND.MAX...
 *
 * Current solution: to send TWO zero-length segments in urgent mode:
 * one is with SEG.SEQ=SND.UNA to deliver urgent pointer, another is
 * out-of-date with SND.UNA-1 to probe window.
 */
int tcp_xmit_probe_skb(struct sock *sk, int urgent, int mib)
{
	struct tcp_sock *tp = tcp_sk(sk);
	struct sk_buff *skb;

	/* We don't queue it, tcp_transmit_skb() sets ownership. */
	skb = alloc_skb(MAX_TCP_HEADER,
			sk_gfp_mask(sk, GFP_ATOMIC | __GFP_NOWARN));
	if (!skb)
		return -1;

	/* Reserve space for headers and set control bits. */
	skb_reserve(skb, MAX_TCP_HEADER);
	/* Use a previous sequence.  This should cause the other
	 * end to send an ack.  Don't queue or clone SKB, just
	 * send it.
	 */
	tcp_init_nondata_skb(skb, tp->snd_una - !urgent, TCPHDR_ACK);
	skb_mstamp_get(&skb->skb_mstamp);
	NET_INC_STATS(sock_net(sk), mib);
	return tcp_transmit_skb(sk, skb, 0, (__force gfp_t)0);
}

void tcp_send_window_probe(struct sock *sk)
{
	if (sk->sk_state == TCP_ESTABLISHED) {
		tcp_sk(sk)->snd_wl1 = tcp_sk(sk)->rcv_nxt - 1;
		tcp_xmit_probe_skb(sk, 0, LINUX_MIB_TCPWINPROBE);
	}
}

/* Initiate keepalive or window probe from timer. */
int tcp_write_wakeup(struct sock *sk, int mib)
{
	struct tcp_sock *tp = tcp_sk(sk);
	struct sk_buff *skb;

	if (sk->sk_state == TCP_CLOSE)
		return -1;

	skb = tcp_send_head(sk);
	if (skb && before(TCP_SKB_CB(skb)->seq, tcp_wnd_end(tp))) {
		int err;
		unsigned int mss = tcp_current_mss(sk);
		unsigned int seg_size = tcp_wnd_end(tp) - TCP_SKB_CB(skb)->seq;

		if (before(tp->pushed_seq, TCP_SKB_CB(skb)->end_seq))
			tp->pushed_seq = TCP_SKB_CB(skb)->end_seq;

		/* We are probing the opening of a window
		 * but the window size is != 0
		 * must have been a result SWS avoidance ( sender )
		 */
		if (seg_size < TCP_SKB_CB(skb)->end_seq - TCP_SKB_CB(skb)->seq ||
		    skb->len > mss) {
			seg_size = min(seg_size, mss);
			TCP_SKB_CB(skb)->tcp_flags |= TCPHDR_PSH;
			if (tcp_fragment(sk, skb, seg_size, mss, GFP_ATOMIC))
				return -1;
		} else if (!tcp_skb_pcount(skb))
			tcp_set_skb_tso_segs(skb, mss);

		TCP_SKB_CB(skb)->tcp_flags |= TCPHDR_PSH;
		err = tcp_transmit_skb(sk, skb, 1, GFP_ATOMIC);
		if (!err)
			tcp_event_new_data_sent(sk, skb);
		return err;
	} else {
		if (between(tp->snd_up, tp->snd_una + 1, tp->snd_una + 0xFFFF))
			tcp_xmit_probe_skb(sk, 1, mib);
		return tcp_xmit_probe_skb(sk, 0, mib);
	}
}

/* A window probe timeout has occurred.  If window is not closed send
 * a partial packet else a zero probe.
 */
void tcp_send_probe0(struct sock *sk)
{
	struct inet_connection_sock *icsk = inet_csk(sk);
	struct tcp_sock *tp = tcp_sk(sk);
	struct net *net = sock_net(sk);
	unsigned long probe_max;
	int err;

	err = tp->ops->write_wakeup(sk, LINUX_MIB_TCPWINPROBE);

	if (tp->packets_out || !tcp_send_head(sk)) {
		/* Cancel probe timer, if it is not required. */
		icsk->icsk_probes_out = 0;
		icsk->icsk_backoff = 0;
		return;
	}

	if (err <= 0) {
		if (icsk->icsk_backoff < net->ipv4.sysctl_tcp_retries2)
			icsk->icsk_backoff++;
		icsk->icsk_probes_out++;
		probe_max = TCP_RTO_MAX;
	} else {
		/* If packet was not sent due to local congestion,
		 * do not backoff and do not remember icsk_probes_out.
		 * Let local senders to fight for local resources.
		 *
		 * Use accumulated backoff yet.
		 */
		if (!icsk->icsk_probes_out)
			icsk->icsk_probes_out = 1;
		probe_max = TCP_RESOURCE_PROBE_INTERVAL;
	}
	inet_csk_reset_xmit_timer(sk, ICSK_TIME_PROBE0,
				  tcp_probe0_when(sk, probe_max),
				  TCP_RTO_MAX);
}

int tcp_rtx_synack(const struct sock *sk, struct request_sock *req)
{
	const struct tcp_request_sock_ops *af_ops = tcp_rsk(req)->af_specific;
	struct flowi fl;
	int res;

	tcp_rsk(req)->txhash = net_tx_rndhash();
	res = af_ops->send_synack(sk, NULL, &fl, req, NULL, TCP_SYNACK_NORMAL);
	if (!res) {
		__TCP_INC_STATS(sock_net(sk), TCP_MIB_RETRANSSEGS);
		__NET_INC_STATS(sock_net(sk), LINUX_MIB_TCPSYNRETRANS);
	}
	return res;
}
EXPORT_SYMBOL(tcp_rtx_synack);<|MERGE_RESOLUTION|>--- conflicted
+++ resolved
@@ -994,17 +994,6 @@
 	*(((__be16 *)th) + 6)	= htons(((tcp_header_size >> 2) << 12) |
 					tcb->tcp_flags);
 
-<<<<<<< HEAD
-	if (unlikely(tcb->tcp_flags & TCPHDR_SYN)) {
-		/* RFC1323: The window in SYN & SYN/ACK segments
-		 * is never scaled.
-		 */
-		th->window	= htons(min(tp->rcv_wnd, 65535U));
-	} else {
-		th->window	= htons(tp->ops->select_window(sk));
-	}
-=======
->>>>>>> 523d939e
 	th->check		= 0;
 	th->urg_ptr		= 0;
 
@@ -1022,7 +1011,7 @@
 	tcp_options_write((__be32 *)(th + 1), tp, &opts, skb);
 	skb_shinfo(skb)->gso_type = sk->sk_gso_type;
 	if (likely(!(tcb->tcp_flags & TCPHDR_SYN))) {
-		th->window      = htons(tcp_select_window(sk));
+		th->window	= htons(tp->ops->select_window(sk));
 		tcp_ecn_send(sk, skb, th, tcp_header_size);
 	} else {
 		/* RFC1323: The window in SYN & SYN/ACK segments
