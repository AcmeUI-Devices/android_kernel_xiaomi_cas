--- conflicted
+++ resolved
@@ -1499,17 +1499,12 @@
 		sk = kmem_cache_alloc(slab, priority & ~__GFP_ZERO);
 		if (!sk)
 			return sk;
-<<<<<<< HEAD
-		if (want_init_on_alloc(priority))
-			sk_prot_clear_nulls(sk, prot->obj_size);
-=======
-		if (priority & __GFP_ZERO) {
+		if (want_init_on_alloc(priority)) {
 			if (prot->clear_sk)
 				prot->clear_sk(sk, prot->obj_size);
 			else
 				sk_prot_clear_nulls(sk, prot->obj_size);
 		}
->>>>>>> d8694767
 	} else
 		sk = kmalloc(prot->obj_size, priority);
 
