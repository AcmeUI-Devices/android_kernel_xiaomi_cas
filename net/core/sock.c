/*
 * INET		An implementation of the TCP/IP protocol suite for the LINUX
 *		operating system.  INET is implemented using the  BSD Socket
 *		interface as the means of communication with the user level.
 *
 *		Generic socket support routines. Memory allocators, socket lock/release
 *		handler for protocols to use and generic option handler.
 *
 *
 * Authors:	Ross Biro
 *		Fred N. van Kempen, <waltje@uWalt.NL.Mugnet.ORG>
 *		Florian La Roche, <flla@stud.uni-sb.de>
 *		Alan Cox, <A.Cox@swansea.ac.uk>
 *
 * Fixes:
 *		Alan Cox	: 	Numerous verify_area() problems
 *		Alan Cox	:	Connecting on a connecting socket
 *					now returns an error for tcp.
 *		Alan Cox	:	sock->protocol is set correctly.
 *					and is not sometimes left as 0.
 *		Alan Cox	:	connect handles icmp errors on a
 *					connect properly. Unfortunately there
 *					is a restart syscall nasty there. I
 *					can't match BSD without hacking the C
 *					library. Ideas urgently sought!
 *		Alan Cox	:	Disallow bind() to addresses that are
 *					not ours - especially broadcast ones!!
 *		Alan Cox	:	Socket 1024 _IS_ ok for users. (fencepost)
 *		Alan Cox	:	sock_wfree/sock_rfree don't destroy sockets,
 *					instead they leave that for the DESTROY timer.
 *		Alan Cox	:	Clean up error flag in accept
 *		Alan Cox	:	TCP ack handling is buggy, the DESTROY timer
 *					was buggy. Put a remove_sock() in the handler
 *					for memory when we hit 0. Also altered the timer
 *					code. The ACK stuff can wait and needs major
 *					TCP layer surgery.
 *		Alan Cox	:	Fixed TCP ack bug, removed remove sock
 *					and fixed timer/inet_bh race.
 *		Alan Cox	:	Added zapped flag for TCP
 *		Alan Cox	:	Move kfree_skb into skbuff.c and tidied up surplus code
 *		Alan Cox	:	for new sk_buff allocations wmalloc/rmalloc now call alloc_skb
 *		Alan Cox	:	kfree_s calls now are kfree_skbmem so we can track skb resources
 *		Alan Cox	:	Supports socket option broadcast now as does udp. Packet and raw need fixing.
 *		Alan Cox	:	Added RCVBUF,SNDBUF size setting. It suddenly occurred to me how easy it was so...
 *		Rick Sladkey	:	Relaxed UDP rules for matching packets.
 *		C.E.Hawkins	:	IFF_PROMISC/SIOCGHWADDR support
 *	Pauline Middelink	:	identd support
 *		Alan Cox	:	Fixed connect() taking signals I think.
 *		Alan Cox	:	SO_LINGER supported
 *		Alan Cox	:	Error reporting fixes
 *		Anonymous	:	inet_create tidied up (sk->reuse setting)
 *		Alan Cox	:	inet sockets don't set sk->type!
 *		Alan Cox	:	Split socket option code
 *		Alan Cox	:	Callbacks
 *		Alan Cox	:	Nagle flag for Charles & Johannes stuff
 *		Alex		:	Removed restriction on inet fioctl
 *		Alan Cox	:	Splitting INET from NET core
 *		Alan Cox	:	Fixed bogus SO_TYPE handling in getsockopt()
 *		Adam Caldwell	:	Missing return in SO_DONTROUTE/SO_DEBUG code
 *		Alan Cox	:	Split IP from generic code
 *		Alan Cox	:	New kfree_skbmem()
 *		Alan Cox	:	Make SO_DEBUG superuser only.
 *		Alan Cox	:	Allow anyone to clear SO_DEBUG
 *					(compatibility fix)
 *		Alan Cox	:	Added optimistic memory grabbing for AF_UNIX throughput.
 *		Alan Cox	:	Allocator for a socket is settable.
 *		Alan Cox	:	SO_ERROR includes soft errors.
 *		Alan Cox	:	Allow NULL arguments on some SO_ opts
 *		Alan Cox	: 	Generic socket allocation to make hooks
 *					easier (suggested by Craig Metz).
 *		Michael Pall	:	SO_ERROR returns positive errno again
 *              Steve Whitehouse:       Added default destructor to free
 *                                      protocol private data.
 *              Steve Whitehouse:       Added various other default routines
 *                                      common to several socket families.
 *              Chris Evans     :       Call suser() check last on F_SETOWN
 *		Jay Schulist	:	Added SO_ATTACH_FILTER and SO_DETACH_FILTER.
 *		Andi Kleen	:	Add sock_kmalloc()/sock_kfree_s()
 *		Andi Kleen	:	Fix write_space callback
 *		Chris Evans	:	Security fixes - signedness again
 *		Arnaldo C. Melo :       cleanups, use skb_queue_purge
 *
 * To Fix:
 *
 *
 *		This program is free software; you can redistribute it and/or
 *		modify it under the terms of the GNU General Public License
 *		as published by the Free Software Foundation; either version
 *		2 of the License, or (at your option) any later version.
 */

#define pr_fmt(fmt) KBUILD_MODNAME ": " fmt

#include <linux/capability.h>
#include <linux/errno.h>
#include <linux/errqueue.h>
#include <linux/types.h>
#include <linux/socket.h>
#include <linux/in.h>
#include <linux/kernel.h>
#include <linux/module.h>
#include <linux/proc_fs.h>
#include <linux/seq_file.h>
#include <linux/sched.h>
#include <linux/sched/mm.h>
#include <linux/timer.h>
#include <linux/string.h>
#include <linux/sockios.h>
#include <linux/net.h>
#include <linux/mm.h>
#include <linux/slab.h>
#include <linux/interrupt.h>
#include <linux/poll.h>
#include <linux/tcp.h>
#include <linux/init.h>
#include <linux/highmem.h>
#include <linux/user_namespace.h>
#include <linux/static_key.h>
#include <linux/memcontrol.h>
#include <linux/prefetch.h>

#include <linux/uaccess.h>

#include <linux/netdevice.h>
#include <net/protocol.h>
#include <linux/skbuff.h>
#include <net/net_namespace.h>
#include <net/request_sock.h>
#include <net/sock.h>
#include <linux/net_tstamp.h>
#include <net/xfrm.h>
#include <linux/ipsec.h>
#include <net/cls_cgroup.h>
#include <net/netprio_cgroup.h>
#include <linux/sock_diag.h>

#include <linux/filter.h>
#include <net/sock_reuseport.h>

#include <trace/events/sock.h>

#ifdef CONFIG_MPTCP
#include <net/mptcp.h>
#include <net/inet_common.h>
#endif

#include <net/tcp.h>
#include <net/busy_poll.h>

static DEFINE_MUTEX(proto_list_mutex);
static LIST_HEAD(proto_list);

/**
 * sk_ns_capable - General socket capability test
 * @sk: Socket to use a capability on or through
 * @user_ns: The user namespace of the capability to use
 * @cap: The capability to use
 *
 * Test to see if the opener of the socket had when the socket was
 * created and the current process has the capability @cap in the user
 * namespace @user_ns.
 */
bool sk_ns_capable(const struct sock *sk,
		   struct user_namespace *user_ns, int cap)
{
	return file_ns_capable(sk->sk_socket->file, user_ns, cap) &&
		ns_capable(user_ns, cap);
}
EXPORT_SYMBOL(sk_ns_capable);

/**
 * sk_capable - Socket global capability test
 * @sk: Socket to use a capability on or through
 * @cap: The global capability to use
 *
 * Test to see if the opener of the socket had when the socket was
 * created and the current process has the capability @cap in all user
 * namespaces.
 */
bool sk_capable(const struct sock *sk, int cap)
{
	return sk_ns_capable(sk, &init_user_ns, cap);
}
EXPORT_SYMBOL(sk_capable);

/**
 * sk_net_capable - Network namespace socket capability test
 * @sk: Socket to use a capability on or through
 * @cap: The capability to use
 *
 * Test to see if the opener of the socket had when the socket was created
 * and the current process has the capability @cap over the network namespace
 * the socket is a member of.
 */
bool sk_net_capable(const struct sock *sk, int cap)
{
	return sk_ns_capable(sk, sock_net(sk)->user_ns, cap);
}
EXPORT_SYMBOL(sk_net_capable);

/*
 * Each address family might have different locking rules, so we have
 * one slock key per address family and separate keys for internal and
 * userspace sockets.
 */
static struct lock_class_key af_family_keys[AF_MAX];
static struct lock_class_key af_family_kern_keys[AF_MAX];
static struct lock_class_key af_family_slock_keys[AF_MAX];
static struct lock_class_key af_family_kern_slock_keys[AF_MAX];

/*
 * Make lock validator output more readable. (we pre-construct these
 * strings build-time, so that runtime initialization of socket
 * locks is fast):
 */

#define _sock_locks(x)						  \
  x "AF_UNSPEC",	x "AF_UNIX"     ,	x "AF_INET"     , \
  x "AF_AX25"  ,	x "AF_IPX"      ,	x "AF_APPLETALK", \
  x "AF_NETROM",	x "AF_BRIDGE"   ,	x "AF_ATMPVC"   , \
  x "AF_X25"   ,	x "AF_INET6"    ,	x "AF_ROSE"     , \
  x "AF_DECnet",	x "AF_NETBEUI"  ,	x "AF_SECURITY" , \
  x "AF_KEY"   ,	x "AF_NETLINK"  ,	x "AF_PACKET"   , \
  x "AF_ASH"   ,	x "AF_ECONET"   ,	x "AF_ATMSVC"   , \
  x "AF_RDS"   ,	x "AF_SNA"      ,	x "AF_IRDA"     , \
  x "AF_PPPOX" ,	x "AF_WANPIPE"  ,	x "AF_LLC"      , \
  x "27"       ,	x "28"          ,	x "AF_CAN"      , \
  x "AF_TIPC"  ,	x "AF_BLUETOOTH",	x "IUCV"        , \
  x "AF_RXRPC" ,	x "AF_ISDN"     ,	x "AF_PHONET"   , \
  x "AF_IEEE802154",	x "AF_CAIF"	,	x "AF_ALG"      , \
  x "AF_NFC"   ,	x "AF_VSOCK"    ,	x "AF_KCM"      , \
  x "AF_QIPCRTR",	x "AF_SMC"	,	x "AF_MAX"

static const char *const af_family_key_strings[AF_MAX+1] = {
	_sock_locks("sk_lock-")
};
static const char *const af_family_slock_key_strings[AF_MAX+1] = {
	_sock_locks("slock-")
};
static const char *const af_family_clock_key_strings[AF_MAX+1] = {
	_sock_locks("clock-")
};

static const char *const af_family_kern_key_strings[AF_MAX+1] = {
	_sock_locks("k-sk_lock-")
};
static const char *const af_family_kern_slock_key_strings[AF_MAX+1] = {
	_sock_locks("k-slock-")
};
static const char *const af_family_kern_clock_key_strings[AF_MAX+1] = {
	_sock_locks("k-clock-")
};
static const char *const af_family_rlock_key_strings[AF_MAX+1] = {
  "rlock-AF_UNSPEC", "rlock-AF_UNIX"     , "rlock-AF_INET"     ,
  "rlock-AF_AX25"  , "rlock-AF_IPX"      , "rlock-AF_APPLETALK",
  "rlock-AF_NETROM", "rlock-AF_BRIDGE"   , "rlock-AF_ATMPVC"   ,
  "rlock-AF_X25"   , "rlock-AF_INET6"    , "rlock-AF_ROSE"     ,
  "rlock-AF_DECnet", "rlock-AF_NETBEUI"  , "rlock-AF_SECURITY" ,
  "rlock-AF_KEY"   , "rlock-AF_NETLINK"  , "rlock-AF_PACKET"   ,
  "rlock-AF_ASH"   , "rlock-AF_ECONET"   , "rlock-AF_ATMSVC"   ,
  "rlock-AF_RDS"   , "rlock-AF_SNA"      , "rlock-AF_IRDA"     ,
  "rlock-AF_PPPOX" , "rlock-AF_WANPIPE"  , "rlock-AF_LLC"      ,
  "rlock-27"       , "rlock-28"          , "rlock-AF_CAN"      ,
  "rlock-AF_TIPC"  , "rlock-AF_BLUETOOTH", "rlock-AF_IUCV"     ,
  "rlock-AF_RXRPC" , "rlock-AF_ISDN"     , "rlock-AF_PHONET"   ,
  "rlock-AF_IEEE802154", "rlock-AF_CAIF" , "rlock-AF_ALG"      ,
  "rlock-AF_NFC"   , "rlock-AF_VSOCK"    , "rlock-AF_KCM"      ,
  "rlock-AF_QIPCRTR", "rlock-AF_SMC"     , "rlock-AF_MAX"
};
static const char *const af_family_wlock_key_strings[AF_MAX+1] = {
  "wlock-AF_UNSPEC", "wlock-AF_UNIX"     , "wlock-AF_INET"     ,
  "wlock-AF_AX25"  , "wlock-AF_IPX"      , "wlock-AF_APPLETALK",
  "wlock-AF_NETROM", "wlock-AF_BRIDGE"   , "wlock-AF_ATMPVC"   ,
  "wlock-AF_X25"   , "wlock-AF_INET6"    , "wlock-AF_ROSE"     ,
  "wlock-AF_DECnet", "wlock-AF_NETBEUI"  , "wlock-AF_SECURITY" ,
  "wlock-AF_KEY"   , "wlock-AF_NETLINK"  , "wlock-AF_PACKET"   ,
  "wlock-AF_ASH"   , "wlock-AF_ECONET"   , "wlock-AF_ATMSVC"   ,
  "wlock-AF_RDS"   , "wlock-AF_SNA"      , "wlock-AF_IRDA"     ,
  "wlock-AF_PPPOX" , "wlock-AF_WANPIPE"  , "wlock-AF_LLC"      ,
  "wlock-27"       , "wlock-28"          , "wlock-AF_CAN"      ,
  "wlock-AF_TIPC"  , "wlock-AF_BLUETOOTH", "wlock-AF_IUCV"     ,
  "wlock-AF_RXRPC" , "wlock-AF_ISDN"     , "wlock-AF_PHONET"   ,
  "wlock-AF_IEEE802154", "wlock-AF_CAIF" , "wlock-AF_ALG"      ,
  "wlock-AF_NFC"   , "wlock-AF_VSOCK"    , "wlock-AF_KCM"      ,
  "wlock-AF_QIPCRTR", "wlock-AF_SMC"     , "wlock-AF_MAX"
};
static const char *const af_family_elock_key_strings[AF_MAX+1] = {
  "elock-AF_UNSPEC", "elock-AF_UNIX"     , "elock-AF_INET"     ,
  "elock-AF_AX25"  , "elock-AF_IPX"      , "elock-AF_APPLETALK",
  "elock-AF_NETROM", "elock-AF_BRIDGE"   , "elock-AF_ATMPVC"   ,
  "elock-AF_X25"   , "elock-AF_INET6"    , "elock-AF_ROSE"     ,
  "elock-AF_DECnet", "elock-AF_NETBEUI"  , "elock-AF_SECURITY" ,
  "elock-AF_KEY"   , "elock-AF_NETLINK"  , "elock-AF_PACKET"   ,
  "elock-AF_ASH"   , "elock-AF_ECONET"   , "elock-AF_ATMSVC"   ,
  "elock-AF_RDS"   , "elock-AF_SNA"      , "elock-AF_IRDA"     ,
  "elock-AF_PPPOX" , "elock-AF_WANPIPE"  , "elock-AF_LLC"      ,
  "elock-27"       , "elock-28"          , "elock-AF_CAN"      ,
  "elock-AF_TIPC"  , "elock-AF_BLUETOOTH", "elock-AF_IUCV"     ,
  "elock-AF_RXRPC" , "elock-AF_ISDN"     , "elock-AF_PHONET"   ,
  "elock-AF_IEEE802154", "elock-AF_CAIF" , "elock-AF_ALG"      ,
  "elock-AF_NFC"   , "elock-AF_VSOCK"    , "elock-AF_KCM"      ,
  "elock-AF_QIPCRTR", "elock-AF_SMC"     , "elock-AF_MAX"
};

/*
 * sk_callback_lock and sk queues locking rules are per-address-family,
 * so split the lock classes by using a per-AF key:
 */
static struct lock_class_key af_callback_keys[AF_MAX];
static struct lock_class_key af_rlock_keys[AF_MAX];
static struct lock_class_key af_wlock_keys[AF_MAX];
static struct lock_class_key af_elock_keys[AF_MAX];
static struct lock_class_key af_kern_callback_keys[AF_MAX];

/* Run time adjustable parameters. */
__u32 sysctl_wmem_max __read_mostly = SK_WMEM_MAX;
EXPORT_SYMBOL(sysctl_wmem_max);
__u32 sysctl_rmem_max __read_mostly = SK_RMEM_MAX;
EXPORT_SYMBOL(sysctl_rmem_max);
__u32 sysctl_wmem_default __read_mostly = SK_WMEM_MAX;
__u32 sysctl_rmem_default __read_mostly = SK_RMEM_MAX;

/* Maximal space eaten by iovec or ancillary data plus some space */
int sysctl_optmem_max __read_mostly = sizeof(unsigned long)*(2*UIO_MAXIOV+512);
EXPORT_SYMBOL(sysctl_optmem_max);

int sysctl_tstamp_allow_data __read_mostly = 1;

struct static_key memalloc_socks = STATIC_KEY_INIT_FALSE;
EXPORT_SYMBOL_GPL(memalloc_socks);

/**
 * sk_set_memalloc - sets %SOCK_MEMALLOC
 * @sk: socket to set it on
 *
 * Set %SOCK_MEMALLOC on a socket for access to emergency reserves.
 * It's the responsibility of the admin to adjust min_free_kbytes
 * to meet the requirements
 */
void sk_set_memalloc(struct sock *sk)
{
	sock_set_flag(sk, SOCK_MEMALLOC);
	sk->sk_allocation |= __GFP_MEMALLOC;
	static_key_slow_inc(&memalloc_socks);
}
EXPORT_SYMBOL_GPL(sk_set_memalloc);

void sk_clear_memalloc(struct sock *sk)
{
	sock_reset_flag(sk, SOCK_MEMALLOC);
	sk->sk_allocation &= ~__GFP_MEMALLOC;
	static_key_slow_dec(&memalloc_socks);

	/*
	 * SOCK_MEMALLOC is allowed to ignore rmem limits to ensure forward
	 * progress of swapping. SOCK_MEMALLOC may be cleared while
	 * it has rmem allocations due to the last swapfile being deactivated
	 * but there is a risk that the socket is unusable due to exceeding
	 * the rmem limits. Reclaim the reserves and obey rmem limits again.
	 */
	sk_mem_reclaim(sk);
}
EXPORT_SYMBOL_GPL(sk_clear_memalloc);

int __sk_backlog_rcv(struct sock *sk, struct sk_buff *skb)
{
	int ret;
	unsigned int noreclaim_flag;

	/* these should have been dropped before queueing */
	BUG_ON(!sock_flag(sk, SOCK_MEMALLOC));

	noreclaim_flag = memalloc_noreclaim_save();
	ret = sk->sk_backlog_rcv(sk, skb);
	memalloc_noreclaim_restore(noreclaim_flag);

	return ret;
}
EXPORT_SYMBOL(__sk_backlog_rcv);

static int sock_set_timeout(long *timeo_p, char __user *optval, int optlen)
{
	struct timeval tv;

	if (optlen < sizeof(tv))
		return -EINVAL;
	if (copy_from_user(&tv, optval, sizeof(tv)))
		return -EFAULT;
	if (tv.tv_usec < 0 || tv.tv_usec >= USEC_PER_SEC)
		return -EDOM;

	if (tv.tv_sec < 0) {
		static int warned __read_mostly;

		*timeo_p = 0;
		if (warned < 10 && net_ratelimit()) {
			warned++;
			pr_info("%s: `%s' (pid %d) tries to set negative timeout\n",
				__func__, current->comm, task_pid_nr(current));
		}
		return 0;
	}
	*timeo_p = MAX_SCHEDULE_TIMEOUT;
	if (tv.tv_sec == 0 && tv.tv_usec == 0)
		return 0;
	if (tv.tv_sec < (MAX_SCHEDULE_TIMEOUT/HZ - 1))
		*timeo_p = tv.tv_sec * HZ + DIV_ROUND_UP(tv.tv_usec, USEC_PER_SEC / HZ);
	return 0;
}

static void sock_warn_obsolete_bsdism(const char *name)
{
	static int warned;
	static char warncomm[TASK_COMM_LEN];
	if (strcmp(warncomm, current->comm) && warned < 5) {
		strcpy(warncomm,  current->comm);
		pr_warn("process `%s' is using obsolete %s SO_BSDCOMPAT\n",
			warncomm, name);
		warned++;
	}
}

static bool sock_needs_netstamp(const struct sock *sk)
{
	switch (sk->sk_family) {
	case AF_UNSPEC:
	case AF_UNIX:
		return false;
	default:
		return true;
	}
}

static void sock_disable_timestamp(struct sock *sk, unsigned long flags)
{
	if (sk->sk_flags & flags) {
		sk->sk_flags &= ~flags;
		if (sock_needs_netstamp(sk) &&
		    !(sk->sk_flags & SK_FLAGS_TIMESTAMP))
			net_disable_timestamp();
	}
}


int __sock_queue_rcv_skb(struct sock *sk, struct sk_buff *skb)
{
	unsigned long flags;
	struct sk_buff_head *list = &sk->sk_receive_queue;

	if (atomic_read(&sk->sk_rmem_alloc) >= sk->sk_rcvbuf) {
		atomic_inc(&sk->sk_drops);
		trace_sock_rcvqueue_full(sk, skb);
		return -ENOMEM;
	}

	if (!sk_rmem_schedule(sk, skb, skb->truesize)) {
		atomic_inc(&sk->sk_drops);
		return -ENOBUFS;
	}

	skb->dev = NULL;
	skb_set_owner_r(skb, sk);

	/* we escape from rcu protected region, make sure we dont leak
	 * a norefcounted dst
	 */
	skb_dst_force(skb);

	spin_lock_irqsave(&list->lock, flags);
	sock_skb_set_dropcount(sk, skb);
	__skb_queue_tail(list, skb);
	spin_unlock_irqrestore(&list->lock, flags);

	if (!sock_flag(sk, SOCK_DEAD))
		sk->sk_data_ready(sk);
	return 0;
}
EXPORT_SYMBOL(__sock_queue_rcv_skb);

int sock_queue_rcv_skb(struct sock *sk, struct sk_buff *skb)
{
	int err;

	err = sk_filter(sk, skb);
	if (err)
		return err;

	return __sock_queue_rcv_skb(sk, skb);
}
EXPORT_SYMBOL(sock_queue_rcv_skb);

int __sk_receive_skb(struct sock *sk, struct sk_buff *skb,
		     const int nested, unsigned int trim_cap, bool refcounted)
{
	int rc = NET_RX_SUCCESS;

	if (sk_filter_trim_cap(sk, skb, trim_cap))
		goto discard_and_relse;

	skb->dev = NULL;

	if (sk_rcvqueues_full(sk, sk->sk_rcvbuf)) {
		atomic_inc(&sk->sk_drops);
		goto discard_and_relse;
	}
	if (nested)
		bh_lock_sock_nested(sk);
	else
		bh_lock_sock(sk);
	if (!sock_owned_by_user(sk)) {
		/*
		 * trylock + unlock semantics:
		 */
		mutex_acquire(&sk->sk_lock.dep_map, 0, 1, _RET_IP_);

		rc = sk_backlog_rcv(sk, skb);

		mutex_release(&sk->sk_lock.dep_map, 1, _RET_IP_);
	} else if (sk_add_backlog(sk, skb, sk->sk_rcvbuf)) {
		bh_unlock_sock(sk);
		atomic_inc(&sk->sk_drops);
		goto discard_and_relse;
	}

	bh_unlock_sock(sk);
out:
	if (refcounted)
		sock_put(sk);
	return rc;
discard_and_relse:
	kfree_skb(skb);
	goto out;
}
EXPORT_SYMBOL(__sk_receive_skb);

struct dst_entry *__sk_dst_check(struct sock *sk, u32 cookie)
{
	struct dst_entry *dst = __sk_dst_get(sk);

	if (dst && dst->obsolete && dst->ops->check(dst, cookie) == NULL) {
		sk_tx_queue_clear(sk);
		sk->sk_dst_pending_confirm = 0;
		RCU_INIT_POINTER(sk->sk_dst_cache, NULL);
		dst_release(dst);
		return NULL;
	}

	return dst;
}
EXPORT_SYMBOL(__sk_dst_check);

struct dst_entry *sk_dst_check(struct sock *sk, u32 cookie)
{
	struct dst_entry *dst = sk_dst_get(sk);

	if (dst && dst->obsolete && dst->ops->check(dst, cookie) == NULL) {
		sk_dst_reset(sk);
		dst_release(dst);
		return NULL;
	}

	return dst;
}
EXPORT_SYMBOL(sk_dst_check);

static int sock_setbindtodevice(struct sock *sk, char __user *optval,
				int optlen)
{
	int ret = -ENOPROTOOPT;
#ifdef CONFIG_NETDEVICES
	struct net *net = sock_net(sk);
	char devname[IFNAMSIZ];
	int index;

	/* Sorry... */
	ret = -EPERM;
	if (!ns_capable(net->user_ns, CAP_NET_RAW))
		goto out;

	ret = -EINVAL;
	if (optlen < 0)
		goto out;

	/* Bind this socket to a particular device like "eth0",
	 * as specified in the passed interface name. If the
	 * name is "" or the option length is zero the socket
	 * is not bound.
	 */
	if (optlen > IFNAMSIZ - 1)
		optlen = IFNAMSIZ - 1;
	memset(devname, 0, sizeof(devname));

	ret = -EFAULT;
	if (copy_from_user(devname, optval, optlen))
		goto out;

	index = 0;
	if (devname[0] != '\0') {
		struct net_device *dev;

		rcu_read_lock();
		dev = dev_get_by_name_rcu(net, devname);
		if (dev)
			index = dev->ifindex;
		rcu_read_unlock();
		ret = -ENODEV;
		if (!dev)
			goto out;
	}

	lock_sock(sk);
	sk->sk_bound_dev_if = index;
	sk_dst_reset(sk);
	release_sock(sk);

	ret = 0;

out:
#endif

	return ret;
}

static int sock_getbindtodevice(struct sock *sk, char __user *optval,
				int __user *optlen, int len)
{
	int ret = -ENOPROTOOPT;
#ifdef CONFIG_NETDEVICES
	struct net *net = sock_net(sk);
	char devname[IFNAMSIZ];

	if (sk->sk_bound_dev_if == 0) {
		len = 0;
		goto zero;
	}

	ret = -EINVAL;
	if (len < IFNAMSIZ)
		goto out;

	ret = netdev_get_name(net, devname, sk->sk_bound_dev_if);
	if (ret)
		goto out;

	len = strlen(devname) + 1;

	ret = -EFAULT;
	if (copy_to_user(optval, devname, len))
		goto out;

zero:
	ret = -EFAULT;
	if (put_user(len, optlen))
		goto out;

	ret = 0;

out:
#endif

	return ret;
}

static inline void sock_valbool_flag(struct sock *sk, int bit, int valbool)
{
	if (valbool)
		sock_set_flag(sk, bit);
	else
		sock_reset_flag(sk, bit);
}

bool sk_mc_loop(struct sock *sk)
{
	if (dev_recursion_level())
		return false;
	if (!sk)
		return true;
	switch (sk->sk_family) {
	case AF_INET:
		return inet_sk(sk)->mc_loop;
#if IS_ENABLED(CONFIG_IPV6)
	case AF_INET6:
		return inet6_sk(sk)->mc_loop;
#endif
	}
	WARN_ON(1);
	return true;
}
EXPORT_SYMBOL(sk_mc_loop);

/*
 *	This is meant for all protocols to use and covers goings on
 *	at the socket level. Everything here is generic.
 */

int sock_setsockopt(struct socket *sock, int level, int optname,
		    char __user *optval, unsigned int optlen)
{
	struct sock *sk = sock->sk;
	int val;
	int valbool;
	struct linger ling;
	int ret = 0;

	/*
	 *	Options without arguments
	 */

	if (optname == SO_BINDTODEVICE)
		return sock_setbindtodevice(sk, optval, optlen);

	if (optlen < sizeof(int))
		return -EINVAL;

	if (get_user(val, (int __user *)optval))
		return -EFAULT;

	valbool = val ? 1 : 0;

	lock_sock(sk);

	switch (optname) {
	case SO_DEBUG:
		if (val && !capable(CAP_NET_ADMIN))
			ret = -EACCES;
		else
			sock_valbool_flag(sk, SOCK_DBG, valbool);
		break;
	case SO_REUSEADDR:
		sk->sk_reuse = (valbool ? SK_CAN_REUSE : SK_NO_REUSE);
		break;
	case SO_REUSEPORT:
		sk->sk_reuseport = valbool;
		break;
	case SO_TYPE:
	case SO_PROTOCOL:
	case SO_DOMAIN:
	case SO_ERROR:
		ret = -ENOPROTOOPT;
		break;
	case SO_DONTROUTE:
		sock_valbool_flag(sk, SOCK_LOCALROUTE, valbool);
		break;
	case SO_BROADCAST:
		sock_valbool_flag(sk, SOCK_BROADCAST, valbool);
		break;
	case SO_SNDBUF:
		/* Don't error on this BSD doesn't and if you think
		 * about it this is right. Otherwise apps have to
		 * play 'guess the biggest size' games. RCVBUF/SNDBUF
		 * are treated in BSD as hints
		 */
		val = min_t(u32, val, sysctl_wmem_max);
set_sndbuf:
		sk->sk_userlocks |= SOCK_SNDBUF_LOCK;
		sk->sk_sndbuf = max_t(int, val * 2, SOCK_MIN_SNDBUF);
		/* Wake up sending tasks if we upped the value. */
		sk->sk_write_space(sk);
		break;

	case SO_SNDBUFFORCE:
		if (!capable(CAP_NET_ADMIN)) {
			ret = -EPERM;
			break;
		}
		goto set_sndbuf;

	case SO_RCVBUF:
		/* Don't error on this BSD doesn't and if you think
		 * about it this is right. Otherwise apps have to
		 * play 'guess the biggest size' games. RCVBUF/SNDBUF
		 * are treated in BSD as hints
		 */
		val = min_t(u32, val, sysctl_rmem_max);
set_rcvbuf:
		sk->sk_userlocks |= SOCK_RCVBUF_LOCK;
		/*
		 * We double it on the way in to account for
		 * "struct sk_buff" etc. overhead.   Applications
		 * assume that the SO_RCVBUF setting they make will
		 * allow that much actual data to be received on that
		 * socket.
		 *
		 * Applications are unaware that "struct sk_buff" and
		 * other overheads allocate from the receive buffer
		 * during socket buffer allocation.
		 *
		 * And after considering the possible alternatives,
		 * returning the value we actually used in getsockopt
		 * is the most desirable behavior.
		 */
		sk->sk_rcvbuf = max_t(int, val * 2, SOCK_MIN_RCVBUF);
		break;

	case SO_RCVBUFFORCE:
		if (!capable(CAP_NET_ADMIN)) {
			ret = -EPERM;
			break;
		}
		goto set_rcvbuf;

	case SO_KEEPALIVE:
		if (sk->sk_prot->keepalive)
			sk->sk_prot->keepalive(sk, valbool);
		sock_valbool_flag(sk, SOCK_KEEPOPEN, valbool);
		break;

	case SO_OOBINLINE:
		sock_valbool_flag(sk, SOCK_URGINLINE, valbool);
		break;

	case SO_NO_CHECK:
		sk->sk_no_check_tx = valbool;
		break;

	case SO_PRIORITY:
		if ((val >= 0 && val <= 6) ||
		    ns_capable(sock_net(sk)->user_ns, CAP_NET_ADMIN))
			sk->sk_priority = val;
		else
			ret = -EPERM;
		break;

	case SO_LINGER:
		if (optlen < sizeof(ling)) {
			ret = -EINVAL;	/* 1003.1g */
			break;
		}
		if (copy_from_user(&ling, optval, sizeof(ling))) {
			ret = -EFAULT;
			break;
		}
		if (!ling.l_onoff)
			sock_reset_flag(sk, SOCK_LINGER);
		else {
#if (BITS_PER_LONG == 32)
			if ((unsigned int)ling.l_linger >= MAX_SCHEDULE_TIMEOUT/HZ)
				sk->sk_lingertime = MAX_SCHEDULE_TIMEOUT;
			else
#endif
				sk->sk_lingertime = (unsigned int)ling.l_linger * HZ;
			sock_set_flag(sk, SOCK_LINGER);
		}
		break;

	case SO_BSDCOMPAT:
		sock_warn_obsolete_bsdism("setsockopt");
		break;

	case SO_PASSCRED:
		if (valbool)
			set_bit(SOCK_PASSCRED, &sock->flags);
		else
			clear_bit(SOCK_PASSCRED, &sock->flags);
		break;

	case SO_TIMESTAMP:
	case SO_TIMESTAMPNS:
		if (valbool)  {
			if (optname == SO_TIMESTAMP)
				sock_reset_flag(sk, SOCK_RCVTSTAMPNS);
			else
				sock_set_flag(sk, SOCK_RCVTSTAMPNS);
			sock_set_flag(sk, SOCK_RCVTSTAMP);
			sock_enable_timestamp(sk, SOCK_TIMESTAMP);
		} else {
			sock_reset_flag(sk, SOCK_RCVTSTAMP);
			sock_reset_flag(sk, SOCK_RCVTSTAMPNS);
		}
		break;

	case SO_TIMESTAMPING:
		if (val & ~SOF_TIMESTAMPING_MASK) {
			ret = -EINVAL;
			break;
		}

		if (val & SOF_TIMESTAMPING_OPT_ID &&
		    !(sk->sk_tsflags & SOF_TIMESTAMPING_OPT_ID)) {
			if (sk->sk_protocol == IPPROTO_TCP &&
			    sk->sk_type == SOCK_STREAM) {
				if ((1 << sk->sk_state) &
				    (TCPF_CLOSE | TCPF_LISTEN)) {
					ret = -EINVAL;
					break;
				}
				sk->sk_tskey = tcp_sk(sk)->snd_una;
			} else {
				sk->sk_tskey = 0;
			}
		}

		if (val & SOF_TIMESTAMPING_OPT_STATS &&
		    !(val & SOF_TIMESTAMPING_OPT_TSONLY)) {
			ret = -EINVAL;
			break;
		}

		sk->sk_tsflags = val;
		if (val & SOF_TIMESTAMPING_RX_SOFTWARE)
			sock_enable_timestamp(sk,
					      SOCK_TIMESTAMPING_RX_SOFTWARE);
		else
			sock_disable_timestamp(sk,
					       (1UL << SOCK_TIMESTAMPING_RX_SOFTWARE));
		break;

	case SO_RCVLOWAT:
		if (val < 0)
			val = INT_MAX;
		sk->sk_rcvlowat = val ? : 1;
		break;

	case SO_RCVTIMEO:
		ret = sock_set_timeout(&sk->sk_rcvtimeo, optval, optlen);
		break;

	case SO_SNDTIMEO:
		ret = sock_set_timeout(&sk->sk_sndtimeo, optval, optlen);
		break;

	case SO_ATTACH_FILTER:
		ret = -EINVAL;
		if (optlen == sizeof(struct sock_fprog)) {
			struct sock_fprog fprog;

			ret = -EFAULT;
			if (copy_from_user(&fprog, optval, sizeof(fprog)))
				break;

			ret = sk_attach_filter(&fprog, sk);
		}
		break;

	case SO_ATTACH_BPF:
		ret = -EINVAL;
		if (optlen == sizeof(u32)) {
			u32 ufd;

			ret = -EFAULT;
			if (copy_from_user(&ufd, optval, sizeof(ufd)))
				break;

			ret = sk_attach_bpf(ufd, sk);
		}
		break;

	case SO_ATTACH_REUSEPORT_CBPF:
		ret = -EINVAL;
		if (optlen == sizeof(struct sock_fprog)) {
			struct sock_fprog fprog;

			ret = -EFAULT;
			if (copy_from_user(&fprog, optval, sizeof(fprog)))
				break;

			ret = sk_reuseport_attach_filter(&fprog, sk);
		}
		break;

	case SO_ATTACH_REUSEPORT_EBPF:
		ret = -EINVAL;
		if (optlen == sizeof(u32)) {
			u32 ufd;

			ret = -EFAULT;
			if (copy_from_user(&ufd, optval, sizeof(ufd)))
				break;

			ret = sk_reuseport_attach_bpf(ufd, sk);
		}
		break;

	case SO_DETACH_FILTER:
		ret = sk_detach_filter(sk);
		break;

	case SO_LOCK_FILTER:
		if (sock_flag(sk, SOCK_FILTER_LOCKED) && !valbool)
			ret = -EPERM;
		else
			sock_valbool_flag(sk, SOCK_FILTER_LOCKED, valbool);
		break;

	case SO_PASSSEC:
		if (valbool)
			set_bit(SOCK_PASSSEC, &sock->flags);
		else
			clear_bit(SOCK_PASSSEC, &sock->flags);
		break;
	case SO_MARK:
		if (!ns_capable(sock_net(sk)->user_ns, CAP_NET_ADMIN))
			ret = -EPERM;
		else
			sk->sk_mark = val;
		break;

	case SO_RXQ_OVFL:
		sock_valbool_flag(sk, SOCK_RXQ_OVFL, valbool);
		break;

	case SO_WIFI_STATUS:
		sock_valbool_flag(sk, SOCK_WIFI_STATUS, valbool);
		break;

	case SO_PEEK_OFF:
		if (sock->ops->set_peek_off)
			ret = sock->ops->set_peek_off(sk, val);
		else
			ret = -EOPNOTSUPP;
		break;

	case SO_NOFCS:
		sock_valbool_flag(sk, SOCK_NOFCS, valbool);
		break;

	case SO_SELECT_ERR_QUEUE:
		sock_valbool_flag(sk, SOCK_SELECT_ERR_QUEUE, valbool);
		break;

#ifdef CONFIG_NET_RX_BUSY_POLL
	case SO_BUSY_POLL:
		/* allow unprivileged users to decrease the value */
		if ((val > sk->sk_ll_usec) && !capable(CAP_NET_ADMIN))
			ret = -EPERM;
		else {
			if (val < 0)
				ret = -EINVAL;
			else
				sk->sk_ll_usec = val;
		}
		break;
#endif

	case SO_MAX_PACING_RATE:
		if (val != ~0U)
			cmpxchg(&sk->sk_pacing_status,
				SK_PACING_NONE,
				SK_PACING_NEEDED);
		sk->sk_max_pacing_rate = val;
		sk->sk_pacing_rate = min(sk->sk_pacing_rate,
					 sk->sk_max_pacing_rate);
		break;

	case SO_INCOMING_CPU:
		sk->sk_incoming_cpu = val;
		break;

	case SO_CNX_ADVICE:
		if (val == 1)
			dst_negative_advice(sk);
		break;

	case SO_ZEROCOPY:
		if (sk->sk_family != PF_INET && sk->sk_family != PF_INET6)
			ret = -ENOTSUPP;
		else if (sk->sk_protocol != IPPROTO_TCP)
			ret = -ENOTSUPP;
		else if (sk->sk_state != TCP_CLOSE)
			ret = -EBUSY;
		else if (val < 0 || val > 1)
			ret = -EINVAL;
		else
			sock_valbool_flag(sk, SOCK_ZEROCOPY, valbool);
		break;

	default:
		ret = -ENOPROTOOPT;
		break;
	}
	release_sock(sk);
	return ret;
}
EXPORT_SYMBOL(sock_setsockopt);


static void cred_to_ucred(struct pid *pid, const struct cred *cred,
			  struct ucred *ucred)
{
	ucred->pid = pid_vnr(pid);
	ucred->uid = ucred->gid = -1;
	if (cred) {
		struct user_namespace *current_ns = current_user_ns();

		ucred->uid = from_kuid_munged(current_ns, cred->euid);
		ucred->gid = from_kgid_munged(current_ns, cred->egid);
	}
}

static int groups_to_user(gid_t __user *dst, const struct group_info *src)
{
	struct user_namespace *user_ns = current_user_ns();
	int i;

	for (i = 0; i < src->ngroups; i++)
		if (put_user(from_kgid_munged(user_ns, src->gid[i]), dst + i))
			return -EFAULT;

	return 0;
}

int sock_getsockopt(struct socket *sock, int level, int optname,
		    char __user *optval, int __user *optlen)
{
	struct sock *sk = sock->sk;

	union {
		int val;
		u64 val64;
		struct linger ling;
		struct timeval tm;
	} v;

	int lv = sizeof(int);
	int len;

	if (get_user(len, optlen))
		return -EFAULT;
	if (len < 0)
		return -EINVAL;

	memset(&v, 0, sizeof(v));

	switch (optname) {
	case SO_DEBUG:
		v.val = sock_flag(sk, SOCK_DBG);
		break;

	case SO_DONTROUTE:
		v.val = sock_flag(sk, SOCK_LOCALROUTE);
		break;

	case SO_BROADCAST:
		v.val = sock_flag(sk, SOCK_BROADCAST);
		break;

	case SO_SNDBUF:
		v.val = sk->sk_sndbuf;
		break;

	case SO_RCVBUF:
		v.val = sk->sk_rcvbuf;
		break;

	case SO_REUSEADDR:
		v.val = sk->sk_reuse;
		break;

	case SO_REUSEPORT:
		v.val = sk->sk_reuseport;
		break;

	case SO_KEEPALIVE:
		v.val = sock_flag(sk, SOCK_KEEPOPEN);
		break;

	case SO_TYPE:
		v.val = sk->sk_type;
		break;

	case SO_PROTOCOL:
		v.val = sk->sk_protocol;
		break;

	case SO_DOMAIN:
		v.val = sk->sk_family;
		break;

	case SO_ERROR:
		v.val = -sock_error(sk);
		if (v.val == 0)
			v.val = xchg(&sk->sk_err_soft, 0);
		break;

	case SO_OOBINLINE:
		v.val = sock_flag(sk, SOCK_URGINLINE);
		break;

	case SO_NO_CHECK:
		v.val = sk->sk_no_check_tx;
		break;

	case SO_PRIORITY:
		v.val = sk->sk_priority;
		break;

	case SO_LINGER:
		lv		= sizeof(v.ling);
		v.ling.l_onoff	= sock_flag(sk, SOCK_LINGER);
		v.ling.l_linger	= sk->sk_lingertime / HZ;
		break;

	case SO_BSDCOMPAT:
		sock_warn_obsolete_bsdism("getsockopt");
		break;

	case SO_TIMESTAMP:
		v.val = sock_flag(sk, SOCK_RCVTSTAMP) &&
				!sock_flag(sk, SOCK_RCVTSTAMPNS);
		break;

	case SO_TIMESTAMPNS:
		v.val = sock_flag(sk, SOCK_RCVTSTAMPNS);
		break;

	case SO_TIMESTAMPING:
		v.val = sk->sk_tsflags;
		break;

	case SO_RCVTIMEO:
		lv = sizeof(struct timeval);
		if (sk->sk_rcvtimeo == MAX_SCHEDULE_TIMEOUT) {
			v.tm.tv_sec = 0;
			v.tm.tv_usec = 0;
		} else {
			v.tm.tv_sec = sk->sk_rcvtimeo / HZ;
			v.tm.tv_usec = ((sk->sk_rcvtimeo % HZ) * USEC_PER_SEC) / HZ;
		}
		break;

	case SO_SNDTIMEO:
		lv = sizeof(struct timeval);
		if (sk->sk_sndtimeo == MAX_SCHEDULE_TIMEOUT) {
			v.tm.tv_sec = 0;
			v.tm.tv_usec = 0;
		} else {
			v.tm.tv_sec = sk->sk_sndtimeo / HZ;
			v.tm.tv_usec = ((sk->sk_sndtimeo % HZ) * USEC_PER_SEC) / HZ;
		}
		break;

	case SO_RCVLOWAT:
		v.val = sk->sk_rcvlowat;
		break;

	case SO_SNDLOWAT:
		v.val = 1;
		break;

	case SO_PASSCRED:
		v.val = !!test_bit(SOCK_PASSCRED, &sock->flags);
		break;

	case SO_PEERCRED:
	{
		struct ucred peercred;
		if (len > sizeof(peercred))
			len = sizeof(peercred);
		cred_to_ucred(sk->sk_peer_pid, sk->sk_peer_cred, &peercred);
		if (copy_to_user(optval, &peercred, len))
			return -EFAULT;
		goto lenout;
	}

	case SO_PEERGROUPS:
	{
		int ret, n;

		if (!sk->sk_peer_cred)
			return -ENODATA;

		n = sk->sk_peer_cred->group_info->ngroups;
		if (len < n * sizeof(gid_t)) {
			len = n * sizeof(gid_t);
			return put_user(len, optlen) ? -EFAULT : -ERANGE;
		}
		len = n * sizeof(gid_t);

		ret = groups_to_user((gid_t __user *)optval,
				     sk->sk_peer_cred->group_info);
		if (ret)
			return ret;
		goto lenout;
	}

	case SO_PEERNAME:
	{
		char address[128];

		if (sock->ops->getname(sock, (struct sockaddr *)address, &lv, 2))
			return -ENOTCONN;
		if (lv < len)
			return -EINVAL;
		if (copy_to_user(optval, address, len))
			return -EFAULT;
		goto lenout;
	}

	/* Dubious BSD thing... Probably nobody even uses it, but
	 * the UNIX standard wants it for whatever reason... -DaveM
	 */
	case SO_ACCEPTCONN:
		v.val = sk->sk_state == TCP_LISTEN;
		break;

	case SO_PASSSEC:
		v.val = !!test_bit(SOCK_PASSSEC, &sock->flags);
		break;

	case SO_PEERSEC:
		return security_socket_getpeersec_stream(sock, optval, optlen, len);

	case SO_MARK:
		v.val = sk->sk_mark;
		break;

	case SO_RXQ_OVFL:
		v.val = sock_flag(sk, SOCK_RXQ_OVFL);
		break;

	case SO_WIFI_STATUS:
		v.val = sock_flag(sk, SOCK_WIFI_STATUS);
		break;

	case SO_PEEK_OFF:
		if (!sock->ops->set_peek_off)
			return -EOPNOTSUPP;

		v.val = sk->sk_peek_off;
		break;
	case SO_NOFCS:
		v.val = sock_flag(sk, SOCK_NOFCS);
		break;

	case SO_BINDTODEVICE:
		return sock_getbindtodevice(sk, optval, optlen, len);

	case SO_GET_FILTER:
		len = sk_get_filter(sk, (struct sock_filter __user *)optval, len);
		if (len < 0)
			return len;

		goto lenout;

	case SO_LOCK_FILTER:
		v.val = sock_flag(sk, SOCK_FILTER_LOCKED);
		break;

	case SO_BPF_EXTENSIONS:
		v.val = bpf_tell_extensions();
		break;

	case SO_SELECT_ERR_QUEUE:
		v.val = sock_flag(sk, SOCK_SELECT_ERR_QUEUE);
		break;

#ifdef CONFIG_NET_RX_BUSY_POLL
	case SO_BUSY_POLL:
		v.val = sk->sk_ll_usec;
		break;
#endif

	case SO_MAX_PACING_RATE:
		v.val = sk->sk_max_pacing_rate;
		break;

	case SO_INCOMING_CPU:
		v.val = sk->sk_incoming_cpu;
		break;

	case SO_MEMINFO:
	{
		u32 meminfo[SK_MEMINFO_VARS];

		if (get_user(len, optlen))
			return -EFAULT;

		sk_get_meminfo(sk, meminfo);

		len = min_t(unsigned int, len, sizeof(meminfo));
		if (copy_to_user(optval, &meminfo, len))
			return -EFAULT;

		goto lenout;
	}

#ifdef CONFIG_NET_RX_BUSY_POLL
	case SO_INCOMING_NAPI_ID:
		v.val = READ_ONCE(sk->sk_napi_id);

		/* aggregate non-NAPI IDs down to 0 */
		if (v.val < MIN_NAPI_ID)
			v.val = 0;

		break;
#endif

	case SO_COOKIE:
		lv = sizeof(u64);
		if (len < lv)
			return -EINVAL;
		v.val64 = sock_gen_cookie(sk);
		break;

	case SO_ZEROCOPY:
		v.val = sock_flag(sk, SOCK_ZEROCOPY);
		break;

	default:
		/* We implement the SO_SNDLOWAT etc to not be settable
		 * (1003.1g 7).
		 */
		return -ENOPROTOOPT;
	}

	if (len > lv)
		len = lv;
	if (copy_to_user(optval, &v, len))
		return -EFAULT;
lenout:
	if (put_user(len, optlen))
		return -EFAULT;
	return 0;
}

/*
 * Initialize an sk_lock.
 *
 * (We also register the sk_lock with the lock validator.)
 */
static inline void sock_lock_init(struct sock *sk)
{
#ifdef CONFIG_MPTCP
	/* Reclassify the lock-class for subflows */
	if (sk->sk_type == SOCK_STREAM && sk->sk_protocol == IPPROTO_TCP)
		if (mptcp(tcp_sk(sk)) || tcp_sk(sk)->is_master_sk) {
			sock_lock_init_class_and_name(sk, meta_slock_key_name,
						      &meta_slock_key,
						      meta_key_name,
						      &meta_key);

			/* We don't yet have the mptcp-point.
			 * Thus we still need inet_sock_destruct
			 */
			sk->sk_destruct = inet_sock_destruct;
			return;
		}
#endif

	if (sk->sk_kern_sock)
		sock_lock_init_class_and_name(
			sk,
			af_family_kern_slock_key_strings[sk->sk_family],
			af_family_kern_slock_keys + sk->sk_family,
			af_family_kern_key_strings[sk->sk_family],
			af_family_kern_keys + sk->sk_family);
	else
		sock_lock_init_class_and_name(
			sk,
			af_family_slock_key_strings[sk->sk_family],
			af_family_slock_keys + sk->sk_family,
			af_family_key_strings[sk->sk_family],
			af_family_keys + sk->sk_family);
}

/*
 * Copy all fields from osk to nsk but nsk->sk_refcnt must not change yet,
 * even temporarly, because of RCU lookups. sk_node should also be left as is.
 * We must not copy fields between sk_dontcopy_begin and sk_dontcopy_end
 */
static void sock_copy(struct sock *nsk, const struct sock *osk)
{
#ifdef CONFIG_SECURITY_NETWORK
	void *sptr = nsk->sk_security;
#endif
	memcpy(nsk, osk, offsetof(struct sock, sk_dontcopy_begin));

	memcpy(&nsk->sk_dontcopy_end, &osk->sk_dontcopy_end,
	       osk->sk_prot->obj_size - offsetof(struct sock, sk_dontcopy_end));

#ifdef CONFIG_SECURITY_NETWORK
	nsk->sk_security = sptr;
	security_sk_clone(osk, nsk);
#endif
}

static struct sock *sk_prot_alloc(struct proto *prot, gfp_t priority,
		int family)
{
	struct sock *sk;
	struct kmem_cache *slab;

	slab = prot->slab;
	if (slab != NULL) {
		sk = kmem_cache_alloc(slab, priority & ~__GFP_ZERO);
		if (!sk)
			return sk;
		if (priority & __GFP_ZERO) {
			if (prot->clear_sk)
				prot->clear_sk(sk, prot->obj_size);
			else
				sk_prot_clear_nulls(sk, prot->obj_size);
		}
	} else
		sk = kmalloc(prot->obj_size, priority);

	if (sk != NULL) {
		kmemcheck_annotate_bitfield(sk, flags);

		if (security_sk_alloc(sk, family, priority))
			goto out_free;

		if (!try_module_get(prot->owner))
			goto out_free_sec;
		sk_tx_queue_clear(sk);
	}

	return sk;

out_free_sec:
	security_sk_free(sk);
out_free:
	if (slab != NULL)
		kmem_cache_free(slab, sk);
	else
		kfree(sk);
	return NULL;
}

static void sk_prot_free(struct proto *prot, struct sock *sk)
{
	struct kmem_cache *slab;
	struct module *owner;

	owner = prot->owner;
	slab = prot->slab;

	cgroup_sk_free(&sk->sk_cgrp_data);
	mem_cgroup_sk_free(sk);
	security_sk_free(sk);
	if (slab != NULL)
		kmem_cache_free(slab, sk);
	else
		kfree(sk);
	module_put(owner);
}

/**
 *	sk_alloc - All socket objects are allocated here
 *	@net: the applicable net namespace
 *	@family: protocol family
 *	@priority: for allocation (%GFP_KERNEL, %GFP_ATOMIC, etc)
 *	@prot: struct proto associated with this new sock instance
 *	@kern: is this to be a kernel socket?
 */
struct sock *sk_alloc(struct net *net, int family, gfp_t priority,
		      struct proto *prot, int kern)
{
	struct sock *sk;

	sk = sk_prot_alloc(prot, priority | __GFP_ZERO, family);
	if (sk) {
		sk->sk_family = family;
		/*
		 * See comment in struct sock definition to understand
		 * why we need sk_prot_creator -acme
		 */
		sk->sk_prot = sk->sk_prot_creator = prot;
		sk->sk_kern_sock = kern;
		sock_lock_init(sk);
		sk->sk_net_refcnt = kern ? 0 : 1;
		if (likely(sk->sk_net_refcnt))
			get_net(net);
		sock_net_set(sk, net);
		refcount_set(&sk->sk_wmem_alloc, 1);

		mem_cgroup_sk_alloc(sk);
		cgroup_sk_alloc(&sk->sk_cgrp_data);
		sock_update_classid(&sk->sk_cgrp_data);
		sock_update_netprioidx(&sk->sk_cgrp_data);
	}

	return sk;
}
EXPORT_SYMBOL(sk_alloc);

/* Sockets having SOCK_RCU_FREE will call this function after one RCU
 * grace period. This is the case for UDP sockets and TCP listeners.
 */
static void __sk_destruct(struct rcu_head *head)
{
	struct sock *sk = container_of(head, struct sock, sk_rcu);
	struct sk_filter *filter;

	if (sk->sk_destruct)
		sk->sk_destruct(sk);

	filter = rcu_dereference_check(sk->sk_filter,
				       refcount_read(&sk->sk_wmem_alloc) == 0);
	if (filter) {
		sk_filter_uncharge(sk, filter);
		RCU_INIT_POINTER(sk->sk_filter, NULL);
	}
	if (rcu_access_pointer(sk->sk_reuseport_cb))
		reuseport_detach_sock(sk);

	sock_disable_timestamp(sk, SK_FLAGS_TIMESTAMP);

	if (atomic_read(&sk->sk_omem_alloc))
		pr_debug("%s: optmem leakage (%d bytes) detected\n",
			 __func__, atomic_read(&sk->sk_omem_alloc));

	if (sk->sk_frag.page) {
		put_page(sk->sk_frag.page);
		sk->sk_frag.page = NULL;
	}

	if (sk->sk_peer_cred)
		put_cred(sk->sk_peer_cred);
	put_pid(sk->sk_peer_pid);
	if (likely(sk->sk_net_refcnt))
		put_net(sock_net(sk));
	sk_prot_free(sk->sk_prot_creator, sk);
}

void sk_destruct(struct sock *sk)
{
	if (sock_flag(sk, SOCK_RCU_FREE))
		call_rcu(&sk->sk_rcu, __sk_destruct);
	else
		__sk_destruct(&sk->sk_rcu);
}

static void __sk_free(struct sock *sk)
{
	if (unlikely(sock_diag_has_destroy_listeners(sk) && sk->sk_net_refcnt))
		sock_diag_broadcast_destroy(sk);
	else
		sk_destruct(sk);
}

void sk_free(struct sock *sk)
{
	/*
	 * We subtract one from sk_wmem_alloc and can know if
	 * some packets are still in some tx queue.
	 * If not null, sock_wfree() will call __sk_free(sk) later
	 */
	if (refcount_dec_and_test(&sk->sk_wmem_alloc))
		__sk_free(sk);
}
EXPORT_SYMBOL(sk_free);

static void sk_init_common(struct sock *sk)
{
	skb_queue_head_init(&sk->sk_receive_queue);
	skb_queue_head_init(&sk->sk_write_queue);
	skb_queue_head_init(&sk->sk_error_queue);

	rwlock_init(&sk->sk_callback_lock);
	lockdep_set_class_and_name(&sk->sk_receive_queue.lock,
			af_rlock_keys + sk->sk_family,
			af_family_rlock_key_strings[sk->sk_family]);
	lockdep_set_class_and_name(&sk->sk_write_queue.lock,
			af_wlock_keys + sk->sk_family,
			af_family_wlock_key_strings[sk->sk_family]);
	lockdep_set_class_and_name(&sk->sk_error_queue.lock,
			af_elock_keys + sk->sk_family,
			af_family_elock_key_strings[sk->sk_family]);
	lockdep_set_class_and_name(&sk->sk_callback_lock,
			af_callback_keys + sk->sk_family,
			af_family_clock_key_strings[sk->sk_family]);
}

/**
 *	sk_clone_lock - clone a socket, and lock its clone
 *	@sk: the socket to clone
 *	@priority: for allocation (%GFP_KERNEL, %GFP_ATOMIC, etc)
 *
 *	Caller must unlock socket even in error path (bh_unlock_sock(newsk))
 */
struct sock *sk_clone_lock(const struct sock *sk, const gfp_t priority)
{
	struct sock *newsk;
	bool is_charged = true;

	newsk = sk_prot_alloc(sk->sk_prot, priority, sk->sk_family);
	if (newsk != NULL) {
		struct sk_filter *filter;

		sock_copy(newsk, sk);

		newsk->sk_prot_creator = sk->sk_prot;

		/* SANITY */
		if (likely(newsk->sk_net_refcnt))
			get_net(sock_net(newsk));
		sk_node_init(&newsk->sk_node);
		sock_lock_init(newsk);
		bh_lock_sock(newsk);
		newsk->sk_backlog.head	= newsk->sk_backlog.tail = NULL;
		newsk->sk_backlog.len = 0;

		atomic_set(&newsk->sk_rmem_alloc, 0);
		/*
		 * sk_wmem_alloc set to one (see sk_free() and sock_wfree())
		 */
		refcount_set(&newsk->sk_wmem_alloc, 1);
		atomic_set(&newsk->sk_omem_alloc, 0);
		sk_init_common(newsk);

		newsk->sk_dst_cache	= NULL;
		newsk->sk_dst_pending_confirm = 0;
		newsk->sk_wmem_queued	= 0;
		newsk->sk_forward_alloc = 0;

		/* sk->sk_memcg will be populated at accept() time */
		newsk->sk_memcg = NULL;

		atomic_set(&newsk->sk_drops, 0);
		newsk->sk_send_head	= NULL;
		newsk->sk_userlocks	= sk->sk_userlocks & ~SOCK_BINDPORT_LOCK;
		atomic_set(&newsk->sk_zckey, 0);

		sock_reset_flag(newsk, SOCK_DONE);
<<<<<<< HEAD
		sock_reset_flag(newsk, SOCK_MPTCP);
=======
		cgroup_sk_alloc(&newsk->sk_cgrp_data);
>>>>>>> 0b07194b

		rcu_read_lock();
		filter = rcu_dereference(sk->sk_filter);
		if (filter != NULL)
			/* though it's an empty new sock, the charging may fail
			 * if sysctl_optmem_max was changed between creation of
			 * original socket and cloning
			 */
			is_charged = sk_filter_charge(newsk, filter);
		RCU_INIT_POINTER(newsk->sk_filter, filter);
		rcu_read_unlock();

		if (unlikely(!is_charged || xfrm_sk_clone_policy(newsk, sk))) {
			/* We need to make sure that we don't uncharge the new
			 * socket if we couldn't charge it in the first place
			 * as otherwise we uncharge the parent's filter.
			 */
			if (!is_charged)
				RCU_INIT_POINTER(newsk->sk_filter, NULL);
			sk_free_unlock_clone(newsk);
			newsk = NULL;
			goto out;
		}
		RCU_INIT_POINTER(newsk->sk_reuseport_cb, NULL);

		newsk->sk_err	   = 0;
		newsk->sk_err_soft = 0;
		newsk->sk_priority = 0;
		newsk->sk_incoming_cpu = raw_smp_processor_id();
		atomic64_set(&newsk->sk_cookie, 0);

		/*
		 * Before updating sk_refcnt, we must commit prior changes to memory
		 * (Documentation/RCU/rculist_nulls.txt for details)
		 */
		smp_wmb();
		refcount_set(&newsk->sk_refcnt, 2);

		/*
		 * Increment the counter in the same struct proto as the master
		 * sock (sk_refcnt_debug_inc uses newsk->sk_prot->socks, that
		 * is the same as sk->sk_prot->socks, as this field was copied
		 * with memcpy).
		 *
		 * This _changes_ the previous behaviour, where
		 * tcp_create_openreq_child always was incrementing the
		 * equivalent to tcp_prot->socks (inet_sock_nr), so this have
		 * to be taken into account in all callers. -acme
		 */
		sk_refcnt_debug_inc(newsk);
		sk_set_socket(newsk, NULL);
		newsk->sk_wq = NULL;

		if (newsk->sk_prot->sockets_allocated)
			sk_sockets_allocated_inc(newsk);

		if (sock_needs_netstamp(sk) &&
		    newsk->sk_flags & SK_FLAGS_TIMESTAMP)
			net_enable_timestamp();
	}
out:
	return newsk;
}
EXPORT_SYMBOL_GPL(sk_clone_lock);

void sk_free_unlock_clone(struct sock *sk)
{
	/* It is still raw copy of parent, so invalidate
	 * destructor and make plain sk_free() */
	sk->sk_destruct = NULL;
	bh_unlock_sock(sk);
	sk_free(sk);
}
EXPORT_SYMBOL_GPL(sk_free_unlock_clone);

void sk_setup_caps(struct sock *sk, struct dst_entry *dst)
{
	u32 max_segs = 1;

	sk_dst_set(sk, dst);
	sk->sk_route_caps = dst->dev->features;
	if (sk->sk_route_caps & NETIF_F_GSO)
		sk->sk_route_caps |= NETIF_F_GSO_SOFTWARE;
	sk->sk_route_caps &= ~sk->sk_route_nocaps;
	if (sk_can_gso(sk)) {
		if (dst->header_len && !xfrm_dst_offload_ok(dst)) {
			sk->sk_route_caps &= ~NETIF_F_GSO_MASK;
		} else {
			sk->sk_route_caps |= NETIF_F_SG | NETIF_F_HW_CSUM;
			sk->sk_gso_max_size = dst->dev->gso_max_size;
			max_segs = max_t(u32, dst->dev->gso_max_segs, 1);
		}
	}
	sk->sk_gso_max_segs = max_segs;
}
EXPORT_SYMBOL_GPL(sk_setup_caps);

/*
 *	Simple resource managers for sockets.
 */


/*
 * Write buffer destructor automatically called from kfree_skb.
 */
void sock_wfree(struct sk_buff *skb)
{
	struct sock *sk = skb->sk;
	unsigned int len = skb->truesize;

	if (!sock_flag(sk, SOCK_USE_WRITE_QUEUE)) {
		/*
		 * Keep a reference on sk_wmem_alloc, this will be released
		 * after sk_write_space() call
		 */
		WARN_ON(refcount_sub_and_test(len - 1, &sk->sk_wmem_alloc));
		sk->sk_write_space(sk);
		len = 1;
	}
	/*
	 * if sk_wmem_alloc reaches 0, we must finish what sk_free()
	 * could not do because of in-flight packets
	 */
	if (refcount_sub_and_test(len, &sk->sk_wmem_alloc))
		__sk_free(sk);
}
EXPORT_SYMBOL(sock_wfree);

/* This variant of sock_wfree() is used by TCP,
 * since it sets SOCK_USE_WRITE_QUEUE.
 */
void __sock_wfree(struct sk_buff *skb)
{
	struct sock *sk = skb->sk;

	if (refcount_sub_and_test(skb->truesize, &sk->sk_wmem_alloc))
		__sk_free(sk);
}

void skb_set_owner_w(struct sk_buff *skb, struct sock *sk)
{
	skb_orphan(skb);
	skb->sk = sk;
#ifdef CONFIG_INET
	if (unlikely(!sk_fullsock(sk))) {
		skb->destructor = sock_edemux;
		sock_hold(sk);
		return;
	}
#endif
	skb->destructor = sock_wfree;
	skb_set_hash_from_sk(skb, sk);
	/*
	 * We used to take a refcount on sk, but following operation
	 * is enough to guarantee sk_free() wont free this sock until
	 * all in-flight packets are completed
	 */
	refcount_add(skb->truesize, &sk->sk_wmem_alloc);
}
EXPORT_SYMBOL(skb_set_owner_w);

/* This helper is used by netem, as it can hold packets in its
 * delay queue. We want to allow the owner socket to send more
 * packets, as if they were already TX completed by a typical driver.
 * But we also want to keep skb->sk set because some packet schedulers
 * rely on it (sch_fq for example).
 */
void skb_orphan_partial(struct sk_buff *skb)
{
	if (skb_is_tcp_pure_ack(skb))
		return;

	if (skb->destructor == sock_wfree
#ifdef CONFIG_INET
	    || skb->destructor == tcp_wfree
#endif
		) {
		struct sock *sk = skb->sk;

		if (refcount_inc_not_zero(&sk->sk_refcnt)) {
			WARN_ON(refcount_sub_and_test(skb->truesize, &sk->sk_wmem_alloc));
			skb->destructor = sock_efree;
		}
	} else {
		skb_orphan(skb);
	}
}
EXPORT_SYMBOL(skb_orphan_partial);

/*
 * Read buffer destructor automatically called from kfree_skb.
 */
void sock_rfree(struct sk_buff *skb)
{
	struct sock *sk = skb->sk;
	unsigned int len = skb->truesize;

	atomic_sub(len, &sk->sk_rmem_alloc);
	sk_mem_uncharge(sk, len);
}
EXPORT_SYMBOL(sock_rfree);

/*
 * Buffer destructor for skbs that are not used directly in read or write
 * path, e.g. for error handler skbs. Automatically called from kfree_skb.
 */
void sock_efree(struct sk_buff *skb)
{
	sock_put(skb->sk);
}
EXPORT_SYMBOL(sock_efree);

kuid_t sock_i_uid(struct sock *sk)
{
	kuid_t uid;

	read_lock_bh(&sk->sk_callback_lock);
	uid = sk->sk_socket ? SOCK_INODE(sk->sk_socket)->i_uid : GLOBAL_ROOT_UID;
	read_unlock_bh(&sk->sk_callback_lock);
	return uid;
}
EXPORT_SYMBOL(sock_i_uid);

unsigned long sock_i_ino(struct sock *sk)
{
	unsigned long ino;

	read_lock_bh(&sk->sk_callback_lock);
	ino = sk->sk_socket ? SOCK_INODE(sk->sk_socket)->i_ino : 0;
	read_unlock_bh(&sk->sk_callback_lock);
	return ino;
}
EXPORT_SYMBOL(sock_i_ino);

/*
 * Allocate a skb from the socket's send buffer.
 */
struct sk_buff *sock_wmalloc(struct sock *sk, unsigned long size, int force,
			     gfp_t priority)
{
	if (force || refcount_read(&sk->sk_wmem_alloc) < sk->sk_sndbuf) {
		struct sk_buff *skb = alloc_skb(size, priority);
		if (skb) {
			skb_set_owner_w(skb, sk);
			return skb;
		}
	}
	return NULL;
}
EXPORT_SYMBOL(sock_wmalloc);

static void sock_ofree(struct sk_buff *skb)
{
	struct sock *sk = skb->sk;

	atomic_sub(skb->truesize, &sk->sk_omem_alloc);
}

struct sk_buff *sock_omalloc(struct sock *sk, unsigned long size,
			     gfp_t priority)
{
	struct sk_buff *skb;

	/* small safe race: SKB_TRUESIZE may differ from final skb->truesize */
	if (atomic_read(&sk->sk_omem_alloc) + SKB_TRUESIZE(size) >
	    sysctl_optmem_max)
		return NULL;

	skb = alloc_skb(size, priority);
	if (!skb)
		return NULL;

	atomic_add(skb->truesize, &sk->sk_omem_alloc);
	skb->sk = sk;
	skb->destructor = sock_ofree;
	return skb;
}

/*
 * Allocate a memory block from the socket's option memory buffer.
 */
void *sock_kmalloc(struct sock *sk, int size, gfp_t priority)
{
	if ((unsigned int)size <= sysctl_optmem_max &&
	    atomic_read(&sk->sk_omem_alloc) + size < sysctl_optmem_max) {
		void *mem;
		/* First do the add, to avoid the race if kmalloc
		 * might sleep.
		 */
		atomic_add(size, &sk->sk_omem_alloc);
		mem = kmalloc(size, priority);
		if (mem)
			return mem;
		atomic_sub(size, &sk->sk_omem_alloc);
	}
	return NULL;
}
EXPORT_SYMBOL(sock_kmalloc);

/* Free an option memory block. Note, we actually want the inline
 * here as this allows gcc to detect the nullify and fold away the
 * condition entirely.
 */
static inline void __sock_kfree_s(struct sock *sk, void *mem, int size,
				  const bool nullify)
{
	if (WARN_ON_ONCE(!mem))
		return;
	if (nullify)
		kzfree(mem);
	else
		kfree(mem);
	atomic_sub(size, &sk->sk_omem_alloc);
}

void sock_kfree_s(struct sock *sk, void *mem, int size)
{
	__sock_kfree_s(sk, mem, size, false);
}
EXPORT_SYMBOL(sock_kfree_s);

void sock_kzfree_s(struct sock *sk, void *mem, int size)
{
	__sock_kfree_s(sk, mem, size, true);
}
EXPORT_SYMBOL(sock_kzfree_s);

/* It is almost wait_for_tcp_memory minus release_sock/lock_sock.
   I think, these locks should be removed for datagram sockets.
 */
static long sock_wait_for_wmem(struct sock *sk, long timeo)
{
	DEFINE_WAIT(wait);

	sk_clear_bit(SOCKWQ_ASYNC_NOSPACE, sk);
	for (;;) {
		if (!timeo)
			break;
		if (signal_pending(current))
			break;
		set_bit(SOCK_NOSPACE, &sk->sk_socket->flags);
		prepare_to_wait(sk_sleep(sk), &wait, TASK_INTERRUPTIBLE);
		if (refcount_read(&sk->sk_wmem_alloc) < sk->sk_sndbuf)
			break;
		if (sk->sk_shutdown & SEND_SHUTDOWN)
			break;
		if (sk->sk_err)
			break;
		timeo = schedule_timeout(timeo);
	}
	finish_wait(sk_sleep(sk), &wait);
	return timeo;
}


/*
 *	Generic send/receive buffer handlers
 */

struct sk_buff *sock_alloc_send_pskb(struct sock *sk, unsigned long header_len,
				     unsigned long data_len, int noblock,
				     int *errcode, int max_page_order)
{
	struct sk_buff *skb;
	long timeo;
	int err;

	timeo = sock_sndtimeo(sk, noblock);
	for (;;) {
		err = sock_error(sk);
		if (err != 0)
			goto failure;

		err = -EPIPE;
		if (sk->sk_shutdown & SEND_SHUTDOWN)
			goto failure;

		if (sk_wmem_alloc_get(sk) < sk->sk_sndbuf)
			break;

		sk_set_bit(SOCKWQ_ASYNC_NOSPACE, sk);
		set_bit(SOCK_NOSPACE, &sk->sk_socket->flags);
		err = -EAGAIN;
		if (!timeo)
			goto failure;
		if (signal_pending(current))
			goto interrupted;
		timeo = sock_wait_for_wmem(sk, timeo);
	}
	skb = alloc_skb_with_frags(header_len, data_len, max_page_order,
				   errcode, sk->sk_allocation);
	if (skb)
		skb_set_owner_w(skb, sk);
	return skb;

interrupted:
	err = sock_intr_errno(timeo);
failure:
	*errcode = err;
	return NULL;
}
EXPORT_SYMBOL(sock_alloc_send_pskb);

struct sk_buff *sock_alloc_send_skb(struct sock *sk, unsigned long size,
				    int noblock, int *errcode)
{
	return sock_alloc_send_pskb(sk, size, 0, noblock, errcode, 0);
}
EXPORT_SYMBOL(sock_alloc_send_skb);

int __sock_cmsg_send(struct sock *sk, struct msghdr *msg, struct cmsghdr *cmsg,
		     struct sockcm_cookie *sockc)
{
	u32 tsflags;

	switch (cmsg->cmsg_type) {
	case SO_MARK:
		if (!ns_capable(sock_net(sk)->user_ns, CAP_NET_ADMIN))
			return -EPERM;
		if (cmsg->cmsg_len != CMSG_LEN(sizeof(u32)))
			return -EINVAL;
		sockc->mark = *(u32 *)CMSG_DATA(cmsg);
		break;
	case SO_TIMESTAMPING:
		if (cmsg->cmsg_len != CMSG_LEN(sizeof(u32)))
			return -EINVAL;

		tsflags = *(u32 *)CMSG_DATA(cmsg);
		if (tsflags & ~SOF_TIMESTAMPING_TX_RECORD_MASK)
			return -EINVAL;

		sockc->tsflags &= ~SOF_TIMESTAMPING_TX_RECORD_MASK;
		sockc->tsflags |= tsflags;
		break;
	/* SCM_RIGHTS and SCM_CREDENTIALS are semantically in SOL_UNIX. */
	case SCM_RIGHTS:
	case SCM_CREDENTIALS:
		break;
	default:
		return -EINVAL;
	}
	return 0;
}
EXPORT_SYMBOL(__sock_cmsg_send);

int sock_cmsg_send(struct sock *sk, struct msghdr *msg,
		   struct sockcm_cookie *sockc)
{
	struct cmsghdr *cmsg;
	int ret;

	for_each_cmsghdr(cmsg, msg) {
		if (!CMSG_OK(msg, cmsg))
			return -EINVAL;
		if (cmsg->cmsg_level != SOL_SOCKET)
			continue;
		ret = __sock_cmsg_send(sk, msg, cmsg, sockc);
		if (ret)
			return ret;
	}
	return 0;
}
EXPORT_SYMBOL(sock_cmsg_send);

static void sk_enter_memory_pressure(struct sock *sk)
{
	if (!sk->sk_prot->enter_memory_pressure)
		return;

	sk->sk_prot->enter_memory_pressure(sk);
}

static void sk_leave_memory_pressure(struct sock *sk)
{
	if (sk->sk_prot->leave_memory_pressure) {
		sk->sk_prot->leave_memory_pressure(sk);
	} else {
		unsigned long *memory_pressure = sk->sk_prot->memory_pressure;

		if (memory_pressure && *memory_pressure)
			*memory_pressure = 0;
	}
}

/* On 32bit arches, an skb frag is limited to 2^15 */
#define SKB_FRAG_PAGE_ORDER	get_order(32768)

/**
 * skb_page_frag_refill - check that a page_frag contains enough room
 * @sz: minimum size of the fragment we want to get
 * @pfrag: pointer to page_frag
 * @gfp: priority for memory allocation
 *
 * Note: While this allocator tries to use high order pages, there is
 * no guarantee that allocations succeed. Therefore, @sz MUST be
 * less or equal than PAGE_SIZE.
 */
bool skb_page_frag_refill(unsigned int sz, struct page_frag *pfrag, gfp_t gfp)
{
	if (pfrag->page) {
		if (page_ref_count(pfrag->page) == 1) {
			pfrag->offset = 0;
			return true;
		}
		if (pfrag->offset + sz <= pfrag->size)
			return true;
		put_page(pfrag->page);
	}

	pfrag->offset = 0;
	if (SKB_FRAG_PAGE_ORDER) {
		/* Avoid direct reclaim but allow kswapd to wake */
		pfrag->page = alloc_pages((gfp & ~__GFP_DIRECT_RECLAIM) |
					  __GFP_COMP | __GFP_NOWARN |
					  __GFP_NORETRY,
					  SKB_FRAG_PAGE_ORDER);
		if (likely(pfrag->page)) {
			pfrag->size = PAGE_SIZE << SKB_FRAG_PAGE_ORDER;
			return true;
		}
	}
	pfrag->page = alloc_page(gfp);
	if (likely(pfrag->page)) {
		pfrag->size = PAGE_SIZE;
		return true;
	}
	return false;
}
EXPORT_SYMBOL(skb_page_frag_refill);

bool sk_page_frag_refill(struct sock *sk, struct page_frag *pfrag)
{
	if (likely(skb_page_frag_refill(32U, pfrag, sk->sk_allocation)))
		return true;

	sk_enter_memory_pressure(sk);
	sk_stream_moderate_sndbuf(sk);
	return false;
}
EXPORT_SYMBOL(sk_page_frag_refill);

static void __lock_sock(struct sock *sk)
	__releases(&sk->sk_lock.slock)
	__acquires(&sk->sk_lock.slock)
{
	DEFINE_WAIT(wait);

	for (;;) {
		prepare_to_wait_exclusive(&sk->sk_lock.wq, &wait,
					TASK_UNINTERRUPTIBLE);
		spin_unlock_bh(&sk->sk_lock.slock);
		schedule();
		spin_lock_bh(&sk->sk_lock.slock);
		if (!sock_owned_by_user(sk))
			break;
	}
	finish_wait(&sk->sk_lock.wq, &wait);
}

static void __release_sock(struct sock *sk)
	__releases(&sk->sk_lock.slock)
	__acquires(&sk->sk_lock.slock)
{
	struct sk_buff *skb, *next;

	while ((skb = sk->sk_backlog.head) != NULL) {
		sk->sk_backlog.head = sk->sk_backlog.tail = NULL;

		spin_unlock_bh(&sk->sk_lock.slock);

		do {
			next = skb->next;
			prefetch(next);
			WARN_ON_ONCE(skb_dst_is_noref(skb));
			skb->next = NULL;
			sk_backlog_rcv(sk, skb);

			cond_resched();

			skb = next;
		} while (skb != NULL);

		spin_lock_bh(&sk->sk_lock.slock);
	}

	/*
	 * Doing the zeroing here guarantee we can not loop forever
	 * while a wild producer attempts to flood us.
	 */
	sk->sk_backlog.len = 0;
}

void __sk_flush_backlog(struct sock *sk)
{
	spin_lock_bh(&sk->sk_lock.slock);
	__release_sock(sk);
	spin_unlock_bh(&sk->sk_lock.slock);
}

/**
 * sk_wait_data - wait for data to arrive at sk_receive_queue
 * @sk:    sock to wait on
 * @timeo: for how long
 * @skb:   last skb seen on sk_receive_queue
 *
 * Now socket state including sk->sk_err is changed only under lock,
 * hence we may omit checks after joining wait queue.
 * We check receive queue before schedule() only as optimization;
 * it is very likely that release_sock() added new data.
 */
int sk_wait_data(struct sock *sk, long *timeo, const struct sk_buff *skb)
{
	DEFINE_WAIT_FUNC(wait, woken_wake_function);
	int rc;

	add_wait_queue(sk_sleep(sk), &wait);
	sk_set_bit(SOCKWQ_ASYNC_WAITDATA, sk);
	rc = sk_wait_event(sk, timeo, skb_peek_tail(&sk->sk_receive_queue) != skb, &wait);
	sk_clear_bit(SOCKWQ_ASYNC_WAITDATA, sk);
	remove_wait_queue(sk_sleep(sk), &wait);
	return rc;
}
EXPORT_SYMBOL(sk_wait_data);

/**
 *	__sk_mem_raise_allocated - increase memory_allocated
 *	@sk: socket
 *	@size: memory size to allocate
 *	@amt: pages to allocate
 *	@kind: allocation type
 *
 *	Similar to __sk_mem_schedule(), but does not update sk_forward_alloc
 */
int __sk_mem_raise_allocated(struct sock *sk, int size, int amt, int kind)
{
	struct proto *prot = sk->sk_prot;
	long allocated = sk_memory_allocated_add(sk, amt);

	if (mem_cgroup_sockets_enabled && sk->sk_memcg &&
	    !mem_cgroup_charge_skmem(sk->sk_memcg, amt))
		goto suppress_allocation;

	/* Under limit. */
	if (allocated <= sk_prot_mem_limits(sk, 0)) {
		sk_leave_memory_pressure(sk);
		return 1;
	}

	/* Under pressure. */
	if (allocated > sk_prot_mem_limits(sk, 1))
		sk_enter_memory_pressure(sk);

	/* Over hard limit. */
	if (allocated > sk_prot_mem_limits(sk, 2))
		goto suppress_allocation;

	/* guarantee minimum buffer size under pressure */
	if (kind == SK_MEM_RECV) {
		if (atomic_read(&sk->sk_rmem_alloc) < prot->sysctl_rmem[0])
			return 1;

	} else { /* SK_MEM_SEND */
		if (sk->sk_type == SOCK_STREAM) {
			if (sk->sk_wmem_queued < prot->sysctl_wmem[0])
				return 1;
		} else if (refcount_read(&sk->sk_wmem_alloc) <
			   prot->sysctl_wmem[0])
				return 1;
	}

	if (sk_has_memory_pressure(sk)) {
		int alloc;

		if (!sk_under_memory_pressure(sk))
			return 1;
		alloc = sk_sockets_allocated_read_positive(sk);
		if (sk_prot_mem_limits(sk, 2) > alloc *
		    sk_mem_pages(sk->sk_wmem_queued +
				 atomic_read(&sk->sk_rmem_alloc) +
				 sk->sk_forward_alloc))
			return 1;
	}

suppress_allocation:

	if (kind == SK_MEM_SEND && sk->sk_type == SOCK_STREAM) {
		sk_stream_moderate_sndbuf(sk);

		/* Fail only if socket is _under_ its sndbuf.
		 * In this case we cannot block, so that we have to fail.
		 */
		if (sk->sk_wmem_queued + size >= sk->sk_sndbuf)
			return 1;
	}

	trace_sock_exceed_buf_limit(sk, prot, allocated);

	sk_memory_allocated_sub(sk, amt);

	if (mem_cgroup_sockets_enabled && sk->sk_memcg)
		mem_cgroup_uncharge_skmem(sk->sk_memcg, amt);

	return 0;
}
EXPORT_SYMBOL(__sk_mem_raise_allocated);

/**
 *	__sk_mem_schedule - increase sk_forward_alloc and memory_allocated
 *	@sk: socket
 *	@size: memory size to allocate
 *	@kind: allocation type
 *
 *	If kind is SK_MEM_SEND, it means wmem allocation. Otherwise it means
 *	rmem allocation. This function assumes that protocols which have
 *	memory_pressure use sk_wmem_queued as write buffer accounting.
 */
int __sk_mem_schedule(struct sock *sk, int size, int kind)
{
	int ret, amt = sk_mem_pages(size);

	sk->sk_forward_alloc += amt << SK_MEM_QUANTUM_SHIFT;
	ret = __sk_mem_raise_allocated(sk, size, amt, kind);
	if (!ret)
		sk->sk_forward_alloc -= amt << SK_MEM_QUANTUM_SHIFT;
	return ret;
}
EXPORT_SYMBOL(__sk_mem_schedule);

/**
 *	__sk_mem_reduce_allocated - reclaim memory_allocated
 *	@sk: socket
 *	@amount: number of quanta
 *
 *	Similar to __sk_mem_reclaim(), but does not update sk_forward_alloc
 */
void __sk_mem_reduce_allocated(struct sock *sk, int amount)
{
	sk_memory_allocated_sub(sk, amount);

	if (mem_cgroup_sockets_enabled && sk->sk_memcg)
		mem_cgroup_uncharge_skmem(sk->sk_memcg, amount);

	if (sk_under_memory_pressure(sk) &&
	    (sk_memory_allocated(sk) < sk_prot_mem_limits(sk, 0)))
		sk_leave_memory_pressure(sk);
}
EXPORT_SYMBOL(__sk_mem_reduce_allocated);

/**
 *	__sk_mem_reclaim - reclaim sk_forward_alloc and memory_allocated
 *	@sk: socket
 *	@amount: number of bytes (rounded down to a SK_MEM_QUANTUM multiple)
 */
void __sk_mem_reclaim(struct sock *sk, int amount)
{
	amount >>= SK_MEM_QUANTUM_SHIFT;
	sk->sk_forward_alloc -= amount << SK_MEM_QUANTUM_SHIFT;
	__sk_mem_reduce_allocated(sk, amount);
}
EXPORT_SYMBOL(__sk_mem_reclaim);

int sk_set_peek_off(struct sock *sk, int val)
{
	sk->sk_peek_off = val;
	return 0;
}
EXPORT_SYMBOL_GPL(sk_set_peek_off);

/*
 * Set of default routines for initialising struct proto_ops when
 * the protocol does not support a particular function. In certain
 * cases where it makes no sense for a protocol to have a "do nothing"
 * function, some default processing is provided.
 */

int sock_no_bind(struct socket *sock, struct sockaddr *saddr, int len)
{
	return -EOPNOTSUPP;
}
EXPORT_SYMBOL(sock_no_bind);

int sock_no_connect(struct socket *sock, struct sockaddr *saddr,
		    int len, int flags)
{
	return -EOPNOTSUPP;
}
EXPORT_SYMBOL(sock_no_connect);

int sock_no_socketpair(struct socket *sock1, struct socket *sock2)
{
	return -EOPNOTSUPP;
}
EXPORT_SYMBOL(sock_no_socketpair);

int sock_no_accept(struct socket *sock, struct socket *newsock, int flags,
		   bool kern)
{
	return -EOPNOTSUPP;
}
EXPORT_SYMBOL(sock_no_accept);

int sock_no_getname(struct socket *sock, struct sockaddr *saddr,
		    int *len, int peer)
{
	return -EOPNOTSUPP;
}
EXPORT_SYMBOL(sock_no_getname);

unsigned int sock_no_poll(struct file *file, struct socket *sock, poll_table *pt)
{
	return 0;
}
EXPORT_SYMBOL(sock_no_poll);

int sock_no_ioctl(struct socket *sock, unsigned int cmd, unsigned long arg)
{
	return -EOPNOTSUPP;
}
EXPORT_SYMBOL(sock_no_ioctl);

int sock_no_listen(struct socket *sock, int backlog)
{
	return -EOPNOTSUPP;
}
EXPORT_SYMBOL(sock_no_listen);

int sock_no_shutdown(struct socket *sock, int how)
{
	return -EOPNOTSUPP;
}
EXPORT_SYMBOL(sock_no_shutdown);

int sock_no_setsockopt(struct socket *sock, int level, int optname,
		    char __user *optval, unsigned int optlen)
{
	return -EOPNOTSUPP;
}
EXPORT_SYMBOL(sock_no_setsockopt);

int sock_no_getsockopt(struct socket *sock, int level, int optname,
		    char __user *optval, int __user *optlen)
{
	return -EOPNOTSUPP;
}
EXPORT_SYMBOL(sock_no_getsockopt);

int sock_no_sendmsg(struct socket *sock, struct msghdr *m, size_t len)
{
	return -EOPNOTSUPP;
}
EXPORT_SYMBOL(sock_no_sendmsg);

int sock_no_sendmsg_locked(struct sock *sk, struct msghdr *m, size_t len)
{
	return -EOPNOTSUPP;
}
EXPORT_SYMBOL(sock_no_sendmsg_locked);

int sock_no_recvmsg(struct socket *sock, struct msghdr *m, size_t len,
		    int flags)
{
	return -EOPNOTSUPP;
}
EXPORT_SYMBOL(sock_no_recvmsg);

int sock_no_mmap(struct file *file, struct socket *sock, struct vm_area_struct *vma)
{
	/* Mirror missing mmap method error code */
	return -ENODEV;
}
EXPORT_SYMBOL(sock_no_mmap);

ssize_t sock_no_sendpage(struct socket *sock, struct page *page, int offset, size_t size, int flags)
{
	ssize_t res;
	struct msghdr msg = {.msg_flags = flags};
	struct kvec iov;
	char *kaddr = kmap(page);
	iov.iov_base = kaddr + offset;
	iov.iov_len = size;
	res = kernel_sendmsg(sock, &msg, &iov, 1, size);
	kunmap(page);
	return res;
}
EXPORT_SYMBOL(sock_no_sendpage);

ssize_t sock_no_sendpage_locked(struct sock *sk, struct page *page,
				int offset, size_t size, int flags)
{
	ssize_t res;
	struct msghdr msg = {.msg_flags = flags};
	struct kvec iov;
	char *kaddr = kmap(page);

	iov.iov_base = kaddr + offset;
	iov.iov_len = size;
	res = kernel_sendmsg_locked(sk, &msg, &iov, 1, size);
	kunmap(page);
	return res;
}
EXPORT_SYMBOL(sock_no_sendpage_locked);

/*
 *	Default Socket Callbacks
 */

static void sock_def_wakeup(struct sock *sk)
{
	struct socket_wq *wq;

	rcu_read_lock();
	wq = rcu_dereference(sk->sk_wq);
	if (skwq_has_sleeper(wq))
		wake_up_interruptible_all(&wq->wait);
	rcu_read_unlock();
}

static void sock_def_error_report(struct sock *sk)
{
	struct socket_wq *wq;

	rcu_read_lock();
	wq = rcu_dereference(sk->sk_wq);
	if (skwq_has_sleeper(wq))
		wake_up_interruptible_poll(&wq->wait, POLLERR);
	sk_wake_async(sk, SOCK_WAKE_IO, POLL_ERR);
	rcu_read_unlock();
}

static void sock_def_readable(struct sock *sk)
{
	struct socket_wq *wq;

	rcu_read_lock();
	wq = rcu_dereference(sk->sk_wq);
	if (skwq_has_sleeper(wq))
		wake_up_interruptible_sync_poll(&wq->wait, POLLIN | POLLPRI |
						POLLRDNORM | POLLRDBAND);
	sk_wake_async(sk, SOCK_WAKE_WAITD, POLL_IN);
	rcu_read_unlock();
}

static void sock_def_write_space(struct sock *sk)
{
	struct socket_wq *wq;

	rcu_read_lock();

	/* Do not wake up a writer until he can make "significant"
	 * progress.  --DaveM
	 */
	if ((refcount_read(&sk->sk_wmem_alloc) << 1) <= sk->sk_sndbuf) {
		wq = rcu_dereference(sk->sk_wq);
		if (skwq_has_sleeper(wq))
			wake_up_interruptible_sync_poll(&wq->wait, POLLOUT |
						POLLWRNORM | POLLWRBAND);

		/* Should agree with poll, otherwise some programs break */
		if (sock_writeable(sk))
			sk_wake_async(sk, SOCK_WAKE_SPACE, POLL_OUT);
	}

	rcu_read_unlock();
}

static void sock_def_destruct(struct sock *sk)
{
}

void sk_send_sigurg(struct sock *sk)
{
	if (sk->sk_socket && sk->sk_socket->file)
		if (send_sigurg(&sk->sk_socket->file->f_owner))
			sk_wake_async(sk, SOCK_WAKE_URG, POLL_PRI);
}
EXPORT_SYMBOL(sk_send_sigurg);

void sk_reset_timer(struct sock *sk, struct timer_list* timer,
		    unsigned long expires)
{
	if (!mod_timer(timer, expires))
		sock_hold(sk);
}
EXPORT_SYMBOL(sk_reset_timer);

void sk_stop_timer(struct sock *sk, struct timer_list* timer)
{
	if (del_timer(timer))
		__sock_put(sk);
}
EXPORT_SYMBOL(sk_stop_timer);

void sock_init_data(struct socket *sock, struct sock *sk)
{
	sk_init_common(sk);
	sk->sk_send_head	=	NULL;

	init_timer(&sk->sk_timer);

	sk->sk_allocation	=	GFP_KERNEL;
	sk->sk_rcvbuf		=	sysctl_rmem_default;
	sk->sk_sndbuf		=	sysctl_wmem_default;
	sk->sk_state		=	TCP_CLOSE;
	sk_set_socket(sk, sock);

	sock_set_flag(sk, SOCK_ZAPPED);

	if (sock) {
		sk->sk_type	=	sock->type;
		sk->sk_wq	=	sock->wq;
		sock->sk	=	sk;
		sk->sk_uid	=	SOCK_INODE(sock)->i_uid;
	} else {
		sk->sk_wq	=	NULL;
		sk->sk_uid	=	make_kuid(sock_net(sk)->user_ns, 0);
	}

	rwlock_init(&sk->sk_callback_lock);
	if (sk->sk_kern_sock)
		lockdep_set_class_and_name(
			&sk->sk_callback_lock,
			af_kern_callback_keys + sk->sk_family,
			af_family_kern_clock_key_strings[sk->sk_family]);
	else
		lockdep_set_class_and_name(
			&sk->sk_callback_lock,
			af_callback_keys + sk->sk_family,
			af_family_clock_key_strings[sk->sk_family]);

	sk->sk_state_change	=	sock_def_wakeup;
	sk->sk_data_ready	=	sock_def_readable;
	sk->sk_write_space	=	sock_def_write_space;
	sk->sk_error_report	=	sock_def_error_report;
	sk->sk_destruct		=	sock_def_destruct;

	sk->sk_frag.page	=	NULL;
	sk->sk_frag.offset	=	0;
	sk->sk_peek_off		=	-1;

	sk->sk_peer_pid 	=	NULL;
	sk->sk_peer_cred	=	NULL;
	sk->sk_write_pending	=	0;
	sk->sk_rcvlowat		=	1;
	sk->sk_rcvtimeo		=	MAX_SCHEDULE_TIMEOUT;
	sk->sk_sndtimeo		=	MAX_SCHEDULE_TIMEOUT;

	sk->sk_stamp = SK_DEFAULT_STAMP;
	atomic_set(&sk->sk_zckey, 0);

#ifdef CONFIG_NET_RX_BUSY_POLL
	sk->sk_napi_id		=	0;
	sk->sk_ll_usec		=	sysctl_net_busy_read;
#endif

	sk->sk_max_pacing_rate = ~0U;
	sk->sk_pacing_rate = ~0U;
	sk->sk_incoming_cpu = -1;
	/*
	 * Before updating sk_refcnt, we must commit prior changes to memory
	 * (Documentation/RCU/rculist_nulls.txt for details)
	 */
	smp_wmb();
	refcount_set(&sk->sk_refcnt, 1);
	atomic_set(&sk->sk_drops, 0);
}
EXPORT_SYMBOL(sock_init_data);

void lock_sock_nested(struct sock *sk, int subclass)
{
	might_sleep();
	spin_lock_bh(&sk->sk_lock.slock);
	if (sk->sk_lock.owned)
		__lock_sock(sk);
	sk->sk_lock.owned = 1;
	spin_unlock(&sk->sk_lock.slock);
	/*
	 * The sk_lock has mutex_lock() semantics here:
	 */
	mutex_acquire(&sk->sk_lock.dep_map, subclass, 0, _RET_IP_);
	local_bh_enable();
}
EXPORT_SYMBOL(lock_sock_nested);

void release_sock(struct sock *sk)
{
	spin_lock_bh(&sk->sk_lock.slock);
	if (sk->sk_backlog.tail)
		__release_sock(sk);

	/* Warning : release_cb() might need to release sk ownership,
	 * ie call sock_release_ownership(sk) before us.
	 */
	if (sk->sk_prot->release_cb)
		sk->sk_prot->release_cb(sk);

	sock_release_ownership(sk);
	if (waitqueue_active(&sk->sk_lock.wq))
		wake_up(&sk->sk_lock.wq);
	spin_unlock_bh(&sk->sk_lock.slock);
}
EXPORT_SYMBOL(release_sock);

/**
 * lock_sock_fast - fast version of lock_sock
 * @sk: socket
 *
 * This version should be used for very small section, where process wont block
 * return false if fast path is taken:
 *
 *   sk_lock.slock locked, owned = 0, BH disabled
 *
 * return true if slow path is taken:
 *
 *   sk_lock.slock unlocked, owned = 1, BH enabled
 */
bool lock_sock_fast(struct sock *sk)
{
	might_sleep();
	spin_lock_bh(&sk->sk_lock.slock);

	if (!sk->sk_lock.owned)
		/*
		 * Note : We must disable BH
		 */
		return false;

	__lock_sock(sk);
	sk->sk_lock.owned = 1;
	spin_unlock(&sk->sk_lock.slock);
	/*
	 * The sk_lock has mutex_lock() semantics here:
	 */
	mutex_acquire(&sk->sk_lock.dep_map, 0, 0, _RET_IP_);
	local_bh_enable();
	return true;
}
EXPORT_SYMBOL(lock_sock_fast);

int sock_get_timestamp(struct sock *sk, struct timeval __user *userstamp)
{
	struct timeval tv;
	if (!sock_flag(sk, SOCK_TIMESTAMP))
		sock_enable_timestamp(sk, SOCK_TIMESTAMP);
	tv = ktime_to_timeval(sk->sk_stamp);
	if (tv.tv_sec == -1)
		return -ENOENT;
	if (tv.tv_sec == 0) {
		sk->sk_stamp = ktime_get_real();
		tv = ktime_to_timeval(sk->sk_stamp);
	}
	return copy_to_user(userstamp, &tv, sizeof(tv)) ? -EFAULT : 0;
}
EXPORT_SYMBOL(sock_get_timestamp);

int sock_get_timestampns(struct sock *sk, struct timespec __user *userstamp)
{
	struct timespec ts;
	if (!sock_flag(sk, SOCK_TIMESTAMP))
		sock_enable_timestamp(sk, SOCK_TIMESTAMP);
	ts = ktime_to_timespec(sk->sk_stamp);
	if (ts.tv_sec == -1)
		return -ENOENT;
	if (ts.tv_sec == 0) {
		sk->sk_stamp = ktime_get_real();
		ts = ktime_to_timespec(sk->sk_stamp);
	}
	return copy_to_user(userstamp, &ts, sizeof(ts)) ? -EFAULT : 0;
}
EXPORT_SYMBOL(sock_get_timestampns);

void sock_enable_timestamp(struct sock *sk, int flag)
{
	if (!sock_flag(sk, flag)) {
		unsigned long previous_flags = sk->sk_flags;

		sock_set_flag(sk, flag);
		/*
		 * we just set one of the two flags which require net
		 * time stamping, but time stamping might have been on
		 * already because of the other one
		 */
		if (sock_needs_netstamp(sk) &&
		    !(previous_flags & SK_FLAGS_TIMESTAMP))
			net_enable_timestamp();
	}
}

int sock_recv_errqueue(struct sock *sk, struct msghdr *msg, int len,
		       int level, int type)
{
	struct sock_exterr_skb *serr;
	struct sk_buff *skb;
	int copied, err;

	err = -EAGAIN;
	skb = sock_dequeue_err_skb(sk);
	if (skb == NULL)
		goto out;

	copied = skb->len;
	if (copied > len) {
		msg->msg_flags |= MSG_TRUNC;
		copied = len;
	}
	err = skb_copy_datagram_msg(skb, 0, msg, copied);
	if (err)
		goto out_free_skb;

	sock_recv_timestamp(msg, sk, skb);

	serr = SKB_EXT_ERR(skb);
	put_cmsg(msg, level, type, sizeof(serr->ee), &serr->ee);

	msg->msg_flags |= MSG_ERRQUEUE;
	err = copied;

out_free_skb:
	kfree_skb(skb);
out:
	return err;
}
EXPORT_SYMBOL(sock_recv_errqueue);

/*
 *	Get a socket option on an socket.
 *
 *	FIX: POSIX 1003.1g is very ambiguous here. It states that
 *	asynchronous errors should be reported by getsockopt. We assume
 *	this means if you specify SO_ERROR (otherwise whats the point of it).
 */
int sock_common_getsockopt(struct socket *sock, int level, int optname,
			   char __user *optval, int __user *optlen)
{
	struct sock *sk = sock->sk;

	return sk->sk_prot->getsockopt(sk, level, optname, optval, optlen);
}
EXPORT_SYMBOL(sock_common_getsockopt);

#ifdef CONFIG_COMPAT
int compat_sock_common_getsockopt(struct socket *sock, int level, int optname,
				  char __user *optval, int __user *optlen)
{
	struct sock *sk = sock->sk;

	if (sk->sk_prot->compat_getsockopt != NULL)
		return sk->sk_prot->compat_getsockopt(sk, level, optname,
						      optval, optlen);
	return sk->sk_prot->getsockopt(sk, level, optname, optval, optlen);
}
EXPORT_SYMBOL(compat_sock_common_getsockopt);
#endif

int sock_common_recvmsg(struct socket *sock, struct msghdr *msg, size_t size,
			int flags)
{
	struct sock *sk = sock->sk;
	int addr_len = 0;
	int err;

	err = sk->sk_prot->recvmsg(sk, msg, size, flags & MSG_DONTWAIT,
				   flags & ~MSG_DONTWAIT, &addr_len);
	if (err >= 0)
		msg->msg_namelen = addr_len;
	return err;
}
EXPORT_SYMBOL(sock_common_recvmsg);

/*
 *	Set socket options on an inet socket.
 */
int sock_common_setsockopt(struct socket *sock, int level, int optname,
			   char __user *optval, unsigned int optlen)
{
	struct sock *sk = sock->sk;

	return sk->sk_prot->setsockopt(sk, level, optname, optval, optlen);
}
EXPORT_SYMBOL(sock_common_setsockopt);

#ifdef CONFIG_COMPAT
int compat_sock_common_setsockopt(struct socket *sock, int level, int optname,
				  char __user *optval, unsigned int optlen)
{
	struct sock *sk = sock->sk;

	if (sk->sk_prot->compat_setsockopt != NULL)
		return sk->sk_prot->compat_setsockopt(sk, level, optname,
						      optval, optlen);
	return sk->sk_prot->setsockopt(sk, level, optname, optval, optlen);
}
EXPORT_SYMBOL(compat_sock_common_setsockopt);
#endif

void sk_common_release(struct sock *sk)
{
	if (sk->sk_prot->destroy)
		sk->sk_prot->destroy(sk);

	/*
	 * Observation: when sock_common_release is called, processes have
	 * no access to socket. But net still has.
	 * Step one, detach it from networking:
	 *
	 * A. Remove from hash tables.
	 */

	sk->sk_prot->unhash(sk);

	/*
	 * In this point socket cannot receive new packets, but it is possible
	 * that some packets are in flight because some CPU runs receiver and
	 * did hash table lookup before we unhashed socket. They will achieve
	 * receive queue and will be purged by socket destructor.
	 *
	 * Also we still have packets pending on receive queue and probably,
	 * our own packets waiting in device queues. sock_destroy will drain
	 * receive queue, but transmitted packets will delay socket destruction
	 * until the last reference will be released.
	 */

	sock_orphan(sk);

	xfrm_sk_free_policy(sk);

	sk_refcnt_debug_release(sk);

	sock_put(sk);
}
EXPORT_SYMBOL(sk_common_release);

void sk_get_meminfo(const struct sock *sk, u32 *mem)
{
	memset(mem, 0, sizeof(*mem) * SK_MEMINFO_VARS);

	mem[SK_MEMINFO_RMEM_ALLOC] = sk_rmem_alloc_get(sk);
	mem[SK_MEMINFO_RCVBUF] = sk->sk_rcvbuf;
	mem[SK_MEMINFO_WMEM_ALLOC] = sk_wmem_alloc_get(sk);
	mem[SK_MEMINFO_SNDBUF] = sk->sk_sndbuf;
	mem[SK_MEMINFO_FWD_ALLOC] = sk->sk_forward_alloc;
	mem[SK_MEMINFO_WMEM_QUEUED] = sk->sk_wmem_queued;
	mem[SK_MEMINFO_OPTMEM] = atomic_read(&sk->sk_omem_alloc);
	mem[SK_MEMINFO_BACKLOG] = sk->sk_backlog.len;
	mem[SK_MEMINFO_DROPS] = atomic_read(&sk->sk_drops);
}

#ifdef CONFIG_PROC_FS
#define PROTO_INUSE_NR	64	/* should be enough for the first time */
struct prot_inuse {
	int val[PROTO_INUSE_NR];
};

static DECLARE_BITMAP(proto_inuse_idx, PROTO_INUSE_NR);

#ifdef CONFIG_NET_NS
void sock_prot_inuse_add(struct net *net, struct proto *prot, int val)
{
	__this_cpu_add(net->core.inuse->val[prot->inuse_idx], val);
}
EXPORT_SYMBOL_GPL(sock_prot_inuse_add);

int sock_prot_inuse_get(struct net *net, struct proto *prot)
{
	int cpu, idx = prot->inuse_idx;
	int res = 0;

	for_each_possible_cpu(cpu)
		res += per_cpu_ptr(net->core.inuse, cpu)->val[idx];

	return res >= 0 ? res : 0;
}
EXPORT_SYMBOL_GPL(sock_prot_inuse_get);

static int __net_init sock_inuse_init_net(struct net *net)
{
	net->core.inuse = alloc_percpu(struct prot_inuse);
	return net->core.inuse ? 0 : -ENOMEM;
}

static void __net_exit sock_inuse_exit_net(struct net *net)
{
	free_percpu(net->core.inuse);
}

static struct pernet_operations net_inuse_ops = {
	.init = sock_inuse_init_net,
	.exit = sock_inuse_exit_net,
};

static __init int net_inuse_init(void)
{
	if (register_pernet_subsys(&net_inuse_ops))
		panic("Cannot initialize net inuse counters");

	return 0;
}

core_initcall(net_inuse_init);
#else
static DEFINE_PER_CPU(struct prot_inuse, prot_inuse);

void sock_prot_inuse_add(struct net *net, struct proto *prot, int val)
{
	__this_cpu_add(prot_inuse.val[prot->inuse_idx], val);
}
EXPORT_SYMBOL_GPL(sock_prot_inuse_add);

int sock_prot_inuse_get(struct net *net, struct proto *prot)
{
	int cpu, idx = prot->inuse_idx;
	int res = 0;

	for_each_possible_cpu(cpu)
		res += per_cpu(prot_inuse, cpu).val[idx];

	return res >= 0 ? res : 0;
}
EXPORT_SYMBOL_GPL(sock_prot_inuse_get);
#endif

static void assign_proto_idx(struct proto *prot)
{
	prot->inuse_idx = find_first_zero_bit(proto_inuse_idx, PROTO_INUSE_NR);

	if (unlikely(prot->inuse_idx == PROTO_INUSE_NR - 1)) {
		pr_err("PROTO_INUSE_NR exhausted\n");
		return;
	}

	set_bit(prot->inuse_idx, proto_inuse_idx);
}

static void release_proto_idx(struct proto *prot)
{
	if (prot->inuse_idx != PROTO_INUSE_NR - 1)
		clear_bit(prot->inuse_idx, proto_inuse_idx);
}
#else
static inline void assign_proto_idx(struct proto *prot)
{
}

static inline void release_proto_idx(struct proto *prot)
{
}
#endif

static void req_prot_cleanup(struct request_sock_ops *rsk_prot)
{
	if (!rsk_prot)
		return;
	kfree(rsk_prot->slab_name);
	rsk_prot->slab_name = NULL;
	kmem_cache_destroy(rsk_prot->slab);
	rsk_prot->slab = NULL;
}

static int req_prot_init(const struct proto *prot)
{
	struct request_sock_ops *rsk_prot = prot->rsk_prot;

	if (!rsk_prot)
		return 0;

	rsk_prot->slab_name = kasprintf(GFP_KERNEL, "request_sock_%s",
					prot->name);
	if (!rsk_prot->slab_name)
		return -ENOMEM;

	rsk_prot->slab = kmem_cache_create(rsk_prot->slab_name,
					   rsk_prot->obj_size, 0,
					   prot->slab_flags, NULL);

	if (!rsk_prot->slab) {
		pr_crit("%s: Can't create request sock SLAB cache!\n",
			prot->name);
		return -ENOMEM;
	}
	return 0;
}

int proto_register(struct proto *prot, int alloc_slab)
{
	if (alloc_slab) {
		prot->slab = kmem_cache_create(prot->name, prot->obj_size, 0,
					SLAB_HWCACHE_ALIGN | prot->slab_flags,
					NULL);

		if (prot->slab == NULL) {
			pr_crit("%s: Can't create sock SLAB cache!\n",
				prot->name);
			goto out;
		}

		if (req_prot_init(prot))
			goto out_free_request_sock_slab;

		if (prot->twsk_prot != NULL) {
			prot->twsk_prot->twsk_slab_name = kasprintf(GFP_KERNEL, "tw_sock_%s", prot->name);

			if (prot->twsk_prot->twsk_slab_name == NULL)
				goto out_free_request_sock_slab;

			prot->twsk_prot->twsk_slab =
				kmem_cache_create(prot->twsk_prot->twsk_slab_name,
						  prot->twsk_prot->twsk_obj_size,
						  0,
						  prot->slab_flags,
						  NULL);
			if (prot->twsk_prot->twsk_slab == NULL)
				goto out_free_timewait_sock_slab_name;
		}
	}

	mutex_lock(&proto_list_mutex);
	list_add(&prot->node, &proto_list);
	assign_proto_idx(prot);
	mutex_unlock(&proto_list_mutex);
	return 0;

out_free_timewait_sock_slab_name:
	kfree(prot->twsk_prot->twsk_slab_name);
out_free_request_sock_slab:
	req_prot_cleanup(prot->rsk_prot);

	kmem_cache_destroy(prot->slab);
	prot->slab = NULL;
out:
	return -ENOBUFS;
}
EXPORT_SYMBOL(proto_register);

void proto_unregister(struct proto *prot)
{
	mutex_lock(&proto_list_mutex);
	release_proto_idx(prot);
	list_del(&prot->node);
	mutex_unlock(&proto_list_mutex);

	kmem_cache_destroy(prot->slab);
	prot->slab = NULL;

	req_prot_cleanup(prot->rsk_prot);

	if (prot->twsk_prot != NULL && prot->twsk_prot->twsk_slab != NULL) {
		kmem_cache_destroy(prot->twsk_prot->twsk_slab);
		kfree(prot->twsk_prot->twsk_slab_name);
		prot->twsk_prot->twsk_slab = NULL;
	}
}
EXPORT_SYMBOL(proto_unregister);

#ifdef CONFIG_PROC_FS
static void *proto_seq_start(struct seq_file *seq, loff_t *pos)
	__acquires(proto_list_mutex)
{
	mutex_lock(&proto_list_mutex);
	return seq_list_start_head(&proto_list, *pos);
}

static void *proto_seq_next(struct seq_file *seq, void *v, loff_t *pos)
{
	return seq_list_next(v, &proto_list, pos);
}

static void proto_seq_stop(struct seq_file *seq, void *v)
	__releases(proto_list_mutex)
{
	mutex_unlock(&proto_list_mutex);
}

static char proto_method_implemented(const void *method)
{
	return method == NULL ? 'n' : 'y';
}
static long sock_prot_memory_allocated(struct proto *proto)
{
	return proto->memory_allocated != NULL ? proto_memory_allocated(proto) : -1L;
}

static char *sock_prot_memory_pressure(struct proto *proto)
{
	return proto->memory_pressure != NULL ?
	proto_memory_pressure(proto) ? "yes" : "no" : "NI";
}

static void proto_seq_printf(struct seq_file *seq, struct proto *proto)
{

	seq_printf(seq, "%-9s %4u %6d  %6ld   %-3s %6u   %-3s  %-10s "
			"%2c %2c %2c %2c %2c %2c %2c %2c %2c %2c %2c %2c %2c %2c %2c %2c %2c %2c %2c\n",
		   proto->name,
		   proto->obj_size,
		   sock_prot_inuse_get(seq_file_net(seq), proto),
		   sock_prot_memory_allocated(proto),
		   sock_prot_memory_pressure(proto),
		   proto->max_header,
		   proto->slab == NULL ? "no" : "yes",
		   module_name(proto->owner),
		   proto_method_implemented(proto->close),
		   proto_method_implemented(proto->connect),
		   proto_method_implemented(proto->disconnect),
		   proto_method_implemented(proto->accept),
		   proto_method_implemented(proto->ioctl),
		   proto_method_implemented(proto->init),
		   proto_method_implemented(proto->destroy),
		   proto_method_implemented(proto->shutdown),
		   proto_method_implemented(proto->setsockopt),
		   proto_method_implemented(proto->getsockopt),
		   proto_method_implemented(proto->sendmsg),
		   proto_method_implemented(proto->recvmsg),
		   proto_method_implemented(proto->sendpage),
		   proto_method_implemented(proto->bind),
		   proto_method_implemented(proto->backlog_rcv),
		   proto_method_implemented(proto->hash),
		   proto_method_implemented(proto->unhash),
		   proto_method_implemented(proto->get_port),
		   proto_method_implemented(proto->enter_memory_pressure));
}

static int proto_seq_show(struct seq_file *seq, void *v)
{
	if (v == &proto_list)
		seq_printf(seq, "%-9s %-4s %-8s %-6s %-5s %-7s %-4s %-10s %s",
			   "protocol",
			   "size",
			   "sockets",
			   "memory",
			   "press",
			   "maxhdr",
			   "slab",
			   "module",
			   "cl co di ac io in de sh ss gs se re sp bi br ha uh gp em\n");
	else
		proto_seq_printf(seq, list_entry(v, struct proto, node));
	return 0;
}

static const struct seq_operations proto_seq_ops = {
	.start  = proto_seq_start,
	.next   = proto_seq_next,
	.stop   = proto_seq_stop,
	.show   = proto_seq_show,
};

static int proto_seq_open(struct inode *inode, struct file *file)
{
	return seq_open_net(inode, file, &proto_seq_ops,
			    sizeof(struct seq_net_private));
}

static const struct file_operations proto_seq_fops = {
	.owner		= THIS_MODULE,
	.open		= proto_seq_open,
	.read		= seq_read,
	.llseek		= seq_lseek,
	.release	= seq_release_net,
};

static __net_init int proto_init_net(struct net *net)
{
	if (!proc_create("protocols", S_IRUGO, net->proc_net, &proto_seq_fops))
		return -ENOMEM;

	return 0;
}

static __net_exit void proto_exit_net(struct net *net)
{
	remove_proc_entry("protocols", net->proc_net);
}


static __net_initdata struct pernet_operations proto_net_ops = {
	.init = proto_init_net,
	.exit = proto_exit_net,
};

static int __init proto_init(void)
{
	return register_pernet_subsys(&proto_net_ops);
}

subsys_initcall(proto_init);

#endif /* PROC_FS */

#ifdef CONFIG_NET_RX_BUSY_POLL
bool sk_busy_loop_end(void *p, unsigned long start_time)
{
	struct sock *sk = p;

	return !skb_queue_empty(&sk->sk_receive_queue) ||
	       sk_busy_loop_timeout(sk, start_time);
}
EXPORT_SYMBOL(sk_busy_loop_end);
#endif /* CONFIG_NET_RX_BUSY_POLL */<|MERGE_RESOLUTION|>--- conflicted
+++ resolved
@@ -1713,11 +1713,8 @@
 		atomic_set(&newsk->sk_zckey, 0);
 
 		sock_reset_flag(newsk, SOCK_DONE);
-<<<<<<< HEAD
 		sock_reset_flag(newsk, SOCK_MPTCP);
-=======
 		cgroup_sk_alloc(&newsk->sk_cgrp_data);
->>>>>>> 0b07194b
 
 		rcu_read_lock();
 		filter = rcu_dereference(sk->sk_filter);
