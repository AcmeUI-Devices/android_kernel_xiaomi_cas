/*
 * INET		An implementation of the TCP/IP protocol suite for the LINUX
 *		operating system.  INET is implemented using the  BSD Socket
 *		interface as the means of communication with the user level.
 *
 *		Generic socket support routines. Memory allocators, socket lock/release
 *		handler for protocols to use and generic option handler.
 *
 *
 * Authors:	Ross Biro
 *		Fred N. van Kempen, <waltje@uWalt.NL.Mugnet.ORG>
 *		Florian La Roche, <flla@stud.uni-sb.de>
 *		Alan Cox, <A.Cox@swansea.ac.uk>
 *
 * Fixes:
 *		Alan Cox	: 	Numerous verify_area() problems
 *		Alan Cox	:	Connecting on a connecting socket
 *					now returns an error for tcp.
 *		Alan Cox	:	sock->protocol is set correctly.
 *					and is not sometimes left as 0.
 *		Alan Cox	:	connect handles icmp errors on a
 *					connect properly. Unfortunately there
 *					is a restart syscall nasty there. I
 *					can't match BSD without hacking the C
 *					library. Ideas urgently sought!
 *		Alan Cox	:	Disallow bind() to addresses that are
 *					not ours - especially broadcast ones!!
 *		Alan Cox	:	Socket 1024 _IS_ ok for users. (fencepost)
 *		Alan Cox	:	sock_wfree/sock_rfree don't destroy sockets,
 *					instead they leave that for the DESTROY timer.
 *		Alan Cox	:	Clean up error flag in accept
 *		Alan Cox	:	TCP ack handling is buggy, the DESTROY timer
 *					was buggy. Put a remove_sock() in the handler
 *					for memory when we hit 0. Also altered the timer
 *					code. The ACK stuff can wait and needs major
 *					TCP layer surgery.
 *		Alan Cox	:	Fixed TCP ack bug, removed remove sock
 *					and fixed timer/inet_bh race.
 *		Alan Cox	:	Added zapped flag for TCP
 *		Alan Cox	:	Move kfree_skb into skbuff.c and tidied up surplus code
 *		Alan Cox	:	for new sk_buff allocations wmalloc/rmalloc now call alloc_skb
 *		Alan Cox	:	kfree_s calls now are kfree_skbmem so we can track skb resources
 *		Alan Cox	:	Supports socket option broadcast now as does udp. Packet and raw need fixing.
 *		Alan Cox	:	Added RCVBUF,SNDBUF size setting. It suddenly occurred to me how easy it was so...
 *		Rick Sladkey	:	Relaxed UDP rules for matching packets.
 *		C.E.Hawkins	:	IFF_PROMISC/SIOCGHWADDR support
 *	Pauline Middelink	:	identd support
 *		Alan Cox	:	Fixed connect() taking signals I think.
 *		Alan Cox	:	SO_LINGER supported
 *		Alan Cox	:	Error reporting fixes
 *		Anonymous	:	inet_create tidied up (sk->reuse setting)
 *		Alan Cox	:	inet sockets don't set sk->type!
 *		Alan Cox	:	Split socket option code
 *		Alan Cox	:	Callbacks
 *		Alan Cox	:	Nagle flag for Charles & Johannes stuff
 *		Alex		:	Removed restriction on inet fioctl
 *		Alan Cox	:	Splitting INET from NET core
 *		Alan Cox	:	Fixed bogus SO_TYPE handling in getsockopt()
 *		Adam Caldwell	:	Missing return in SO_DONTROUTE/SO_DEBUG code
 *		Alan Cox	:	Split IP from generic code
 *		Alan Cox	:	New kfree_skbmem()
 *		Alan Cox	:	Make SO_DEBUG superuser only.
 *		Alan Cox	:	Allow anyone to clear SO_DEBUG
 *					(compatibility fix)
 *		Alan Cox	:	Added optimistic memory grabbing for AF_UNIX throughput.
 *		Alan Cox	:	Allocator for a socket is settable.
 *		Alan Cox	:	SO_ERROR includes soft errors.
 *		Alan Cox	:	Allow NULL arguments on some SO_ opts
 *		Alan Cox	: 	Generic socket allocation to make hooks
 *					easier (suggested by Craig Metz).
 *		Michael Pall	:	SO_ERROR returns positive errno again
 *              Steve Whitehouse:       Added default destructor to free
 *                                      protocol private data.
 *              Steve Whitehouse:       Added various other default routines
 *                                      common to several socket families.
 *              Chris Evans     :       Call suser() check last on F_SETOWN
 *		Jay Schulist	:	Added SO_ATTACH_FILTER and SO_DETACH_FILTER.
 *		Andi Kleen	:	Add sock_kmalloc()/sock_kfree_s()
 *		Andi Kleen	:	Fix write_space callback
 *		Chris Evans	:	Security fixes - signedness again
 *		Arnaldo C. Melo :       cleanups, use skb_queue_purge
 *
 * To Fix:
 *
 *
 *		This program is free software; you can redistribute it and/or
 *		modify it under the terms of the GNU General Public License
 *		as published by the Free Software Foundation; either version
 *		2 of the License, or (at your option) any later version.
 */

#include <linux/capability.h>
#include <linux/errno.h>
#include <linux/types.h>
#include <linux/socket.h>
#include <linux/in.h>
#include <linux/kernel.h>
#include <linux/module.h>
#include <linux/proc_fs.h>
#include <linux/seq_file.h>
#include <linux/sched.h>
#include <linux/timer.h>
#include <linux/string.h>
#include <linux/sockios.h>
#include <linux/net.h>
#include <linux/mm.h>
#include <linux/slab.h>
#include <linux/interrupt.h>
#include <linux/poll.h>
#include <linux/tcp.h>
#include <linux/init.h>
#include <linux/highmem.h>
#include <linux/user_namespace.h>

#include <asm/uaccess.h>
#include <asm/system.h>

#include <linux/netdevice.h>
#include <net/protocol.h>
#include <linux/skbuff.h>
#include <net/net_namespace.h>
#include <net/request_sock.h>
#include <net/sock.h>
#include <linux/net_tstamp.h>
#include <net/xfrm.h>
#include <linux/ipsec.h>
#include <net/cls_cgroup.h>

#include <linux/filter.h>

#ifdef CONFIG_INET
#include <net/tcp.h>
#endif

/*
 * Each address family might have different locking rules, so we have
 * one slock key per address family:
 */
static struct lock_class_key af_family_keys[AF_MAX];
static struct lock_class_key af_family_slock_keys[AF_MAX];

/*
 * Make lock validator output more readable. (we pre-construct these
 * strings build-time, so that runtime initialization of socket
 * locks is fast):
 */
static const char *const af_family_key_strings[AF_MAX+1] = {
  "sk_lock-AF_UNSPEC", "sk_lock-AF_UNIX"     , "sk_lock-AF_INET"     ,
  "sk_lock-AF_AX25"  , "sk_lock-AF_IPX"      , "sk_lock-AF_APPLETALK",
  "sk_lock-AF_NETROM", "sk_lock-AF_BRIDGE"   , "sk_lock-AF_ATMPVC"   ,
  "sk_lock-AF_X25"   , "sk_lock-AF_INET6"    , "sk_lock-AF_ROSE"     ,
  "sk_lock-AF_DECnet", "sk_lock-AF_NETBEUI"  , "sk_lock-AF_SECURITY" ,
  "sk_lock-AF_KEY"   , "sk_lock-AF_NETLINK"  , "sk_lock-AF_PACKET"   ,
  "sk_lock-AF_ASH"   , "sk_lock-AF_ECONET"   , "sk_lock-AF_ATMSVC"   ,
  "sk_lock-AF_RDS"   , "sk_lock-AF_SNA"      , "sk_lock-AF_IRDA"     ,
  "sk_lock-AF_PPPOX" , "sk_lock-AF_WANPIPE"  , "sk_lock-AF_LLC"      ,
  "sk_lock-27"       , "sk_lock-28"          , "sk_lock-AF_CAN"      ,
  "sk_lock-AF_TIPC"  , "sk_lock-AF_BLUETOOTH", "sk_lock-IUCV"        ,
  "sk_lock-AF_RXRPC" , "sk_lock-AF_ISDN"     , "sk_lock-AF_PHONET"   ,
  "sk_lock-AF_IEEE802154", "sk_lock-AF_CAIF" , "sk_lock-AF_ALG"      ,
  "sk_lock-AF_MAX"
};
static const char *const af_family_slock_key_strings[AF_MAX+1] = {
  "slock-AF_UNSPEC", "slock-AF_UNIX"     , "slock-AF_INET"     ,
  "slock-AF_AX25"  , "slock-AF_IPX"      , "slock-AF_APPLETALK",
  "slock-AF_NETROM", "slock-AF_BRIDGE"   , "slock-AF_ATMPVC"   ,
  "slock-AF_X25"   , "slock-AF_INET6"    , "slock-AF_ROSE"     ,
  "slock-AF_DECnet", "slock-AF_NETBEUI"  , "slock-AF_SECURITY" ,
  "slock-AF_KEY"   , "slock-AF_NETLINK"  , "slock-AF_PACKET"   ,
  "slock-AF_ASH"   , "slock-AF_ECONET"   , "slock-AF_ATMSVC"   ,
  "slock-AF_RDS"   , "slock-AF_SNA"      , "slock-AF_IRDA"     ,
  "slock-AF_PPPOX" , "slock-AF_WANPIPE"  , "slock-AF_LLC"      ,
  "slock-27"       , "slock-28"          , "slock-AF_CAN"      ,
  "slock-AF_TIPC"  , "slock-AF_BLUETOOTH", "slock-AF_IUCV"     ,
  "slock-AF_RXRPC" , "slock-AF_ISDN"     , "slock-AF_PHONET"   ,
  "slock-AF_IEEE802154", "slock-AF_CAIF" , "slock-AF_ALG"      ,
  "slock-AF_MAX"
};
static const char *const af_family_clock_key_strings[AF_MAX+1] = {
  "clock-AF_UNSPEC", "clock-AF_UNIX"     , "clock-AF_INET"     ,
  "clock-AF_AX25"  , "clock-AF_IPX"      , "clock-AF_APPLETALK",
  "clock-AF_NETROM", "clock-AF_BRIDGE"   , "clock-AF_ATMPVC"   ,
  "clock-AF_X25"   , "clock-AF_INET6"    , "clock-AF_ROSE"     ,
  "clock-AF_DECnet", "clock-AF_NETBEUI"  , "clock-AF_SECURITY" ,
  "clock-AF_KEY"   , "clock-AF_NETLINK"  , "clock-AF_PACKET"   ,
  "clock-AF_ASH"   , "clock-AF_ECONET"   , "clock-AF_ATMSVC"   ,
  "clock-AF_RDS"   , "clock-AF_SNA"      , "clock-AF_IRDA"     ,
  "clock-AF_PPPOX" , "clock-AF_WANPIPE"  , "clock-AF_LLC"      ,
  "clock-27"       , "clock-28"          , "clock-AF_CAN"      ,
  "clock-AF_TIPC"  , "clock-AF_BLUETOOTH", "clock-AF_IUCV"     ,
  "clock-AF_RXRPC" , "clock-AF_ISDN"     , "clock-AF_PHONET"   ,
  "clock-AF_IEEE802154", "clock-AF_CAIF" , "clock-AF_ALG"      ,
  "clock-AF_MAX"
};

/*
 * sk_callback_lock locking rules are per-address-family,
 * so split the lock classes by using a per-AF key:
 */
static struct lock_class_key af_callback_keys[AF_MAX];

/* Take into consideration the size of the struct sk_buff overhead in the
 * determination of these values, since that is non-constant across
 * platforms.  This makes socket queueing behavior and performance
 * not depend upon such differences.
 */
#define _SK_MEM_PACKETS		256
#define _SK_MEM_OVERHEAD	(sizeof(struct sk_buff) + 256)
#define SK_WMEM_MAX		(_SK_MEM_OVERHEAD * _SK_MEM_PACKETS)
#define SK_RMEM_MAX		(_SK_MEM_OVERHEAD * _SK_MEM_PACKETS)

/* Run time adjustable parameters. */
__u32 sysctl_wmem_max __read_mostly = SK_WMEM_MAX;
__u32 sysctl_rmem_max __read_mostly = SK_RMEM_MAX;
__u32 sysctl_wmem_default __read_mostly = SK_WMEM_MAX;
__u32 sysctl_rmem_default __read_mostly = SK_RMEM_MAX;

/* Maximal space eaten by iovec or ancilliary data plus some space */
int sysctl_optmem_max __read_mostly = sizeof(unsigned long)*(2*UIO_MAXIOV+512);
EXPORT_SYMBOL(sysctl_optmem_max);

#if defined(CONFIG_CGROUPS) && !defined(CONFIG_NET_CLS_CGROUP)
int net_cls_subsys_id = -1;
EXPORT_SYMBOL_GPL(net_cls_subsys_id);
#endif

static int sock_set_timeout(long *timeo_p, char __user *optval, int optlen)
{
	struct timeval tv;

	if (optlen < sizeof(tv))
		return -EINVAL;
	if (copy_from_user(&tv, optval, sizeof(tv)))
		return -EFAULT;
	if (tv.tv_usec < 0 || tv.tv_usec >= USEC_PER_SEC)
		return -EDOM;

	if (tv.tv_sec < 0) {
		static int warned __read_mostly;

		*timeo_p = 0;
		if (warned < 10 && net_ratelimit()) {
			warned++;
			printk(KERN_INFO "sock_set_timeout: `%s' (pid %d) "
			       "tries to set negative timeout\n",
				current->comm, task_pid_nr(current));
		}
		return 0;
	}
	*timeo_p = MAX_SCHEDULE_TIMEOUT;
	if (tv.tv_sec == 0 && tv.tv_usec == 0)
		return 0;
	if (tv.tv_sec < (MAX_SCHEDULE_TIMEOUT/HZ - 1))
		*timeo_p = tv.tv_sec*HZ + (tv.tv_usec+(1000000/HZ-1))/(1000000/HZ);
	return 0;
}

static void sock_warn_obsolete_bsdism(const char *name)
{
	static int warned;
	static char warncomm[TASK_COMM_LEN];
	if (strcmp(warncomm, current->comm) && warned < 5) {
		strcpy(warncomm,  current->comm);
		printk(KERN_WARNING "process `%s' is using obsolete "
		       "%s SO_BSDCOMPAT\n", warncomm, name);
		warned++;
	}
}

static void sock_disable_timestamp(struct sock *sk, int flag)
{
	if (sock_flag(sk, flag)) {
		sock_reset_flag(sk, flag);
		if (!sock_flag(sk, SOCK_TIMESTAMP) &&
		    !sock_flag(sk, SOCK_TIMESTAMPING_RX_SOFTWARE)) {
			net_disable_timestamp();
		}
	}
}


int sock_queue_rcv_skb(struct sock *sk, struct sk_buff *skb)
{
	int err;
	int skb_len;
	unsigned long flags;
	struct sk_buff_head *list = &sk->sk_receive_queue;

	/* Cast sk->rcvbuf to unsigned... It's pointless, but reduces
	   number of warnings when compiling with -W --ANK
	 */
	if (atomic_read(&sk->sk_rmem_alloc) + skb->truesize >=
	    (unsigned)sk->sk_rcvbuf) {
		atomic_inc(&sk->sk_drops);
		return -ENOMEM;
	}

	err = sk_filter(sk, skb);
	if (err)
		return err;

	if (!sk_rmem_schedule(sk, skb->truesize)) {
		atomic_inc(&sk->sk_drops);
		return -ENOBUFS;
	}

	skb->dev = NULL;
	skb_set_owner_r(skb, sk);

	/* Cache the SKB length before we tack it onto the receive
	 * queue.  Once it is added it no longer belongs to us and
	 * may be freed by other threads of control pulling packets
	 * from the queue.
	 */
	skb_len = skb->len;

	/* we escape from rcu protected region, make sure we dont leak
	 * a norefcounted dst
	 */
	skb_dst_force(skb);

	spin_lock_irqsave(&list->lock, flags);
	skb->dropcount = atomic_read(&sk->sk_drops);
	__skb_queue_tail(list, skb);
	spin_unlock_irqrestore(&list->lock, flags);

	if (!sock_flag(sk, SOCK_DEAD))
		sk->sk_data_ready(sk, skb_len);
	return 0;
}
EXPORT_SYMBOL(sock_queue_rcv_skb);

int sk_receive_skb(struct sock *sk, struct sk_buff *skb, const int nested)
{
	int rc = NET_RX_SUCCESS;

	if (sk_filter(sk, skb))
		goto discard_and_relse;

	skb->dev = NULL;

	if (sk_rcvqueues_full(sk, skb)) {
		atomic_inc(&sk->sk_drops);
		goto discard_and_relse;
	}
	if (nested)
		bh_lock_sock_nested(sk);
	else
		bh_lock_sock(sk);
	if (!sock_owned_by_user(sk)) {
		/*
		 * trylock + unlock semantics:
		 */
		mutex_acquire(&sk->sk_lock.dep_map, 0, 1, _RET_IP_);

		rc = sk_backlog_rcv(sk, skb);

		mutex_release(&sk->sk_lock.dep_map, 1, _RET_IP_);
	} else if (sk_add_backlog(sk, skb)) {
		bh_unlock_sock(sk);
		atomic_inc(&sk->sk_drops);
		goto discard_and_relse;
	}

	bh_unlock_sock(sk);
out:
	sock_put(sk);
	return rc;
discard_and_relse:
	kfree_skb(skb);
	goto out;
}
EXPORT_SYMBOL(sk_receive_skb);

void sk_reset_txq(struct sock *sk)
{
	sk_tx_queue_clear(sk);
}
EXPORT_SYMBOL(sk_reset_txq);

struct dst_entry *__sk_dst_check(struct sock *sk, u32 cookie)
{
	struct dst_entry *dst = __sk_dst_get(sk);

	if (dst && dst->obsolete && dst->ops->check(dst, cookie) == NULL) {
		sk_tx_queue_clear(sk);
		rcu_assign_pointer(sk->sk_dst_cache, NULL);
		dst_release(dst);
		return NULL;
	}

	return dst;
}
EXPORT_SYMBOL(__sk_dst_check);

struct dst_entry *sk_dst_check(struct sock *sk, u32 cookie)
{
	struct dst_entry *dst = sk_dst_get(sk);

	if (dst && dst->obsolete && dst->ops->check(dst, cookie) == NULL) {
		sk_dst_reset(sk);
		dst_release(dst);
		return NULL;
	}

	return dst;
}
EXPORT_SYMBOL(sk_dst_check);

static int sock_bindtodevice(struct sock *sk, char __user *optval, int optlen)
{
	int ret = -ENOPROTOOPT;
#ifdef CONFIG_NETDEVICES
	struct net *net = sock_net(sk);
	char devname[IFNAMSIZ];
	int index;

	/* Sorry... */
	ret = -EPERM;
	if (!capable(CAP_NET_RAW))
		goto out;

	ret = -EINVAL;
	if (optlen < 0)
		goto out;

	/* Bind this socket to a particular device like "eth0",
	 * as specified in the passed interface name. If the
	 * name is "" or the option length is zero the socket
	 * is not bound.
	 */
	if (optlen > IFNAMSIZ - 1)
		optlen = IFNAMSIZ - 1;
	memset(devname, 0, sizeof(devname));

	ret = -EFAULT;
	if (copy_from_user(devname, optval, optlen))
		goto out;

	index = 0;
	if (devname[0] != '\0') {
		struct net_device *dev;

		rcu_read_lock();
		dev = dev_get_by_name_rcu(net, devname);
		if (dev)
			index = dev->ifindex;
		rcu_read_unlock();
		ret = -ENODEV;
		if (!dev)
			goto out;
	}

	lock_sock(sk);
	sk->sk_bound_dev_if = index;
	sk_dst_reset(sk);
	release_sock(sk);

	ret = 0;

out:
#endif

	return ret;
}

static inline void sock_valbool_flag(struct sock *sk, int bit, int valbool)
{
	if (valbool)
		sock_set_flag(sk, bit);
	else
		sock_reset_flag(sk, bit);
}

/*
 *	This is meant for all protocols to use and covers goings on
 *	at the socket level. Everything here is generic.
 */

int sock_setsockopt(struct socket *sock, int level, int optname,
		    char __user *optval, unsigned int optlen)
{
	struct sock *sk = sock->sk;
	int val;
	int valbool;
	struct linger ling;
	int ret = 0;

	/*
	 *	Options without arguments
	 */

	if (optname == SO_BINDTODEVICE)
		return sock_bindtodevice(sk, optval, optlen);

	if (optlen < sizeof(int))
		return -EINVAL;

	if (get_user(val, (int __user *)optval))
		return -EFAULT;

	valbool = val ? 1 : 0;

	lock_sock(sk);

	switch (optname) {
	case SO_DEBUG:
		if (val && !capable(CAP_NET_ADMIN))
			ret = -EACCES;
		else
			sock_valbool_flag(sk, SOCK_DBG, valbool);
		break;
	case SO_REUSEADDR:
		sk->sk_reuse = valbool;
		break;
	case SO_TYPE:
	case SO_PROTOCOL:
	case SO_DOMAIN:
	case SO_ERROR:
		ret = -ENOPROTOOPT;
		break;
	case SO_DONTROUTE:
		sock_valbool_flag(sk, SOCK_LOCALROUTE, valbool);
		break;
	case SO_BROADCAST:
		sock_valbool_flag(sk, SOCK_BROADCAST, valbool);
		break;
	case SO_SNDBUF:
		/* Don't error on this BSD doesn't and if you think
		   about it this is right. Otherwise apps have to
		   play 'guess the biggest size' games. RCVBUF/SNDBUF
		   are treated in BSD as hints */

		if (val > sysctl_wmem_max)
			val = sysctl_wmem_max;
set_sndbuf:
		sk->sk_userlocks |= SOCK_SNDBUF_LOCK;
		if ((val * 2) < SOCK_MIN_SNDBUF)
			sk->sk_sndbuf = SOCK_MIN_SNDBUF;
		else
			sk->sk_sndbuf = val * 2;

		/*
		 *	Wake up sending tasks if we
		 *	upped the value.
		 */
		sk->sk_write_space(sk);
		break;

	case SO_SNDBUFFORCE:
		if (!capable(CAP_NET_ADMIN)) {
			ret = -EPERM;
			break;
		}
		goto set_sndbuf;

	case SO_RCVBUF:
		/* Don't error on this BSD doesn't and if you think
		   about it this is right. Otherwise apps have to
		   play 'guess the biggest size' games. RCVBUF/SNDBUF
		   are treated in BSD as hints */

		if (val > sysctl_rmem_max)
			val = sysctl_rmem_max;
set_rcvbuf:
		sk->sk_userlocks |= SOCK_RCVBUF_LOCK;
		/*
		 * We double it on the way in to account for
		 * "struct sk_buff" etc. overhead.   Applications
		 * assume that the SO_RCVBUF setting they make will
		 * allow that much actual data to be received on that
		 * socket.
		 *
		 * Applications are unaware that "struct sk_buff" and
		 * other overheads allocate from the receive buffer
		 * during socket buffer allocation.
		 *
		 * And after considering the possible alternatives,
		 * returning the value we actually used in getsockopt
		 * is the most desirable behavior.
		 */
		if ((val * 2) < SOCK_MIN_RCVBUF)
			sk->sk_rcvbuf = SOCK_MIN_RCVBUF;
		else
			sk->sk_rcvbuf = val * 2;
		break;

	case SO_RCVBUFFORCE:
		if (!capable(CAP_NET_ADMIN)) {
			ret = -EPERM;
			break;
		}
		goto set_rcvbuf;

	case SO_KEEPALIVE:
#ifdef CONFIG_INET
		if (sk->sk_protocol == IPPROTO_TCP)
			tcp_set_keepalive(sk, valbool);
#endif
		sock_valbool_flag(sk, SOCK_KEEPOPEN, valbool);
		break;

	case SO_OOBINLINE:
		sock_valbool_flag(sk, SOCK_URGINLINE, valbool);
		break;

	case SO_NO_CHECK:
		sk->sk_no_check = valbool;
		break;

	case SO_PRIORITY:
		if ((val >= 0 && val <= 6) || capable(CAP_NET_ADMIN))
			sk->sk_priority = val;
		else
			ret = -EPERM;
		break;

	case SO_LINGER:
		if (optlen < sizeof(ling)) {
			ret = -EINVAL;	/* 1003.1g */
			break;
		}
		if (copy_from_user(&ling, optval, sizeof(ling))) {
			ret = -EFAULT;
			break;
		}
		if (!ling.l_onoff)
			sock_reset_flag(sk, SOCK_LINGER);
		else {
#if (BITS_PER_LONG == 32)
			if ((unsigned int)ling.l_linger >= MAX_SCHEDULE_TIMEOUT/HZ)
				sk->sk_lingertime = MAX_SCHEDULE_TIMEOUT;
			else
#endif
				sk->sk_lingertime = (unsigned int)ling.l_linger * HZ;
			sock_set_flag(sk, SOCK_LINGER);
		}
		break;

	case SO_BSDCOMPAT:
		sock_warn_obsolete_bsdism("setsockopt");
		break;

	case SO_PASSCRED:
		if (valbool)
			set_bit(SOCK_PASSCRED, &sock->flags);
		else
			clear_bit(SOCK_PASSCRED, &sock->flags);
		break;

	case SO_TIMESTAMP:
	case SO_TIMESTAMPNS:
		if (valbool)  {
			if (optname == SO_TIMESTAMP)
				sock_reset_flag(sk, SOCK_RCVTSTAMPNS);
			else
				sock_set_flag(sk, SOCK_RCVTSTAMPNS);
			sock_set_flag(sk, SOCK_RCVTSTAMP);
			sock_enable_timestamp(sk, SOCK_TIMESTAMP);
		} else {
			sock_reset_flag(sk, SOCK_RCVTSTAMP);
			sock_reset_flag(sk, SOCK_RCVTSTAMPNS);
		}
		break;

	case SO_TIMESTAMPING:
		if (val & ~SOF_TIMESTAMPING_MASK) {
			ret = -EINVAL;
			break;
		}
		sock_valbool_flag(sk, SOCK_TIMESTAMPING_TX_HARDWARE,
				  val & SOF_TIMESTAMPING_TX_HARDWARE);
		sock_valbool_flag(sk, SOCK_TIMESTAMPING_TX_SOFTWARE,
				  val & SOF_TIMESTAMPING_TX_SOFTWARE);
		sock_valbool_flag(sk, SOCK_TIMESTAMPING_RX_HARDWARE,
				  val & SOF_TIMESTAMPING_RX_HARDWARE);
		if (val & SOF_TIMESTAMPING_RX_SOFTWARE)
			sock_enable_timestamp(sk,
					      SOCK_TIMESTAMPING_RX_SOFTWARE);
		else
			sock_disable_timestamp(sk,
					       SOCK_TIMESTAMPING_RX_SOFTWARE);
		sock_valbool_flag(sk, SOCK_TIMESTAMPING_SOFTWARE,
				  val & SOF_TIMESTAMPING_SOFTWARE);
		sock_valbool_flag(sk, SOCK_TIMESTAMPING_SYS_HARDWARE,
				  val & SOF_TIMESTAMPING_SYS_HARDWARE);
		sock_valbool_flag(sk, SOCK_TIMESTAMPING_RAW_HARDWARE,
				  val & SOF_TIMESTAMPING_RAW_HARDWARE);
		break;

	case SO_RCVLOWAT:
		if (val < 0)
			val = INT_MAX;
		sk->sk_rcvlowat = val ? : 1;
		break;

	case SO_RCVTIMEO:
		ret = sock_set_timeout(&sk->sk_rcvtimeo, optval, optlen);
		break;

	case SO_SNDTIMEO:
		ret = sock_set_timeout(&sk->sk_sndtimeo, optval, optlen);
		break;

	case SO_ATTACH_FILTER:
		ret = -EINVAL;
		if (optlen == sizeof(struct sock_fprog)) {
			struct sock_fprog fprog;

			ret = -EFAULT;
			if (copy_from_user(&fprog, optval, sizeof(fprog)))
				break;

			ret = sk_attach_filter(&fprog, sk);
		}
		break;

	case SO_DETACH_FILTER:
		ret = sk_detach_filter(sk);
		break;

	case SO_PASSSEC:
		if (valbool)
			set_bit(SOCK_PASSSEC, &sock->flags);
		else
			clear_bit(SOCK_PASSSEC, &sock->flags);
		break;
	case SO_MARK:
		if (!capable(CAP_NET_ADMIN))
			ret = -EPERM;
		else
			sk->sk_mark = val;
		break;

		/* We implement the SO_SNDLOWAT etc to
		   not be settable (1003.1g 5.3) */
	case SO_RXQ_OVFL:
		if (valbool)
			sock_set_flag(sk, SOCK_RXQ_OVFL);
		else
			sock_reset_flag(sk, SOCK_RXQ_OVFL);
		break;
	default:
		ret = -ENOPROTOOPT;
		break;
	}
	release_sock(sk);
	return ret;
}
EXPORT_SYMBOL(sock_setsockopt);


void cred_to_ucred(struct pid *pid, const struct cred *cred,
		   struct ucred *ucred)
{
	ucred->pid = pid_vnr(pid);
	ucred->uid = ucred->gid = -1;
	if (cred) {
		struct user_namespace *current_ns = current_user_ns();

		ucred->uid = user_ns_map_uid(current_ns, cred, cred->euid);
		ucred->gid = user_ns_map_gid(current_ns, cred, cred->egid);
	}
}
EXPORT_SYMBOL_GPL(cred_to_ucred);

int sock_getsockopt(struct socket *sock, int level, int optname,
		    char __user *optval, int __user *optlen)
{
	struct sock *sk = sock->sk;

	union {
		int val;
		struct linger ling;
		struct timeval tm;
	} v;

	int lv = sizeof(int);
	int len;

	if (get_user(len, optlen))
		return -EFAULT;
	if (len < 0)
		return -EINVAL;

	memset(&v, 0, sizeof(v));

	switch (optname) {
	case SO_DEBUG:
		v.val = sock_flag(sk, SOCK_DBG);
		break;

	case SO_DONTROUTE:
		v.val = sock_flag(sk, SOCK_LOCALROUTE);
		break;

	case SO_BROADCAST:
		v.val = !!sock_flag(sk, SOCK_BROADCAST);
		break;

	case SO_SNDBUF:
		v.val = sk->sk_sndbuf;
		break;

	case SO_RCVBUF:
		v.val = sk->sk_rcvbuf;
		break;

	case SO_REUSEADDR:
		v.val = sk->sk_reuse;
		break;

	case SO_KEEPALIVE:
		v.val = !!sock_flag(sk, SOCK_KEEPOPEN);
		break;

	case SO_TYPE:
		v.val = sk->sk_type;
		break;

	case SO_PROTOCOL:
		v.val = sk->sk_protocol;
		break;

	case SO_DOMAIN:
		v.val = sk->sk_family;
		break;

	case SO_ERROR:
		v.val = -sock_error(sk);
		if (v.val == 0)
			v.val = xchg(&sk->sk_err_soft, 0);
		break;

	case SO_OOBINLINE:
		v.val = !!sock_flag(sk, SOCK_URGINLINE);
		break;

	case SO_NO_CHECK:
		v.val = sk->sk_no_check;
		break;

	case SO_PRIORITY:
		v.val = sk->sk_priority;
		break;

	case SO_LINGER:
		lv		= sizeof(v.ling);
		v.ling.l_onoff	= !!sock_flag(sk, SOCK_LINGER);
		v.ling.l_linger	= sk->sk_lingertime / HZ;
		break;

	case SO_BSDCOMPAT:
		sock_warn_obsolete_bsdism("getsockopt");
		break;

	case SO_TIMESTAMP:
		v.val = sock_flag(sk, SOCK_RCVTSTAMP) &&
				!sock_flag(sk, SOCK_RCVTSTAMPNS);
		break;

	case SO_TIMESTAMPNS:
		v.val = sock_flag(sk, SOCK_RCVTSTAMPNS);
		break;

	case SO_TIMESTAMPING:
		v.val = 0;
		if (sock_flag(sk, SOCK_TIMESTAMPING_TX_HARDWARE))
			v.val |= SOF_TIMESTAMPING_TX_HARDWARE;
		if (sock_flag(sk, SOCK_TIMESTAMPING_TX_SOFTWARE))
			v.val |= SOF_TIMESTAMPING_TX_SOFTWARE;
		if (sock_flag(sk, SOCK_TIMESTAMPING_RX_HARDWARE))
			v.val |= SOF_TIMESTAMPING_RX_HARDWARE;
		if (sock_flag(sk, SOCK_TIMESTAMPING_RX_SOFTWARE))
			v.val |= SOF_TIMESTAMPING_RX_SOFTWARE;
		if (sock_flag(sk, SOCK_TIMESTAMPING_SOFTWARE))
			v.val |= SOF_TIMESTAMPING_SOFTWARE;
		if (sock_flag(sk, SOCK_TIMESTAMPING_SYS_HARDWARE))
			v.val |= SOF_TIMESTAMPING_SYS_HARDWARE;
		if (sock_flag(sk, SOCK_TIMESTAMPING_RAW_HARDWARE))
			v.val |= SOF_TIMESTAMPING_RAW_HARDWARE;
		break;

	case SO_RCVTIMEO:
		lv = sizeof(struct timeval);
		if (sk->sk_rcvtimeo == MAX_SCHEDULE_TIMEOUT) {
			v.tm.tv_sec = 0;
			v.tm.tv_usec = 0;
		} else {
			v.tm.tv_sec = sk->sk_rcvtimeo / HZ;
			v.tm.tv_usec = ((sk->sk_rcvtimeo % HZ) * 1000000) / HZ;
		}
		break;

	case SO_SNDTIMEO:
		lv = sizeof(struct timeval);
		if (sk->sk_sndtimeo == MAX_SCHEDULE_TIMEOUT) {
			v.tm.tv_sec = 0;
			v.tm.tv_usec = 0;
		} else {
			v.tm.tv_sec = sk->sk_sndtimeo / HZ;
			v.tm.tv_usec = ((sk->sk_sndtimeo % HZ) * 1000000) / HZ;
		}
		break;

	case SO_RCVLOWAT:
		v.val = sk->sk_rcvlowat;
		break;

	case SO_SNDLOWAT:
		v.val = 1;
		break;

	case SO_PASSCRED:
		v.val = test_bit(SOCK_PASSCRED, &sock->flags) ? 1 : 0;
		break;

	case SO_PEERCRED:
	{
		struct ucred peercred;
		if (len > sizeof(peercred))
			len = sizeof(peercred);
		cred_to_ucred(sk->sk_peer_pid, sk->sk_peer_cred, &peercred);
		if (copy_to_user(optval, &peercred, len))
			return -EFAULT;
		goto lenout;
	}

	case SO_PEERNAME:
	{
		char address[128];

		if (sock->ops->getname(sock, (struct sockaddr *)address, &lv, 2))
			return -ENOTCONN;
		if (lv < len)
			return -EINVAL;
		if (copy_to_user(optval, address, len))
			return -EFAULT;
		goto lenout;
	}

	/* Dubious BSD thing... Probably nobody even uses it, but
	 * the UNIX standard wants it for whatever reason... -DaveM
	 */
	case SO_ACCEPTCONN:
		v.val = sk->sk_state == TCP_LISTEN;
		break;

	case SO_PASSSEC:
		v.val = test_bit(SOCK_PASSSEC, &sock->flags) ? 1 : 0;
		break;

	case SO_PEERSEC:
		return security_socket_getpeersec_stream(sock, optval, optlen, len);

	case SO_MARK:
		v.val = sk->sk_mark;
		break;

	case SO_RXQ_OVFL:
		v.val = !!sock_flag(sk, SOCK_RXQ_OVFL);
		break;

	default:
		return -ENOPROTOOPT;
	}

	if (len > lv)
		len = lv;
	if (copy_to_user(optval, &v, len))
		return -EFAULT;
lenout:
	if (put_user(len, optlen))
		return -EFAULT;
	return 0;
}

/*
 * Initialize an sk_lock.
 *
 * (We also register the sk_lock with the lock validator.)
 */
static inline void sock_lock_init(struct sock *sk)
{
	sock_lock_init_class_and_name(sk,
			af_family_slock_key_strings[sk->sk_family],
			af_family_slock_keys + sk->sk_family,
			af_family_key_strings[sk->sk_family],
			af_family_keys + sk->sk_family);
}

/*
 * Copy all fields from osk to nsk but nsk->sk_refcnt must not change yet,
 * even temporarly, because of RCU lookups. sk_node should also be left as is.
 * We must not copy fields between sk_dontcopy_begin and sk_dontcopy_end
 */
static void sock_copy(struct sock *nsk, const struct sock *osk)
{
#ifdef CONFIG_SECURITY_NETWORK
	void *sptr = nsk->sk_security;
#endif
	memcpy(nsk, osk, offsetof(struct sock, sk_dontcopy_begin));

	memcpy(&nsk->sk_dontcopy_end, &osk->sk_dontcopy_end,
	       osk->sk_prot->obj_size - offsetof(struct sock, sk_dontcopy_end));

#ifdef CONFIG_SECURITY_NETWORK
	nsk->sk_security = sptr;
	security_sk_clone(osk, nsk);
#endif
}

<<<<<<< HEAD
/*
 * caches using SLAB_DESTROY_BY_RCU should let .next pointer from nulls nodes
 * un-modified. Special care is taken when initializing object to zero.
 */
static inline void sk_prot_clear_nulls(struct sock *sk, int size)
{
	if (offsetof(struct sock, sk_node.next) != 0)
		memset(sk, 0, offsetof(struct sock, sk_node.next));
	memset(&sk->sk_node.pprev, 0,
	       size - offsetof(struct sock, sk_node.pprev));
}

void sk_prot_clear_portaddr_nulls(struct sock *sk, int size)
{
	unsigned long nulls1, nulls2;

	nulls1 = offsetof(struct sock, __sk_common.skc_node.next);
	nulls2 = offsetof(struct sock, __sk_common.skc_portaddr_node.next);
	if (nulls1 > nulls2)
		swap(nulls1, nulls2);

	if (nulls1 != 0)
		memset((char *)sk, 0, nulls1);
	memset((char *)sk + nulls1 + sizeof(void *), 0,
	       nulls2 - nulls1 - sizeof(void *));
	memset((char *)sk + nulls2 + sizeof(void *), 0,
	       size - nulls2 - sizeof(void *));
}
EXPORT_SYMBOL(sk_prot_clear_portaddr_nulls);
=======
/*Code inspired from sk_clone()*/
void mtcp_inherit_sk(struct sock *sk,struct sock *newsk) 
{
	struct sk_filter *filter;		
#ifdef CONFIG_SECURITY_NETWORK
	void *sptr;
	security_sk_alloc(newsk,sk->sk_family,GFP_KERNEL);
	sptr = newsk->sk_security;
#endif
	/*We cannot call sock_copy here, because obj_size may be the size
	  of tcp6_sock if the app is loading an ipv6 socket.*/
	memcpy(newsk,sk,sizeof(struct tcp_sock));
#ifdef CONFIG_SECURITY_NETWORK
	newsk->sk_security = sptr;
	security_sk_clone(sk, newsk);
#endif
	
	/* SANITY */
	get_net(sock_net(newsk));
	sk_node_init(&newsk->sk_node);
	sock_lock_init(newsk);
	bh_lock_sock(newsk);
	newsk->sk_backlog.head	= newsk->sk_backlog.tail = NULL;
	newsk->sk_backlog.len = 0;

	atomic_set(&newsk->sk_rmem_alloc, 0);
	/*
	 * sk_wmem_alloc set to one (see sk_free() and sock_wfree())
	 */
	atomic_set(&newsk->sk_wmem_alloc, 1);
	atomic_set(&newsk->sk_omem_alloc, 0);
	skb_queue_head_init(&newsk->sk_receive_queue);
	skb_queue_head_init(&newsk->sk_write_queue);
#ifdef CONFIG_NET_DMA
	skb_queue_head_init(&newsk->sk_async_wait_queue);
#endif

	spin_lock_init(&newsk->sk_dst_lock);
	rwlock_init(&newsk->sk_callback_lock);
	lockdep_set_class_and_name(&newsk->sk_callback_lock,
				   af_callback_keys + newsk->sk_family,
				   af_family_clock_key_strings[newsk->sk_family]);
	
	newsk->sk_dst_cache	= NULL;
	newsk->sk_wmem_queued	= 0;
	newsk->sk_forward_alloc = 0;
	newsk->sk_send_head	= NULL;
	newsk->sk_userlocks	= sk->sk_userlocks & ~SOCK_BINDPORT_LOCK;
	
	sock_reset_flag(newsk, SOCK_DONE);
	skb_queue_head_init(&newsk->sk_error_queue);
	
	filter = newsk->sk_filter;
	if (filter != NULL)
		sk_filter_charge(newsk, filter);
		
	newsk->sk_err	   = 0;
	newsk->sk_priority = 0;
	/*
	 * Before updating sk_refcnt, we must commit prior changes to memory
	 * (Documentation/RCU/rculist_nulls.txt for details)
	 */
	smp_wmb();
	atomic_set(&newsk->sk_refcnt, 2);
	
	/*
	 * Increment the counter in the same struct proto as the master
	 * sock (sk_refcnt_debug_inc uses newsk->sk_prot->socks, that
	 * is the same as sk->sk_prot->socks, as this field was copied
	 * with memcpy).
	 *
	 * This _changes_ the previous behaviour, where
	 * tcp_create_openreq_child always was incrementing the
	 * equivalent to tcp_prot->socks (inet_sock_nr), so this have
	 * to be taken into account in all callers. -acme
	 */
	sk_refcnt_debug_inc(newsk);
	/*MPTCP: make the mpcb_sk point to the same struct socket
	  as the master subsocket. Same for sk_wq*/
	sk_set_socket(newsk, sk->sk_socket);
	newsk->sk_wq = sk->sk_wq;
	if (newsk->sk_prot->sockets_allocated)
		percpu_counter_inc(newsk->sk_prot->sockets_allocated);
}
>>>>>>> 93011118

static struct sock *sk_prot_alloc(struct proto *prot, gfp_t priority,
		int family)
{
	struct sock *sk;
	struct kmem_cache *slab;

	slab = prot->slab;
	if (slab != NULL) {
		sk = kmem_cache_alloc(slab, priority & ~__GFP_ZERO);
		if (!sk)
			return sk;
		if (priority & __GFP_ZERO) {
			if (prot->clear_sk)
				prot->clear_sk(sk, prot->obj_size);
			else
				sk_prot_clear_nulls(sk, prot->obj_size);
		}
	} else
		sk = kmalloc(prot->obj_size, priority);

	if (sk != NULL) {
		kmemcheck_annotate_bitfield(sk, flags);

		if (security_sk_alloc(sk, family, priority))
			goto out_free;

		if (!try_module_get(prot->owner))
			goto out_free_sec;
		sk_tx_queue_clear(sk);
	}

	return sk;

out_free_sec:
	security_sk_free(sk);
out_free:
	if (slab != NULL)
		kmem_cache_free(slab, sk);
	else
		kfree(sk);
	return NULL;
}

static void sk_prot_free(struct proto *prot, struct sock *sk)
{
	struct kmem_cache *slab;
	struct module *owner;

	owner = prot->owner;
	slab = prot->slab;

	security_sk_free(sk);
	if (slab != NULL)
		kmem_cache_free(slab, sk);
	else
		kfree(sk);
	module_put(owner);
}

#ifdef CONFIG_CGROUPS
void sock_update_classid(struct sock *sk)
{
	u32 classid;

	rcu_read_lock();  /* doing current task, which cannot vanish. */
	classid = task_cls_classid(current);
	rcu_read_unlock();
	if (classid && classid != sk->sk_classid)
		sk->sk_classid = classid;
}
EXPORT_SYMBOL(sock_update_classid);
#endif

/**
 *	sk_alloc - All socket objects are allocated here
 *	@net: the applicable net namespace
 *	@family: protocol family
 *	@priority: for allocation (%GFP_KERNEL, %GFP_ATOMIC, etc)
 *	@prot: struct proto associated with this new sock instance
 */
struct sock *sk_alloc(struct net *net, int family, gfp_t priority,
		      struct proto *prot)
{
	struct sock *sk;

	sk = sk_prot_alloc(prot, priority | __GFP_ZERO, family);
	if (sk) {
		sk->sk_family = family;
		/*
		 * See comment in struct sock definition to understand
		 * why we need sk_prot_creator -acme
		 */
		sk->sk_prot = sk->sk_prot_creator = prot;
		sock_lock_init(sk);
		sock_net_set(sk, get_net(net));
		atomic_set(&sk->sk_wmem_alloc, 1);

		sock_update_classid(sk);
	}

	return sk;
}
EXPORT_SYMBOL(sk_alloc);

static void __sk_free(struct sock *sk)
{
	struct sk_filter *filter;

	if (sk->sk_destruct)
		sk->sk_destruct(sk);

	filter = rcu_dereference_check(sk->sk_filter,
				       atomic_read(&sk->sk_wmem_alloc) == 0);
	if (filter) {
		sk_filter_uncharge(sk, filter);
		rcu_assign_pointer(sk->sk_filter, NULL);
	}

	sock_disable_timestamp(sk, SOCK_TIMESTAMP);
	sock_disable_timestamp(sk, SOCK_TIMESTAMPING_RX_SOFTWARE);

	if (atomic_read(&sk->sk_omem_alloc))
		printk(KERN_DEBUG "%s: optmem leakage (%d bytes) detected.\n",
		       __func__, atomic_read(&sk->sk_omem_alloc));

	if (sk->sk_peer_cred)
		put_cred(sk->sk_peer_cred);
	put_pid(sk->sk_peer_pid);
	put_net(sock_net(sk));
	sk_prot_free(sk->sk_prot_creator, sk);
}

void sk_free(struct sock *sk)
{
	/*
	 * We substract one from sk_wmem_alloc and can know if
	 * some packets are still in some tx queue.
	 * If not null, sock_wfree() will call __sk_free(sk) later
	 */
	if (atomic_dec_and_test(&sk->sk_wmem_alloc))
		__sk_free(sk);
}
EXPORT_SYMBOL(sk_free);

/*
 * Last sock_put should drop referrence to sk->sk_net. It has already
 * been dropped in sk_change_net. Taking referrence to stopping namespace
 * is not an option.
 * Take referrence to a socket to remove it from hash _alive_ and after that
 * destroy it in the context of init_net.
 */
void sk_release_kernel(struct sock *sk)
{
	if (sk == NULL || sk->sk_socket == NULL)
		return;

	sock_hold(sk);
	sock_release(sk->sk_socket);
	release_net(sock_net(sk));
	sock_net_set(sk, get_net(&init_net));
	sock_put(sk);
}
EXPORT_SYMBOL(sk_release_kernel);

struct sock *sk_clone(const struct sock *sk, const gfp_t priority)
{
	struct sock *newsk;

	newsk = sk_prot_alloc(sk->sk_prot, priority, sk->sk_family);
	if (newsk != NULL) {
		struct sk_filter *filter;

		sock_copy(newsk, sk);

		/* SANITY */
		get_net(sock_net(newsk));
		sk_node_init(&newsk->sk_node);
		sock_lock_init(newsk);
		bh_lock_sock(newsk);
		newsk->sk_backlog.head	= newsk->sk_backlog.tail = NULL;
		newsk->sk_backlog.len = 0;

		atomic_set(&newsk->sk_rmem_alloc, 0);
		/*
		 * sk_wmem_alloc set to one (see sk_free() and sock_wfree())
		 */
		atomic_set(&newsk->sk_wmem_alloc, 1);
		atomic_set(&newsk->sk_omem_alloc, 0);
		skb_queue_head_init(&newsk->sk_receive_queue);
		skb_queue_head_init(&newsk->sk_write_queue);
#ifdef CONFIG_NET_DMA
		skb_queue_head_init(&newsk->sk_async_wait_queue);
#endif

		spin_lock_init(&newsk->sk_dst_lock);
		rwlock_init(&newsk->sk_callback_lock);
		lockdep_set_class_and_name(&newsk->sk_callback_lock,
				af_callback_keys + newsk->sk_family,
				af_family_clock_key_strings[newsk->sk_family]);

		newsk->sk_dst_cache	= NULL;
		newsk->sk_wmem_queued	= 0;
		newsk->sk_forward_alloc = 0;
		newsk->sk_send_head	= NULL;
		newsk->sk_userlocks	= sk->sk_userlocks & ~SOCK_BINDPORT_LOCK;

		sock_reset_flag(newsk, SOCK_DONE);
		skb_queue_head_init(&newsk->sk_error_queue);

		filter = rcu_dereference_protected(newsk->sk_filter, 1);
		if (filter != NULL)
			sk_filter_charge(newsk, filter);

		if (unlikely(xfrm_sk_clone_policy(newsk))) {
			/* It is still raw copy of parent, so invalidate
			 * destructor and make plain sk_free() */
			newsk->sk_destruct = NULL;
			sk_free(newsk);
			newsk = NULL;
			goto out;
		}

		newsk->sk_err	   = 0;
		newsk->sk_priority = 0;
		/*
		 * Before updating sk_refcnt, we must commit prior changes to memory
		 * (Documentation/RCU/rculist_nulls.txt for details)
		 */
		smp_wmb();
		atomic_set(&newsk->sk_refcnt, 2);

		/*
		 * Increment the counter in the same struct proto as the master
		 * sock (sk_refcnt_debug_inc uses newsk->sk_prot->socks, that
		 * is the same as sk->sk_prot->socks, as this field was copied
		 * with memcpy).
		 *
		 * This _changes_ the previous behaviour, where
		 * tcp_create_openreq_child always was incrementing the
		 * equivalent to tcp_prot->socks (inet_sock_nr), so this have
		 * to be taken into account in all callers. -acme
		 */
		sk_refcnt_debug_inc(newsk);
		sk_set_socket(newsk, NULL);
		newsk->sk_wq = NULL;

		if (newsk->sk_prot->sockets_allocated)
			percpu_counter_inc(newsk->sk_prot->sockets_allocated);

		if (sock_flag(newsk, SOCK_TIMESTAMP) ||
		    sock_flag(newsk, SOCK_TIMESTAMPING_RX_SOFTWARE))
			net_enable_timestamp();
	}
out:
	return newsk;
}
EXPORT_SYMBOL_GPL(sk_clone);

void sk_setup_caps(struct sock *sk, struct dst_entry *dst)
{
	__sk_dst_set(sk, dst);
	sk->sk_route_caps = dst->dev->features;
	if (sk->sk_route_caps & NETIF_F_GSO)
		sk->sk_route_caps |= NETIF_F_GSO_SOFTWARE;
	sk->sk_route_caps &= ~sk->sk_route_nocaps;
	if (sk_can_gso(sk)) {
		if (dst->header_len) {
			sk->sk_route_caps &= ~NETIF_F_GSO_MASK;
		} else {
			sk->sk_route_caps |= NETIF_F_SG | NETIF_F_HW_CSUM;
			sk->sk_gso_max_size = dst->dev->gso_max_size;
		}
	}
}
EXPORT_SYMBOL_GPL(sk_setup_caps);

void __init sk_init(void)
{
	if (totalram_pages <= 4096) {
		sysctl_wmem_max = 32767;
		sysctl_rmem_max = 32767;
		sysctl_wmem_default = 32767;
		sysctl_rmem_default = 32767;
	} else if (totalram_pages >= 131072) {
		sysctl_wmem_max = 131071;
		sysctl_rmem_max = 131071;
	}
}

/*
 *	Simple resource managers for sockets.
 */


/*
 * Write buffer destructor automatically called from kfree_skb.
 */
void sock_wfree(struct sk_buff *skb)
{
	struct sock *sk = skb->sk;
	unsigned int len = skb->truesize;

	if (!sock_flag(sk, SOCK_USE_WRITE_QUEUE)) {
		/*
		 * Keep a reference on sk_wmem_alloc, this will be released
		 * after sk_write_space() call
		 */
		atomic_sub(len - 1, &sk->sk_wmem_alloc);
		sk->sk_write_space(sk);
		len = 1;
	}
	/*
	 * if sk_wmem_alloc reaches 0, we must finish what sk_free()
	 * could not do because of in-flight packets
	 */
	if (atomic_sub_and_test(len, &sk->sk_wmem_alloc))
		__sk_free(sk);
}
EXPORT_SYMBOL(sock_wfree);

/*
 * Read buffer destructor automatically called from kfree_skb.
 */
void sock_rfree(struct sk_buff *skb)
{
	struct sock *sk = skb->sk;
	unsigned int len = skb->truesize;

	atomic_sub(len, &sk->sk_rmem_alloc);
	sk_mem_uncharge(sk, len);
}
EXPORT_SYMBOL(sock_rfree);


int sock_i_uid(struct sock *sk)
{
	int uid;

	read_lock_bh(&sk->sk_callback_lock);
	uid = sk->sk_socket ? SOCK_INODE(sk->sk_socket)->i_uid : 0;
	read_unlock_bh(&sk->sk_callback_lock);
	return uid;
}
EXPORT_SYMBOL(sock_i_uid);

unsigned long sock_i_ino(struct sock *sk)
{
	unsigned long ino;

	read_lock_bh(&sk->sk_callback_lock);
	ino = sk->sk_socket ? SOCK_INODE(sk->sk_socket)->i_ino : 0;
	read_unlock_bh(&sk->sk_callback_lock);
	return ino;
}
EXPORT_SYMBOL(sock_i_ino);

/*
 * Allocate a skb from the socket's send buffer.
 */
struct sk_buff *sock_wmalloc(struct sock *sk, unsigned long size, int force,
			     gfp_t priority)
{
	if (force || atomic_read(&sk->sk_wmem_alloc) < sk->sk_sndbuf) {
		struct sk_buff *skb = alloc_skb(size, priority);
		if (skb) {
			skb_set_owner_w(skb, sk);
			return skb;
		}
	}
	return NULL;
}
EXPORT_SYMBOL(sock_wmalloc);

/*
 * Allocate a skb from the socket's receive buffer.
 */
struct sk_buff *sock_rmalloc(struct sock *sk, unsigned long size, int force,
			     gfp_t priority)
{
	if (force || atomic_read(&sk->sk_rmem_alloc) < sk->sk_rcvbuf) {
		struct sk_buff *skb = alloc_skb(size, priority);
		if (skb) {
			skb_set_owner_r(skb, sk);
			return skb;
		}
	}
	return NULL;
}

/*
 * Allocate a memory block from the socket's option memory buffer.
 */
void *sock_kmalloc(struct sock *sk, int size, gfp_t priority)
{
	if ((unsigned)size <= sysctl_optmem_max &&
	    atomic_read(&sk->sk_omem_alloc) + size < sysctl_optmem_max) {
		void *mem;
		/* First do the add, to avoid the race if kmalloc
		 * might sleep.
		 */
		atomic_add(size, &sk->sk_omem_alloc);
		mem = kmalloc(size, priority);
		if (mem)
			return mem;
		atomic_sub(size, &sk->sk_omem_alloc);
	}
	return NULL;
}
EXPORT_SYMBOL(sock_kmalloc);

/*
 * Free an option memory block.
 */
void sock_kfree_s(struct sock *sk, void *mem, int size)
{
	kfree(mem);
	atomic_sub(size, &sk->sk_omem_alloc);
}
EXPORT_SYMBOL(sock_kfree_s);

/* It is almost wait_for_tcp_memory minus release_sock/lock_sock.
   I think, these locks should be removed for datagram sockets.
 */
static long sock_wait_for_wmem(struct sock *sk, long timeo)
{
	DEFINE_WAIT(wait);

	clear_bit(SOCK_ASYNC_NOSPACE, &sk->sk_socket->flags);
	for (;;) {
		if (!timeo)
			break;
		if (signal_pending(current))
			break;
		set_bit(SOCK_NOSPACE, &sk->sk_socket->flags);
		prepare_to_wait(sk_sleep(sk), &wait, TASK_INTERRUPTIBLE);
		if (atomic_read(&sk->sk_wmem_alloc) < sk->sk_sndbuf)
			break;
		if (sk->sk_shutdown & SEND_SHUTDOWN)
			break;
		if (sk->sk_err)
			break;
		timeo = schedule_timeout(timeo);
	}
	finish_wait(sk_sleep(sk), &wait);
	return timeo;
}


/*
 *	Generic send/receive buffer handlers
 */

struct sk_buff *sock_alloc_send_pskb(struct sock *sk, unsigned long header_len,
				     unsigned long data_len, int noblock,
				     int *errcode)
{
	struct sock *meta_sk = ((sk->sk_protocol == IPPROTO_TCP ||
				 sk->sk_protocol == IPPROTO_MTCPSUB) &&
				tcp_sk(sk)->mpcb)?
		(struct sock*)tcp_sk(sk)->mpcb:
		sk;			      
	struct sk_buff *skb;
	gfp_t gfp_mask;
	long timeo;
	int err;

	gfp_mask = sk->sk_allocation;
	if (gfp_mask & __GFP_WAIT)
		gfp_mask |= __GFP_REPEAT;

	timeo = sock_sndtimeo(sk, noblock);
	while (1) {
		err = sock_error(sk);
		if (err != 0)
			goto failure;

		err = -EPIPE;
		if (sk->sk_shutdown & SEND_SHUTDOWN)
			goto failure;

		if (atomic_read(&sk->sk_wmem_alloc) < sk->sk_sndbuf) {
			skb = alloc_skb(header_len, gfp_mask);
			if (skb) {
				int npages;
				int i;

				/* No pages, we're done... */
				if (!data_len)
					break;

				npages = (data_len + (PAGE_SIZE - 1)) >> PAGE_SHIFT;
				skb->truesize += data_len;
				skb_shinfo(skb)->nr_frags = npages;
				for (i = 0; i < npages; i++) {
					struct page *page;
					skb_frag_t *frag;

					page = alloc_pages(sk->sk_allocation, 0);
					if (!page) {
						err = -ENOBUFS;
						skb_shinfo(skb)->nr_frags = i;
						kfree_skb(skb);
						goto failure;
					}

					frag = &skb_shinfo(skb)->frags[i];
					frag->page = page;
					frag->page_offset = 0;
					frag->size = (data_len >= PAGE_SIZE ?
						      PAGE_SIZE :
						      data_len);
					data_len -= PAGE_SIZE;
				}

				/* Full success... */
				break;
			}
			err = -ENOBUFS;
			goto failure;
		}
		set_bit(SOCK_ASYNC_NOSPACE, &meta_sk->sk_socket->flags);
		set_bit(SOCK_NOSPACE, &meta_sk->sk_socket->flags);
		err = -EAGAIN;
		if (!timeo)
			goto failure;
		if (signal_pending(current))
			goto interrupted;
		timeo = sock_wait_for_wmem(sk, timeo);
	}

	skb_set_owner_w(skb, sk);
	return skb;

interrupted:
	err = sock_intr_errno(timeo);
failure:
	*errcode = err;
	return NULL;
}
EXPORT_SYMBOL(sock_alloc_send_pskb);

struct sk_buff *sock_alloc_send_skb(struct sock *sk, unsigned long size,
				    int noblock, int *errcode)
{
	return sock_alloc_send_pskb(sk, size, 0, noblock, errcode);
}
EXPORT_SYMBOL(sock_alloc_send_skb);

static void __lock_sock(struct sock *sk)
	__releases(&sk->sk_lock.slock)
	__acquires(&sk->sk_lock.slock)
{
	DEFINE_WAIT(wait);

	for (;;) {
		prepare_to_wait_exclusive(&sk->sk_lock.wq, &wait,
					TASK_UNINTERRUPTIBLE);
		spin_unlock_bh(&sk->sk_lock.slock);
		schedule();
		spin_lock_bh(&sk->sk_lock.slock);
		if (!sock_owned_by_user(sk))
			break;
	}
	finish_wait(&sk->sk_lock.wq, &wait);
}

<<<<<<< HEAD
static void __release_sock(struct sock *sk)
	__releases(&sk->sk_lock.slock)
	__acquires(&sk->sk_lock.slock)
=======
/**
 *@meta_sk: used by MPCTP: if not NULL, it is the meta_sk to
 *          which @sk is attached.
 */
static void __release_sock(struct sock *sk, struct sock *meta_sk)
>>>>>>> 93011118
{
	struct sk_buff *skb = sk->sk_backlog.head;

	do {
		sk->sk_backlog.head = sk->sk_backlog.tail = NULL;
		bh_unlock_sock(sk);
		if (meta_sk) bh_unlock_sock(meta_sk);

		do {
			struct sk_buff *next = skb->next;

			WARN_ON_ONCE(skb_dst_is_noref(skb));
			skb->next = NULL;
			sk_backlog_rcv(sk, skb);

			/*
			 * We are in process context here with softirqs
			 * disabled, use cond_resched_softirq() to preempt.
			 * This is safe to do because we've taken the backlog
			 * queue private:
			 */
			cond_resched_softirq();

			skb = next;
		} while (skb != NULL);

		if (meta_sk) bh_lock_sock(meta_sk);
		bh_lock_sock(sk);
	} while ((skb = sk->sk_backlog.head) != NULL);

	/*
	 * Doing the zeroing here guarantee we can not loop forever
	 * while a wild producer attempts to flood us.
	 */
	sk->sk_backlog.len = 0;
}

/**
 * sk_wait_data - wait for data to arrive at sk_receive_queue
 * @sk:    sock to wait on
 * @timeo: for how long
 *
 * Now socket state including sk->sk_err is changed only under lock,
 * hence we may omit checks after joining wait queue.
 * We check receive queue before schedule() only as optimization;
 * it is very likely that release_sock() added new data.
 */
int sk_wait_data(struct sock *sk, long *timeo)
{
	int rc;
	DEFINE_WAIT(wait);

	prepare_to_wait(sk_sleep(sk), &wait, TASK_INTERRUPTIBLE);
	set_bit(SOCK_ASYNC_WAITDATA, &sk->sk_socket->flags);
	rc = sk_wait_event(sk, timeo, !skb_queue_empty(&sk->sk_receive_queue));
	clear_bit(SOCK_ASYNC_WAITDATA, &sk->sk_socket->flags);
	finish_wait(sk_sleep(sk), &wait);
	return rc;
}
EXPORT_SYMBOL(sk_wait_data);

/**
 *	__sk_mem_schedule - increase sk_forward_alloc and memory_allocated
 *	@sk: socket
 *	@size: memory size to allocate
 *	@kind: allocation type
 *
 *	If kind is SK_MEM_SEND, it means wmem allocation. Otherwise it means
 *	rmem allocation. This function assumes that protocols which have
 *	memory_pressure use sk_wmem_queued as write buffer accounting.
 */
int __sk_mem_schedule(struct sock *sk, int size, int kind)
{
	struct proto *prot = sk->sk_prot;
	int amt = sk_mem_pages(size);
	long allocated;

	sk->sk_forward_alloc += amt * SK_MEM_QUANTUM;
	allocated = atomic_long_add_return(amt, prot->memory_allocated);

	/* Under limit. */
	if (allocated <= prot->sysctl_mem[0]) {
		if (prot->memory_pressure && *prot->memory_pressure)
			*prot->memory_pressure = 0;
		return 1;
	}

	/* Under pressure. */
	if (allocated > prot->sysctl_mem[1])
		if (prot->enter_memory_pressure)
			prot->enter_memory_pressure(sk);

	/* Over hard limit. */
	if (allocated > prot->sysctl_mem[2])
		goto suppress_allocation;

	/* guarantee minimum buffer size under pressure */
	if (kind == SK_MEM_RECV) {
		if (atomic_read(&sk->sk_rmem_alloc) < prot->sysctl_rmem[0])
			return 1;
	} else { /* SK_MEM_SEND */
		if (sk->sk_type == SOCK_STREAM) {
			if (sk->sk_wmem_queued < prot->sysctl_wmem[0])
				return 1;
		} else if (atomic_read(&sk->sk_wmem_alloc) <
			   prot->sysctl_wmem[0])
				return 1;
	}

	if (prot->memory_pressure) {
		int alloc;

		if (!*prot->memory_pressure)
			return 1;
		alloc = percpu_counter_read_positive(prot->sockets_allocated);
		if (prot->sysctl_mem[2] > alloc *
		    sk_mem_pages(sk->sk_wmem_queued +
				 atomic_read(&sk->sk_rmem_alloc) +
				 sk->sk_forward_alloc))
			return 1;
	}

suppress_allocation:

	if (kind == SK_MEM_SEND && sk->sk_type == SOCK_STREAM) {
		sk_stream_moderate_sndbuf(sk);

		/* Fail only if socket is _under_ its sndbuf.
		 * In this case we cannot block, so that we have to fail.
		 */
		if (sk->sk_wmem_queued + size >= sk->sk_sndbuf)
			return 1;
	}

	/* Alas. Undo changes. */
	sk->sk_forward_alloc -= amt * SK_MEM_QUANTUM;
	atomic_long_sub(amt, prot->memory_allocated);
	return 0;
}
EXPORT_SYMBOL(__sk_mem_schedule);

/**
 *	__sk_reclaim - reclaim memory_allocated
 *	@sk: socket
 */
void __sk_mem_reclaim(struct sock *sk)
{
	struct proto *prot = sk->sk_prot;

	atomic_long_sub(sk->sk_forward_alloc >> SK_MEM_QUANTUM_SHIFT,
		   prot->memory_allocated);
	sk->sk_forward_alloc &= SK_MEM_QUANTUM - 1;

	if (prot->memory_pressure && *prot->memory_pressure &&
	    (atomic_long_read(prot->memory_allocated) < prot->sysctl_mem[0]))
		*prot->memory_pressure = 0;
}
EXPORT_SYMBOL(__sk_mem_reclaim);


/*
 * Set of default routines for initialising struct proto_ops when
 * the protocol does not support a particular function. In certain
 * cases where it makes no sense for a protocol to have a "do nothing"
 * function, some default processing is provided.
 */

int sock_no_bind(struct socket *sock, struct sockaddr *saddr, int len)
{
	return -EOPNOTSUPP;
}
EXPORT_SYMBOL(sock_no_bind);

int sock_no_connect(struct socket *sock, struct sockaddr *saddr,
		    int len, int flags)
{
	return -EOPNOTSUPP;
}
EXPORT_SYMBOL(sock_no_connect);

int sock_no_socketpair(struct socket *sock1, struct socket *sock2)
{
	return -EOPNOTSUPP;
}
EXPORT_SYMBOL(sock_no_socketpair);

int sock_no_accept(struct socket *sock, struct socket *newsock, int flags)
{
	return -EOPNOTSUPP;
}
EXPORT_SYMBOL(sock_no_accept);

int sock_no_getname(struct socket *sock, struct sockaddr *saddr,
		    int *len, int peer)
{
	return -EOPNOTSUPP;
}
EXPORT_SYMBOL(sock_no_getname);

unsigned int sock_no_poll(struct file *file, struct socket *sock, poll_table *pt)
{
	return 0;
}
EXPORT_SYMBOL(sock_no_poll);

int sock_no_ioctl(struct socket *sock, unsigned int cmd, unsigned long arg)
{
	return -EOPNOTSUPP;
}
EXPORT_SYMBOL(sock_no_ioctl);

int sock_no_listen(struct socket *sock, int backlog)
{
	return -EOPNOTSUPP;
}
EXPORT_SYMBOL(sock_no_listen);

int sock_no_shutdown(struct socket *sock, int how)
{
	return -EOPNOTSUPP;
}
EXPORT_SYMBOL(sock_no_shutdown);

int sock_no_setsockopt(struct socket *sock, int level, int optname,
		    char __user *optval, unsigned int optlen)
{
	return -EOPNOTSUPP;
}
EXPORT_SYMBOL(sock_no_setsockopt);

int sock_no_getsockopt(struct socket *sock, int level, int optname,
		    char __user *optval, int __user *optlen)
{
	return -EOPNOTSUPP;
}
EXPORT_SYMBOL(sock_no_getsockopt);

int sock_no_sendmsg(struct kiocb *iocb, struct socket *sock, struct msghdr *m,
		    size_t len)
{
	return -EOPNOTSUPP;
}
EXPORT_SYMBOL(sock_no_sendmsg);

int sock_no_recvmsg(struct kiocb *iocb, struct socket *sock, struct msghdr *m,
		    size_t len, int flags)
{
	return -EOPNOTSUPP;
}
EXPORT_SYMBOL(sock_no_recvmsg);

int sock_no_mmap(struct file *file, struct socket *sock, struct vm_area_struct *vma)
{
	/* Mirror missing mmap method error code */
	return -ENODEV;
}
EXPORT_SYMBOL(sock_no_mmap);

ssize_t sock_no_sendpage(struct socket *sock, struct page *page, int offset, size_t size, int flags)
{
	ssize_t res;
	struct msghdr msg = {.msg_flags = flags};
	struct kvec iov;
	char *kaddr = kmap(page);
	iov.iov_base = kaddr + offset;
	iov.iov_len = size;
	res = kernel_sendmsg(sock, &msg, &iov, 1, size);
	kunmap(page);
	return res;
}
EXPORT_SYMBOL(sock_no_sendpage);

/*
 *	Default Socket Callbacks
 */

static void sock_def_wakeup(struct sock *sk)
{
	struct socket_wq *wq;

	rcu_read_lock();
	wq = rcu_dereference(sk->sk_wq);
	if (wq_has_sleeper(wq))
		wake_up_interruptible_all(&wq->wait);
	rcu_read_unlock();
}

static void sock_def_error_report(struct sock *sk)
{
	struct socket_wq *wq;

	rcu_read_lock();
	wq = rcu_dereference(sk->sk_wq);
	if (wq_has_sleeper(wq))
		wake_up_interruptible_poll(&wq->wait, POLLERR);
	sk_wake_async(sk, SOCK_WAKE_IO, POLL_ERR);
	rcu_read_unlock();
}

static void sock_def_readable(struct sock *sk, int len)
{
	struct socket_wq *wq;

	rcu_read_lock();
	wq = rcu_dereference(sk->sk_wq);
	if (wq_has_sleeper(wq))
		wake_up_interruptible_sync_poll(&wq->wait, POLLIN | POLLPRI |
						POLLRDNORM | POLLRDBAND);
	sk_wake_async(sk, SOCK_WAKE_WAITD, POLL_IN);
	rcu_read_unlock();
}

static void sock_def_write_space(struct sock *sk)
{
	struct socket_wq *wq;

	rcu_read_lock();

	/* Do not wake up a writer until he can make "significant"
	 * progress.  --DaveM
	 */
	if ((atomic_read(&sk->sk_wmem_alloc) << 1) <= sk->sk_sndbuf) {
		wq = rcu_dereference(sk->sk_wq);
		if (wq_has_sleeper(wq))
			wake_up_interruptible_sync_poll(&wq->wait, POLLOUT |
						POLLWRNORM | POLLWRBAND);

		/* Should agree with poll, otherwise some programs break */
		if (sock_writeable(sk))
			sk_wake_async(sk, SOCK_WAKE_SPACE, POLL_OUT);
	}

	rcu_read_unlock();
}

static void sock_def_destruct(struct sock *sk)
{
	kfree(sk->sk_protinfo);
}

void sk_send_sigurg(struct sock *sk)
{
	if (sk->sk_socket && sk->sk_socket->file)
		if (send_sigurg(&sk->sk_socket->file->f_owner))
			sk_wake_async(sk, SOCK_WAKE_URG, POLL_PRI);
}
EXPORT_SYMBOL(sk_send_sigurg);

void sk_reset_timer(struct sock *sk, struct timer_list* timer,
		    unsigned long expires)
{
	BUG_ON(is_meta_sk(sk));
	if (!mod_timer(timer, expires))
		sock_hold(sk);
}
EXPORT_SYMBOL(sk_reset_timer);

void sk_stop_timer(struct sock *sk, struct timer_list* timer)
{
	if (timer_pending(timer) && del_timer(timer))
		__sock_put(sk);
}
EXPORT_SYMBOL(sk_stop_timer);

void sock_init_data(struct socket *sock, struct sock *sk)
{
	skb_queue_head_init(&sk->sk_receive_queue);
	skb_queue_head_init(&sk->sk_write_queue);
	skb_queue_head_init(&sk->sk_error_queue);
#ifdef CONFIG_NET_DMA
	skb_queue_head_init(&sk->sk_async_wait_queue);
#endif

	sk->sk_send_head	=	NULL;

	init_timer(&sk->sk_timer);

	sk->sk_allocation	=	GFP_KERNEL;
	sk->sk_rcvbuf		=	sysctl_rmem_default;
	sk->sk_sndbuf		=	sysctl_wmem_default;
	sk->sk_state		=	TCP_CLOSE;
	sk_set_socket(sk, sock);

	sock_set_flag(sk, SOCK_ZAPPED);

	if (sock) {
		sk->sk_type	=	sock->type;
		sk->sk_wq	=	sock->wq;
		sock->sk	=	sk;
	} else
		sk->sk_wq	=	NULL;

	spin_lock_init(&sk->sk_dst_lock);
	rwlock_init(&sk->sk_callback_lock);
	lockdep_set_class_and_name(&sk->sk_callback_lock,
			af_callback_keys + sk->sk_family,
			af_family_clock_key_strings[sk->sk_family]);

	sk->sk_state_change	=	sock_def_wakeup;
	sk->sk_data_ready	=	sock_def_readable;
	sk->sk_write_space	=	sock_def_write_space;
	sk->sk_error_report	=	sock_def_error_report;
	sk->sk_destruct		=	sock_def_destruct;

	sk->sk_sndmsg_page	=	NULL;
	sk->sk_sndmsg_off	=	0;

	sk->sk_peer_pid 	=	NULL;
	sk->sk_peer_cred	=	NULL;
	sk->sk_write_pending	=	0;
	sk->sk_rcvlowat		=	1;
	sk->sk_rcvtimeo		=	MAX_SCHEDULE_TIMEOUT;
	sk->sk_sndtimeo		=	MAX_SCHEDULE_TIMEOUT;

	sk->sk_stamp = ktime_set(-1L, 0);

	/*
	 * Before updating sk_refcnt, we must commit prior changes to memory
	 * (Documentation/RCU/rculist_nulls.txt for details)
	 */
	smp_wmb();
	atomic_set(&sk->sk_refcnt, 1);
	atomic_set(&sk->sk_drops, 0);
}
EXPORT_SYMBOL(sock_init_data);

void lock_sock_nested(struct sock *sk, int subclass)
{
	might_sleep();
	spin_lock_bh(&sk->sk_lock.slock);
	if (sk->sk_lock.owned)
		__lock_sock(sk);
	sk->sk_lock.owned = 1;
	spin_unlock(&sk->sk_lock.slock);
	/*
	 * The sk_lock has mutex_lock() semantics here:
	 */
	mutex_acquire(&sk->sk_lock.dep_map, subclass, 0, _RET_IP_);
	local_bh_enable();
}
EXPORT_SYMBOL(lock_sock_nested);

void release_sock(struct sock *sk)
{
	/*
	 * The sk_lock has mutex_unlock() semantics:
	 */
	mutex_release(&sk->sk_lock.dep_map, 1, _RET_IP_);

	spin_lock_bh(&sk->sk_lock.slock);
	if (sk->sk_backlog.tail)
		__release_sock(sk, NULL);
	if (is_meta_sk(sk)) {
		struct sock *sk_it;
		struct tcp_sock *tp_it;
		/*We need to do the following, because as far
		  as the meta-socket is locked, every received segment is
		  put into the backlog queue.*/
		do {
			mtcp_for_each_sk((struct multipath_pcb *)sk,sk_it,
					 tp_it) {
				/*We do not use _bh here, since bh is already
				  disabled by the previous spin_lock_bh*/
				spin_lock(&sk_it->sk_lock.slock);
				if (sk_it->sk_backlog.tail)
					__release_sock(sk_it,sk);
				spin_unlock(&sk_it->sk_lock.slock);
			}
		}
		while (mtcp_test_any_sk((struct multipath_pcb*)sk,sk_it,
					sk_it->sk_backlog.head));
		/*The while above is needed because, during we eat the content
		  of the backlog for one subflow, the backlog for another one 
		  can receive segments*/
	}
	sk->sk_lock.owned = 0;
	if (waitqueue_active(&sk->sk_lock.wq))
		wake_up(&sk->sk_lock.wq);
	spin_unlock_bh(&sk->sk_lock.slock);

	if ((sk->sk_protocol==IPPROTO_TCP || sk->sk_protocol==IPPROTO_MTCPSUB)
	    && tcp_sk(sk)->push_frames) {
		mtcp_push_frames(sk);
	}
}
EXPORT_SYMBOL(release_sock);

/**
 * lock_sock_fast - fast version of lock_sock
 * @sk: socket
 *
 * This version should be used for very small section, where process wont block
 * return false if fast path is taken
 *   sk_lock.slock locked, owned = 0, BH disabled
 * return true if slow path is taken
 *   sk_lock.slock unlocked, owned = 1, BH enabled
 */
bool lock_sock_fast(struct sock *sk)
{
	might_sleep();
	spin_lock_bh(&sk->sk_lock.slock);

	if (!sk->sk_lock.owned)
		/*
		 * Note : We must disable BH
		 */
		return false;

	__lock_sock(sk);
	sk->sk_lock.owned = 1;
	spin_unlock(&sk->sk_lock.slock);
	/*
	 * The sk_lock has mutex_lock() semantics here:
	 */
	mutex_acquire(&sk->sk_lock.dep_map, 0, 0, _RET_IP_);
	local_bh_enable();
	return true;
}
EXPORT_SYMBOL(lock_sock_fast);

int sock_get_timestamp(struct sock *sk, struct timeval __user *userstamp)
{
	struct timeval tv;
	if (!sock_flag(sk, SOCK_TIMESTAMP))
		sock_enable_timestamp(sk, SOCK_TIMESTAMP);
	tv = ktime_to_timeval(sk->sk_stamp);
	if (tv.tv_sec == -1)
		return -ENOENT;
	if (tv.tv_sec == 0) {
		sk->sk_stamp = ktime_get_real();
		tv = ktime_to_timeval(sk->sk_stamp);
	}
	return copy_to_user(userstamp, &tv, sizeof(tv)) ? -EFAULT : 0;
}
EXPORT_SYMBOL(sock_get_timestamp);

int sock_get_timestampns(struct sock *sk, struct timespec __user *userstamp)
{
	struct timespec ts;
	if (!sock_flag(sk, SOCK_TIMESTAMP))
		sock_enable_timestamp(sk, SOCK_TIMESTAMP);
	ts = ktime_to_timespec(sk->sk_stamp);
	if (ts.tv_sec == -1)
		return -ENOENT;
	if (ts.tv_sec == 0) {
		sk->sk_stamp = ktime_get_real();
		ts = ktime_to_timespec(sk->sk_stamp);
	}
	return copy_to_user(userstamp, &ts, sizeof(ts)) ? -EFAULT : 0;
}
EXPORT_SYMBOL(sock_get_timestampns);

void sock_enable_timestamp(struct sock *sk, int flag)
{
	if (!sock_flag(sk, flag)) {
		sock_set_flag(sk, flag);
		/*
		 * we just set one of the two flags which require net
		 * time stamping, but time stamping might have been on
		 * already because of the other one
		 */
		if (!sock_flag(sk,
				flag == SOCK_TIMESTAMP ?
				SOCK_TIMESTAMPING_RX_SOFTWARE :
				SOCK_TIMESTAMP))
			net_enable_timestamp();
	}
}

/*
 *	Get a socket option on an socket.
 *
 *	FIX: POSIX 1003.1g is very ambiguous here. It states that
 *	asynchronous errors should be reported by getsockopt. We assume
 *	this means if you specify SO_ERROR (otherwise whats the point of it).
 */
int sock_common_getsockopt(struct socket *sock, int level, int optname,
			   char __user *optval, int __user *optlen)
{
	struct sock *sk = sock->sk;

	return sk->sk_prot->getsockopt(sk, level, optname, optval, optlen);
}
EXPORT_SYMBOL(sock_common_getsockopt);

#ifdef CONFIG_COMPAT
int compat_sock_common_getsockopt(struct socket *sock, int level, int optname,
				  char __user *optval, int __user *optlen)
{
	struct sock *sk = sock->sk;

	if (sk->sk_prot->compat_getsockopt != NULL)
		return sk->sk_prot->compat_getsockopt(sk, level, optname,
						      optval, optlen);
	return sk->sk_prot->getsockopt(sk, level, optname, optval, optlen);
}
EXPORT_SYMBOL(compat_sock_common_getsockopt);
#endif

int sock_common_recvmsg(struct kiocb *iocb, struct socket *sock,
			struct msghdr *msg, size_t size, int flags)
{
	struct sock *sk = sock->sk;
	int addr_len = 0;
	int err;

	err = sk->sk_prot->recvmsg(iocb, sk, msg, size, flags & MSG_DONTWAIT,
				   flags & ~MSG_DONTWAIT, &addr_len);
	if (err >= 0)
		msg->msg_namelen = addr_len;
	return err;
}
EXPORT_SYMBOL(sock_common_recvmsg);

/*
 *	Set socket options on an inet socket.
 */
int sock_common_setsockopt(struct socket *sock, int level, int optname,
			   char __user *optval, unsigned int optlen)
{
	struct sock *sk = sock->sk;

	return sk->sk_prot->setsockopt(sk, level, optname, optval, optlen);
}
EXPORT_SYMBOL(sock_common_setsockopt);

#ifdef CONFIG_COMPAT
int compat_sock_common_setsockopt(struct socket *sock, int level, int optname,
				  char __user *optval, unsigned int optlen)
{
	struct sock *sk = sock->sk;

	if (sk->sk_prot->compat_setsockopt != NULL)
		return sk->sk_prot->compat_setsockopt(sk, level, optname,
						      optval, optlen);
	return sk->sk_prot->setsockopt(sk, level, optname, optval, optlen);
}
EXPORT_SYMBOL(compat_sock_common_setsockopt);
#endif

void sk_common_release(struct sock *sk)
{
	if (sk->sk_prot->destroy)
		sk->sk_prot->destroy(sk);

	/*
	 * Observation: when sock_common_release is called, processes have
	 * no access to socket. But net still has.
	 * Step one, detach it from networking:
	 *
	 * A. Remove from hash tables.
	 */

	sk->sk_prot->unhash(sk);

	/*
	 * In this point socket cannot receive new packets, but it is possible
	 * that some packets are in flight because some CPU runs receiver and
	 * did hash table lookup before we unhashed socket. They will achieve
	 * receive queue and will be purged by socket destructor.
	 *
	 * Also we still have packets pending on receive queue and probably,
	 * our own packets waiting in device queues. sock_destroy will drain
	 * receive queue, but transmitted packets will delay socket destruction
	 * until the last reference will be released.
	 */

	sock_orphan(sk);

	xfrm_sk_free_policy(sk);

	sk_refcnt_debug_release(sk);
	sock_put(sk);
}
EXPORT_SYMBOL(sk_common_release);

static DEFINE_RWLOCK(proto_list_lock);
static LIST_HEAD(proto_list);

#ifdef CONFIG_PROC_FS
#define PROTO_INUSE_NR	64	/* should be enough for the first time */
struct prot_inuse {
	int val[PROTO_INUSE_NR];
};

static DECLARE_BITMAP(proto_inuse_idx, PROTO_INUSE_NR);

#ifdef CONFIG_NET_NS
void sock_prot_inuse_add(struct net *net, struct proto *prot, int val)
{
	__this_cpu_add(net->core.inuse->val[prot->inuse_idx], val);
}
EXPORT_SYMBOL_GPL(sock_prot_inuse_add);

int sock_prot_inuse_get(struct net *net, struct proto *prot)
{
	int cpu, idx = prot->inuse_idx;
	int res = 0;

	for_each_possible_cpu(cpu)
		res += per_cpu_ptr(net->core.inuse, cpu)->val[idx];

	return res >= 0 ? res : 0;
}
EXPORT_SYMBOL_GPL(sock_prot_inuse_get);

static int __net_init sock_inuse_init_net(struct net *net)
{
	net->core.inuse = alloc_percpu(struct prot_inuse);
	return net->core.inuse ? 0 : -ENOMEM;
}

static void __net_exit sock_inuse_exit_net(struct net *net)
{
	free_percpu(net->core.inuse);
}

static struct pernet_operations net_inuse_ops = {
	.init = sock_inuse_init_net,
	.exit = sock_inuse_exit_net,
};

static __init int net_inuse_init(void)
{
	if (register_pernet_subsys(&net_inuse_ops))
		panic("Cannot initialize net inuse counters");

	return 0;
}

core_initcall(net_inuse_init);
#else
static DEFINE_PER_CPU(struct prot_inuse, prot_inuse);

void sock_prot_inuse_add(struct net *net, struct proto *prot, int val)
{
	__this_cpu_add(prot_inuse.val[prot->inuse_idx], val);
}
EXPORT_SYMBOL_GPL(sock_prot_inuse_add);

int sock_prot_inuse_get(struct net *net, struct proto *prot)
{
	int cpu, idx = prot->inuse_idx;
	int res = 0;

	for_each_possible_cpu(cpu)
		res += per_cpu(prot_inuse, cpu).val[idx];

	return res >= 0 ? res : 0;
}
EXPORT_SYMBOL_GPL(sock_prot_inuse_get);
#endif

static void assign_proto_idx(struct proto *prot)
{
	prot->inuse_idx = find_first_zero_bit(proto_inuse_idx, PROTO_INUSE_NR);

	if (unlikely(prot->inuse_idx == PROTO_INUSE_NR - 1)) {
		printk(KERN_ERR "PROTO_INUSE_NR exhausted\n");
		return;
	}

	set_bit(prot->inuse_idx, proto_inuse_idx);
}

static void release_proto_idx(struct proto *prot)
{
	if (prot->inuse_idx != PROTO_INUSE_NR - 1)
		clear_bit(prot->inuse_idx, proto_inuse_idx);
}
#else
static inline void assign_proto_idx(struct proto *prot)
{
}

static inline void release_proto_idx(struct proto *prot)
{
}
#endif

int proto_register(struct proto *prot, int alloc_slab)
{
	if (alloc_slab) {
		prot->slab = kmem_cache_create(prot->name, prot->obj_size, 0,
					SLAB_HWCACHE_ALIGN | prot->slab_flags,
					NULL);

		if (prot->slab == NULL) {
			printk(KERN_CRIT "%s: Can't create sock SLAB cache!\n",
			       prot->name);
			goto out;
		}

		if (prot->rsk_prot != NULL) {
			prot->rsk_prot->slab_name = kasprintf(GFP_KERNEL, "request_sock_%s", prot->name);
			if (prot->rsk_prot->slab_name == NULL)
				goto out_free_sock_slab;

			prot->rsk_prot->slab = kmem_cache_create(prot->rsk_prot->slab_name,
								 prot->rsk_prot->obj_size, 0,
								 SLAB_HWCACHE_ALIGN, NULL);

			if (prot->rsk_prot->slab == NULL) {
				printk(KERN_CRIT "%s: Can't create request sock SLAB cache!\n",
				       prot->name);
				goto out_free_request_sock_slab_name;
			}
		}

		if (prot->twsk_prot != NULL) {
			prot->twsk_prot->twsk_slab_name = kasprintf(GFP_KERNEL, "tw_sock_%s", prot->name);

			if (prot->twsk_prot->twsk_slab_name == NULL)
				goto out_free_request_sock_slab;

			prot->twsk_prot->twsk_slab =
				kmem_cache_create(prot->twsk_prot->twsk_slab_name,
						  prot->twsk_prot->twsk_obj_size,
						  0,
						  SLAB_HWCACHE_ALIGN |
							prot->slab_flags,
						  NULL);
			if (prot->twsk_prot->twsk_slab == NULL)
				goto out_free_timewait_sock_slab_name;
		}
	}

	write_lock(&proto_list_lock);
	list_add(&prot->node, &proto_list);
	assign_proto_idx(prot);
	write_unlock(&proto_list_lock);
	return 0;

out_free_timewait_sock_slab_name:
	kfree(prot->twsk_prot->twsk_slab_name);
out_free_request_sock_slab:
	if (prot->rsk_prot && prot->rsk_prot->slab) {
		kmem_cache_destroy(prot->rsk_prot->slab);
		prot->rsk_prot->slab = NULL;
	}
out_free_request_sock_slab_name:
	if (prot->rsk_prot)
		kfree(prot->rsk_prot->slab_name);
out_free_sock_slab:
	kmem_cache_destroy(prot->slab);
	prot->slab = NULL;
out:
	return -ENOBUFS;
}
EXPORT_SYMBOL(proto_register);

void proto_unregister(struct proto *prot)
{
	write_lock(&proto_list_lock);
	release_proto_idx(prot);
	list_del(&prot->node);
	write_unlock(&proto_list_lock);

	if (prot->slab != NULL) {
		kmem_cache_destroy(prot->slab);
		prot->slab = NULL;
	}

	if (prot->rsk_prot != NULL && prot->rsk_prot->slab != NULL) {
		kmem_cache_destroy(prot->rsk_prot->slab);
		kfree(prot->rsk_prot->slab_name);
		prot->rsk_prot->slab = NULL;
	}

	if (prot->twsk_prot != NULL && prot->twsk_prot->twsk_slab != NULL) {
		kmem_cache_destroy(prot->twsk_prot->twsk_slab);
		kfree(prot->twsk_prot->twsk_slab_name);
		prot->twsk_prot->twsk_slab = NULL;
	}
}
EXPORT_SYMBOL(proto_unregister);

void sk_wake_async(struct sock *sk, int how, int band)
{
	struct sock *meta_sk = ((sk->sk_protocol==IPPROTO_TCP ||
				 sk->sk_protocol==IPPROTO_MTCPSUB) &&
				tcp_sk(sk)->mpcb)?
		(struct sock*)tcp_sk(sk)->mpcb:
		sk;	      
	if (sock_flag(sk, SOCK_FASYNC))
		sock_wake_async(meta_sk->sk_socket, how, band);
}
EXPORT_SYMBOL(sk_wake_async);

#ifdef CONFIG_PROC_FS
static void *proto_seq_start(struct seq_file *seq, loff_t *pos)
	__acquires(proto_list_lock)
{
	read_lock(&proto_list_lock);
	return seq_list_start_head(&proto_list, *pos);
}

static void *proto_seq_next(struct seq_file *seq, void *v, loff_t *pos)
{
	return seq_list_next(v, &proto_list, pos);
}

static void proto_seq_stop(struct seq_file *seq, void *v)
	__releases(proto_list_lock)
{
	read_unlock(&proto_list_lock);
}

static char proto_method_implemented(const void *method)
{
	return method == NULL ? 'n' : 'y';
}

static void proto_seq_printf(struct seq_file *seq, struct proto *proto)
{
	seq_printf(seq, "%-9s %4u %6d  %6ld   %-3s %6u   %-3s  %-10s "
			"%2c %2c %2c %2c %2c %2c %2c %2c %2c %2c %2c %2c %2c %2c %2c %2c %2c %2c %2c\n",
		   proto->name,
		   proto->obj_size,
		   sock_prot_inuse_get(seq_file_net(seq), proto),
		   proto->memory_allocated != NULL ? atomic_long_read(proto->memory_allocated) : -1L,
		   proto->memory_pressure != NULL ? *proto->memory_pressure ? "yes" : "no" : "NI",
		   proto->max_header,
		   proto->slab == NULL ? "no" : "yes",
		   module_name(proto->owner),
		   proto_method_implemented(proto->close),
		   proto_method_implemented(proto->connect),
		   proto_method_implemented(proto->disconnect),
		   proto_method_implemented(proto->accept),
		   proto_method_implemented(proto->ioctl),
		   proto_method_implemented(proto->init),
		   proto_method_implemented(proto->destroy),
		   proto_method_implemented(proto->shutdown),
		   proto_method_implemented(proto->setsockopt),
		   proto_method_implemented(proto->getsockopt),
		   proto_method_implemented(proto->sendmsg),
		   proto_method_implemented(proto->recvmsg),
		   proto_method_implemented(proto->sendpage),
		   proto_method_implemented(proto->bind),
		   proto_method_implemented(proto->backlog_rcv),
		   proto_method_implemented(proto->hash),
		   proto_method_implemented(proto->unhash),
		   proto_method_implemented(proto->get_port),
		   proto_method_implemented(proto->enter_memory_pressure));
}

static int proto_seq_show(struct seq_file *seq, void *v)
{
	if (v == &proto_list)
		seq_printf(seq, "%-9s %-4s %-8s %-6s %-5s %-7s %-4s %-10s %s",
			   "protocol",
			   "size",
			   "sockets",
			   "memory",
			   "press",
			   "maxhdr",
			   "slab",
			   "module",
			   "cl co di ac io in de sh ss gs se re sp bi br ha uh gp em\n");
	else
		proto_seq_printf(seq, list_entry(v, struct proto, node));
	return 0;
}

static const struct seq_operations proto_seq_ops = {
	.start  = proto_seq_start,
	.next   = proto_seq_next,
	.stop   = proto_seq_stop,
	.show   = proto_seq_show,
};

static int proto_seq_open(struct inode *inode, struct file *file)
{
	return seq_open_net(inode, file, &proto_seq_ops,
			    sizeof(struct seq_net_private));
}

static const struct file_operations proto_seq_fops = {
	.owner		= THIS_MODULE,
	.open		= proto_seq_open,
	.read		= seq_read,
	.llseek		= seq_lseek,
	.release	= seq_release_net,
};

static __net_init int proto_init_net(struct net *net)
{
	if (!proc_net_fops_create(net, "protocols", S_IRUGO, &proto_seq_fops))
		return -ENOMEM;

	return 0;
}

static __net_exit void proto_exit_net(struct net *net)
{
	proc_net_remove(net, "protocols");
}


static __net_initdata struct pernet_operations proto_net_ops = {
	.init = proto_init_net,
	.exit = proto_exit_net,
};

static int __init proto_init(void)
{
	return register_pernet_subsys(&proto_net_ops);
}

subsys_initcall(proto_init);

#endif /* PROC_FS */<|MERGE_RESOLUTION|>--- conflicted
+++ resolved
@@ -1010,7 +1010,6 @@
 #endif
 }
 
-<<<<<<< HEAD
 /*
  * caches using SLAB_DESTROY_BY_RCU should let .next pointer from nulls nodes
  * un-modified. Special care is taken when initializing object to zero.
@@ -1040,7 +1039,6 @@
 	       size - nulls2 - sizeof(void *));
 }
 EXPORT_SYMBOL(sk_prot_clear_portaddr_nulls);
-=======
 /*Code inspired from sk_clone()*/
 void mtcp_inherit_sk(struct sock *sk,struct sock *newsk) 
 {
@@ -1125,7 +1123,6 @@
 	if (newsk->sk_prot->sockets_allocated)
 		percpu_counter_inc(newsk->sk_prot->sockets_allocated);
 }
->>>>>>> 93011118
 
 static struct sock *sk_prot_alloc(struct proto *prot, gfp_t priority,
 		int family)
@@ -1693,17 +1690,13 @@
 	finish_wait(&sk->sk_lock.wq, &wait);
 }
 
-<<<<<<< HEAD
+/**
+ *@meta_sk: used by MPCTP: if not NULL, it is the meta_sk to
+ *          which @sk is attached.
+ */
 static void __release_sock(struct sock *sk)
 	__releases(&sk->sk_lock.slock)
 	__acquires(&sk->sk_lock.slock)
-=======
-/**
- *@meta_sk: used by MPCTP: if not NULL, it is the meta_sk to
- *          which @sk is attached.
- */
-static void __release_sock(struct sock *sk, struct sock *meta_sk)
->>>>>>> 93011118
 {
 	struct sk_buff *skb = sk->sk_backlog.head;
 
