--- conflicted
+++ resolved
@@ -839,12 +839,6 @@
 endif
 
 ifdef CONFIG_LTO_CLANG
-<<<<<<< HEAD
-lto-clang-flags	:= -flto -fvisibility=hidden
-
-# allow disabling only clang LTO where needed
-DISABLE_LTO_CLANG := -fno-lto -fvisibility=default
-=======
 ifdef CONFIG_THINLTO
 lto-clang-flags	:= -flto=thin
 KBUILD_LDFLAGS	+= --thinlto-cache-dir=.thinlto-cache
@@ -863,7 +857,6 @@
 
 # allow disabling only clang LTO where needed
 DISABLE_LTO_CLANG := -fno-lto
->>>>>>> 34f21ff3
 export DISABLE_LTO_CLANG
 endif
 
@@ -876,11 +869,7 @@
 endif
 
 ifdef CONFIG_CFI_CLANG
-<<<<<<< HEAD
-cfi-clang-flags	+= -fsanitize=cfi $(call cc-option, -fsplit-lto-unit)
-=======
 cfi-clang-flags	+= -fsanitize=cfi -fno-sanitize-cfi-canonical-jump-tables
->>>>>>> 34f21ff3
 DISABLE_CFI_CLANG := -fno-sanitize=cfi
 ifdef CONFIG_MODULES
 cfi-clang-flags	+= -fsanitize-cfi-cross-dso
@@ -905,15 +894,12 @@
 export CFI_CFLAGS DISABLE_CFI
 endif
 
-<<<<<<< HEAD
-=======
 ifdef CONFIG_SHADOW_CALL_STACK
 CC_FLAGS_SCS	:= -fsanitize=shadow-call-stack
 KBUILD_CFLAGS	+= $(CC_FLAGS_SCS)
 export CC_FLAGS_SCS
 endif
 
->>>>>>> 34f21ff3
 # arch Makefile may override CC so keep this after arch Makefile is included
 NOSTDINC_FLAGS += -nostdinc -isystem $(shell $(CC) -print-file-name=include)
 
