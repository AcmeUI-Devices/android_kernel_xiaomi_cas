/*
 * INET		An implementation of the TCP/IP protocol suite for the LINUX
 *		operating system.  INET is implemented using the  BSD Socket
 *		interface as the means of communication with the user level.
 *
 *		Definitions for inet_sock
 *
 * Authors:	Many, reorganised here by
 * 		Arnaldo Carvalho de Melo <acme@mandriva.com>
 *
 *		This program is free software; you can redistribute it and/or
 *		modify it under the terms of the GNU General Public License
 *		as published by the Free Software Foundation; either version
 *		2 of the License, or (at your option) any later version.
 */
#ifndef _INET_SOCK_H
#define _INET_SOCK_H


#include <linux/kmemcheck.h>
#include <linux/string.h>
#include <linux/types.h>
#include <linux/jhash.h>
#include <linux/netdevice.h>

#include <net/flow.h>
#include <net/sock.h>
#include <net/request_sock.h>
#include <net/netns/hash.h>

/** struct ip_options - IP Options
 *
 * @faddr - Saved first hop address
 * @is_data - Options in __data, rather than skb
 * @is_strictroute - Strict source route
 * @srr_is_hit - Packet destination addr was our one
 * @is_changed - IP checksum more not valid
 * @rr_needaddr - Need to record addr of outgoing dev
 * @ts_needtime - Need to record timestamp
 * @ts_needaddr - Need to record addr of outgoing dev
 */
struct ip_options {
	__be32		faddr;
	unsigned char	optlen;
	unsigned char	srr;
	unsigned char	rr;
	unsigned char	ts;
	unsigned char	is_strictroute:1,
			srr_is_hit:1,
			is_changed:1,
			rr_needaddr:1,
			ts_needtime:1,
			ts_needaddr:1;
	unsigned char	router_alert;
	unsigned char	cipso;
	unsigned char	__pad2;
	unsigned char	__data[0];
};

struct ip_options_rcu {
	struct rcu_head rcu;
	struct ip_options opt;
};

struct ip_options_data {
	struct ip_options_rcu	opt;
	char			data[40];
};

struct inet_request_sock {
	struct request_sock	req;
#if defined(CONFIG_IPV6) || defined(CONFIG_IPV6_MODULE)
	u16			inet6_rsk_offset;
#endif
	__be16			loc_port;
	__be32			loc_addr;
	__be32			rmt_addr;
	__be16			rmt_port;
	kmemcheck_bitfield_begin(flags);
	u16			snd_wscale : 4,
				rcv_wscale : 4,
				tstamp_ok  : 1,
				sack_ok	   : 1,
				wscale_ok  : 1,
				ecn_ok	   : 1,
				acked	   : 1,
				no_srccheck: 1;
	kmemcheck_bitfield_end(flags);
	struct ip_options_rcu	*opt;
};

static inline struct inet_request_sock *inet_rsk(const struct request_sock *sk)
{
	return (struct inet_request_sock *)sk;
}

struct inet_cork {
	unsigned int		flags;
	__be32			addr;
	struct ip_options	*opt;
	unsigned int		fragsize;
	struct dst_entry	*dst;
	int			length; /* Total length of all frames */
	struct page		*page;
	u32			off;
	u8			tx_flags;
};

struct inet_cork_full {
	struct inet_cork	base;
	struct flowi		fl;
};

struct ip_mc_socklist;
struct ipv6_pinfo;
struct rtable;

/** struct inet_sock - representation of INET sockets
 *
 * @sk - ancestor class
 * @pinet6 - pointer to IPv6 control block
 * @inet_daddr - Foreign IPv4 addr
 * @inet_rcv_saddr - Bound local IPv4 addr
 * @inet_dport - Destination port
 * @inet_num - Local port
 * @inet_saddr - Sending source
 * @uc_ttl - Unicast TTL
 * @inet_sport - Source port
 * @inet_id - ID counter for DF pkts
 * @tos - TOS
 * @mc_ttl - Multicasting TTL
 * @is_icsk - is this an inet_connection_sock?
 * @mc_index - Multicast device index
 * @mc_list - Group array
 * @cork - info to build ip hdr on each ip frag while socket is corked
 */
struct inet_sock {
	/* sk and pinet6 has to be the first two members of inet_sock */
	struct sock		sk;
#if defined(CONFIG_IPV6) || defined(CONFIG_IPV6_MODULE)
	struct ipv6_pinfo	*pinet6;
#endif
	/* Socket demultiplex comparisons on incoming packets. */
#define inet_daddr		sk.__sk_common.skc_daddr
#define inet_rcv_saddr		sk.__sk_common.skc_rcv_saddr

	__be16			inet_dport;
	__u16			inet_num;
	__be32			inet_saddr;
	__s16			uc_ttl;
	__u16			cmsg_flags;
	__be16			inet_sport;
	__u16			inet_id;

<<<<<<< HEAD
#ifdef CONFIG_MPTCP
	__u8			loc_id;
	__u8			rem_id;
#endif /* CONFIG_MPTCP */

	struct ip_options	*opt;
=======
	struct ip_options_rcu __rcu	*inet_opt;
>>>>>>> 02f8c6ae
	__u8			tos;
	__u8			min_ttl;
	__u8			mc_ttl;
	__u8			pmtudisc;
	__u8			recverr:1,
				is_icsk:1,
				freebind:1,
				hdrincl:1,
				mc_loop:1,
				transparent:1,
				mc_all:1,
				nodefrag:1;
	int			mc_index;
	__be32			mc_addr;
	struct ip_mc_socklist __rcu	*mc_list;
	struct inet_cork_full	cork;
};

#define IPCORK_OPT	1	/* ip-options has been held in ipcork.opt */
#define IPCORK_ALLFRAG	2	/* always fragment (for ipv6 for now) */

static inline struct inet_sock *inet_sk(const struct sock *sk)
{
	return (struct inet_sock *)sk;
}

static inline void __inet_sk_copy_descendant(struct sock *sk_to,
					     const struct sock *sk_from,
					     const int ancestor_size)
{
	memcpy(inet_sk(sk_to) + 1, inet_sk(sk_from) + 1,
	       sk_from->sk_prot->obj_size - ancestor_size);
}
#if !(defined(CONFIG_IPV6) || defined(CONFIG_IPV6_MODULE))
static inline void inet_sk_copy_descendant(struct sock *sk_to,
					   const struct sock *sk_from)
{
	__inet_sk_copy_descendant(sk_to, sk_from, sizeof(struct inet_sock));
}
#endif

extern int inet_sk_rebuild_header(struct sock *sk);

extern u32 inet_ehash_secret;
extern void build_ehash_secret(void);

static inline unsigned int inet_ehashfn(struct net *net,
					const __be32 laddr, const __u16 lport,
					const __be32 faddr, const __be16 fport)
{
	return jhash_3words((__force __u32) laddr,
			    (__force __u32) faddr,
			    ((__u32) lport) << 16 | (__force __u32)fport,
			    inet_ehash_secret + net_hash_mix(net));
}

static inline int inet_sk_ehashfn(const struct sock *sk)
{
	const struct inet_sock *inet = inet_sk(sk);
	const __be32 laddr = inet->inet_rcv_saddr;
	const __u16 lport = inet->inet_num;
	const __be32 faddr = inet->inet_daddr;
	const __be16 fport = inet->inet_dport;
	struct net *net = sock_net(sk);

	return inet_ehashfn(net, laddr, lport, faddr, fport);
}

static inline struct request_sock *inet_reqsk_alloc(struct request_sock_ops *ops)
{
	struct request_sock *req = reqsk_alloc(ops);
	struct inet_request_sock *ireq = inet_rsk(req);

	if (req != NULL) {
		kmemcheck_annotate_bitfield(ireq, flags);
		ireq->opt = NULL;
	}

	return req;
}

static inline __u8 inet_sk_flowi_flags(const struct sock *sk)
{
	__u8 flags = 0;

	if (inet_sk(sk)->transparent)
		flags |= FLOWI_FLAG_ANYSRC;
	if (sk->sk_protocol == IPPROTO_TCP)
		flags |= FLOWI_FLAG_PRECOW_METRICS;
	return flags;
}

#endif	/* _INET_SOCK_H */<|MERGE_RESOLUTION|>--- conflicted
+++ resolved
@@ -152,16 +152,12 @@
 	__be16			inet_sport;
 	__u16			inet_id;
 
-<<<<<<< HEAD
 #ifdef CONFIG_MPTCP
 	__u8			loc_id;
 	__u8			rem_id;
 #endif /* CONFIG_MPTCP */
 
-	struct ip_options	*opt;
-=======
 	struct ip_options_rcu __rcu	*inet_opt;
->>>>>>> 02f8c6ae
 	__u8			tos;
 	__u8			min_ttl;
 	__u8			mc_ttl;
