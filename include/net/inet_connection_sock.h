--- conflicted
+++ resolved
@@ -261,16 +261,6 @@
 
 struct sock *inet_csk_accept(struct sock *sk, int flags, int *err);
 
-<<<<<<< HEAD
-u32 inet_synq_hash(const __be32 raddr, const __be16 rport, const u32 rnd,
-		   const u32 synq_hsize);
-
-struct request_sock *inet_csk_search_req(struct sock *sk,
-					 const __be16 rport,
-					 const __be32 raddr,
-					 const __be32 laddr);
-=======
->>>>>>> afd2ff9b
 int inet_csk_bind_conflict(const struct sock *sk,
 			   const struct inet_bind_bucket *tb, bool relax);
 int inet_csk_get_port(struct sock *sk, unsigned short snum);
