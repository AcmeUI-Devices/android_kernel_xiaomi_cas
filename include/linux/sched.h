/* SPDX-License-Identifier: GPL-2.0 */
#ifndef _LINUX_SCHED_H
#define _LINUX_SCHED_H

/*
 * Define 'struct task_struct' and provide the main scheduler
 * APIs (schedule(), wakeup variants, etc.)
 */

#include <uapi/linux/sched.h>

#include <asm/current.h>

#include <linux/pid.h>
#include <linux/sem.h>
#include <linux/shm.h>
#include <linux/kcov.h>
#include <linux/mutex.h>
#include <linux/plist.h>
#include <linux/hrtimer.h>
#include <linux/seccomp.h>
#include <linux/nodemask.h>
#include <linux/rcupdate.h>
#include <linux/resource.h>
#include <linux/latencytop.h>
#include <linux/sched/prio.h>
#include <linux/signal_types.h>
#include <linux/mm_types_task.h>
#include <linux/mm_event.h>
#include <linux/task_io_accounting.h>
#include <linux/rseq.h>
#include <linux/android_kabi.h>

/* task_struct member predeclarations (sorted alphabetically): */
struct audit_context;
struct backing_dev_info;
struct bio_list;
struct blk_plug;
struct cfs_rq;
struct fs_struct;
struct futex_pi_state;
struct io_context;
struct mempolicy;
struct nameidata;
struct nsproxy;
struct perf_event_context;
struct pid_namespace;
struct pipe_inode_info;
struct rcu_node;
struct reclaim_state;
struct capture_control;
struct robust_list_head;
struct sched_attr;
struct sched_param;
struct seq_file;
struct sighand_struct;
struct signal_struct;
struct task_delay_info;
struct task_group;

/*
 * Task state bitmask. NOTE! These bits are also
 * encoded in fs/proc/array.c: get_task_state().
 *
 * We have two separate sets of flags: task->state
 * is about runnability, while task->exit_state are
 * about the task exiting. Confusing, but this way
 * modifying one set can't modify the other one by
 * mistake.
 */

/* Used in tsk->state: */
#define TASK_RUNNING			0x0000
#define TASK_INTERRUPTIBLE		0x0001
#define TASK_UNINTERRUPTIBLE		0x0002
#define __TASK_STOPPED			0x0004
#define __TASK_TRACED			0x0008
/* Used in tsk->exit_state: */
#define EXIT_DEAD			0x0010
#define EXIT_ZOMBIE			0x0020
#define EXIT_TRACE			(EXIT_ZOMBIE | EXIT_DEAD)
/* Used in tsk->state again: */
#define TASK_PARKED			0x0040
#define TASK_DEAD			0x0080
#define TASK_WAKEKILL			0x0100
#define TASK_WAKING			0x0200
#define TASK_NOLOAD			0x0400
#define TASK_NEW			0x0800
#define TASK_STATE_MAX			0x1000

/* Convenience macros for the sake of set_current_state: */
#define TASK_KILLABLE			(TASK_WAKEKILL | TASK_UNINTERRUPTIBLE)
#define TASK_STOPPED			(TASK_WAKEKILL | __TASK_STOPPED)
#define TASK_TRACED			(TASK_WAKEKILL | __TASK_TRACED)

#define TASK_IDLE			(TASK_UNINTERRUPTIBLE | TASK_NOLOAD)

/* Convenience macros for the sake of wake_up(): */
#define TASK_NORMAL			(TASK_INTERRUPTIBLE | TASK_UNINTERRUPTIBLE)

/* get_task_state(): */
#define TASK_REPORT			(TASK_RUNNING | TASK_INTERRUPTIBLE | \
					 TASK_UNINTERRUPTIBLE | __TASK_STOPPED | \
					 __TASK_TRACED | EXIT_DEAD | EXIT_ZOMBIE | \
					 TASK_PARKED)

#define task_is_traced(task)		((task->state & __TASK_TRACED) != 0)

#define task_is_stopped(task)		((task->state & __TASK_STOPPED) != 0)

#define task_is_stopped_or_traced(task)	((task->state & (__TASK_STOPPED | __TASK_TRACED)) != 0)

#define task_contributes_to_load(task)	((task->state & TASK_UNINTERRUPTIBLE) != 0 && \
					 (task->flags & PF_FROZEN) == 0 && \
					 (task->state & TASK_NOLOAD) == 0)

enum task_boost_type {
	TASK_BOOST_NONE = 0,
	TASK_BOOST_ON_MID,
	TASK_BOOST_ON_MAX,
	TASK_BOOST_STRICT_MAX,
	TASK_BOOST_END,
};

/*
 * Enum for display driver to provide varying refresh rates
 */
enum fps {
	FPS0 = 0,
	FPS30 = 30,
	FPS48 = 48,
	FPS60 = 60,
	FPS90 = 90,
	FPS120 = 120,
	FPS144 = 144,
};

#ifdef CONFIG_DEBUG_ATOMIC_SLEEP

/*
 * Special states are those that do not use the normal wait-loop pattern. See
 * the comment with set_special_state().
 */
#define is_special_task_state(state)				\
	((state) & (__TASK_STOPPED | __TASK_TRACED | TASK_PARKED | TASK_DEAD))

#define __set_current_state(state_value)			\
	do {							\
		WARN_ON_ONCE(is_special_task_state(state_value));\
		current->task_state_change = _THIS_IP_;		\
		current->state = (state_value);			\
	} while (0)

#define set_current_state(state_value)				\
	do {							\
		WARN_ON_ONCE(is_special_task_state(state_value));\
		current->task_state_change = _THIS_IP_;		\
		smp_store_mb(current->state, (state_value));	\
	} while (0)

#define set_special_state(state_value)					\
	do {								\
		unsigned long flags; /* may shadow */			\
		WARN_ON_ONCE(!is_special_task_state(state_value));	\
		raw_spin_lock_irqsave(&current->pi_lock, flags);	\
		current->task_state_change = _THIS_IP_;			\
		current->state = (state_value);				\
		raw_spin_unlock_irqrestore(&current->pi_lock, flags);	\
	} while (0)
#else
/*
 * set_current_state() includes a barrier so that the write of current->state
 * is correctly serialised wrt the caller's subsequent test of whether to
 * actually sleep:
 *
 *   for (;;) {
 *	set_current_state(TASK_UNINTERRUPTIBLE);
 *	if (!need_sleep)
 *		break;
 *
 *	schedule();
 *   }
 *   __set_current_state(TASK_RUNNING);
 *
 * If the caller does not need such serialisation (because, for instance, the
 * condition test and condition change and wakeup are under the same lock) then
 * use __set_current_state().
 *
 * The above is typically ordered against the wakeup, which does:
 *
 *   need_sleep = false;
 *   wake_up_state(p, TASK_UNINTERRUPTIBLE);
 *
 * where wake_up_state() executes a full memory barrier before accessing the
 * task state.
 *
 * Wakeup will do: if (@state & p->state) p->state = TASK_RUNNING, that is,
 * once it observes the TASK_UNINTERRUPTIBLE store the waking CPU can issue a
 * TASK_RUNNING store which can collide with __set_current_state(TASK_RUNNING).
 *
 * However, with slightly different timing the wakeup TASK_RUNNING store can
 * also collide with the TASK_UNINTERRUPTIBLE store. Loosing that store is not
 * a problem either because that will result in one extra go around the loop
 * and our @cond test will save the day.
 *
 * Also see the comments of try_to_wake_up().
 */
#define __set_current_state(state_value)				\
	current->state = (state_value)

#define set_current_state(state_value)					\
	smp_store_mb(current->state, (state_value))

/*
 * set_special_state() should be used for those states when the blocking task
 * can not use the regular condition based wait-loop. In that case we must
 * serialize against wakeups such that any possible in-flight TASK_RUNNING stores
 * will not collide with our state change.
 */
#define set_special_state(state_value)					\
	do {								\
		unsigned long flags; /* may shadow */			\
		raw_spin_lock_irqsave(&current->pi_lock, flags);	\
		current->state = (state_value);				\
		raw_spin_unlock_irqrestore(&current->pi_lock, flags);	\
	} while (0)

#endif

/* Task command name length: */
#define TASK_COMM_LEN			16

enum task_event {
	PUT_PREV_TASK   = 0,
	PICK_NEXT_TASK  = 1,
	TASK_WAKE       = 2,
	TASK_MIGRATE    = 3,
	TASK_UPDATE     = 4,
	IRQ_UPDATE      = 5,
};

/* Note: this need to be in sync with migrate_type_names array */
enum migrate_types {
	GROUP_TO_RQ,
	RQ_TO_GROUP,
};

#ifdef CONFIG_HOTPLUG_CPU
extern int sched_isolate_count(const cpumask_t *mask, bool include_offline);
extern int sched_isolate_cpu(int cpu);
extern int sched_unisolate_cpu(int cpu);
extern int sched_unisolate_cpu_unlocked(int cpu);
#else
static inline int sched_isolate_count(const cpumask_t *mask,
				      bool include_offline)
{
	cpumask_t count_mask;

	if (include_offline)
		cpumask_andnot(&count_mask, mask, cpu_online_mask);
	else
		return 0;

	return cpumask_weight(&count_mask);
}

static inline int sched_isolate_cpu(int cpu)
{
	return 0;
}

static inline int sched_unisolate_cpu(int cpu)
{
	return 0;
}

static inline int sched_unisolate_cpu_unlocked(int cpu)
{
	return 0;
}
#endif

extern void scheduler_tick(void);

#define	MAX_SCHEDULE_TIMEOUT		LONG_MAX

extern long schedule_timeout(long timeout);
extern long schedule_timeout_interruptible(long timeout);
extern long schedule_timeout_killable(long timeout);
extern long schedule_timeout_uninterruptible(long timeout);
extern long schedule_timeout_idle(long timeout);
asmlinkage void schedule(void);
extern void schedule_preempt_disabled(void);

extern int __must_check io_schedule_prepare(void);
extern void io_schedule_finish(int token);
extern long io_schedule_timeout(long timeout);
extern void io_schedule(void);
extern int set_task_boost(int boost, u64 period);

/**
 * struct prev_cputime - snapshot of system and user cputime
 * @utime: time spent in user mode
 * @stime: time spent in system mode
 * @lock: protects the above two fields
 *
 * Stores previous user/system time values such that we can guarantee
 * monotonicity.
 */
struct prev_cputime {
#ifndef CONFIG_VIRT_CPU_ACCOUNTING_NATIVE
	u64				utime;
	u64				stime;
	raw_spinlock_t			lock;
#endif
};

/**
 * struct task_cputime - collected CPU time counts
 * @utime:		time spent in user mode, in nanoseconds
 * @stime:		time spent in kernel mode, in nanoseconds
 * @sum_exec_runtime:	total time spent on the CPU, in nanoseconds
 *
 * This structure groups together three kinds of CPU time that are tracked for
 * threads and thread groups.  Most things considering CPU time want to group
 * these counts together and treat all three of them in parallel.
 */
struct task_cputime {
	u64				utime;
	u64				stime;
	unsigned long long		sum_exec_runtime;
};

/* Alternate field names when used on cache expirations: */
#define virt_exp			utime
#define prof_exp			stime
#define sched_exp			sum_exec_runtime

enum vtime_state {
	/* Task is sleeping or running in a CPU with VTIME inactive: */
	VTIME_INACTIVE = 0,
	/* Task runs in userspace in a CPU with VTIME active: */
	VTIME_USER,
	/* Task runs in kernelspace in a CPU with VTIME active: */
	VTIME_SYS,
};

struct vtime {
	seqcount_t		seqcount;
	unsigned long long	starttime;
	enum vtime_state	state;
	u64			utime;
	u64			stime;
	u64			gtime;
};

/*
 * Utilization clamp constraints.
 * @UCLAMP_MIN:	Minimum utilization
 * @UCLAMP_MAX:	Maximum utilization
 * @UCLAMP_CNT:	Utilization clamp constraints count
 */
enum uclamp_id {
	UCLAMP_MIN = 0,
	UCLAMP_MAX,
	UCLAMP_CNT
};

struct sched_info {
#ifdef CONFIG_SCHED_INFO
	/* Cumulative counters: */

	/* # of times we have run on this CPU: */
	unsigned long			pcount;

	/* Time spent waiting on a runqueue: */
	unsigned long long		run_delay;

	/* Timestamps: */

	/* When did we last run on a CPU? */
	unsigned long long		last_arrival;

	/* When were we last queued to run? */
	unsigned long long		last_queued;

#endif /* CONFIG_SCHED_INFO */
};

/*
 * Integer metrics need fixed point arithmetic, e.g., sched/fair
 * has a few: load, load_avg, util_avg, freq, and capacity.
 *
 * We define a basic fixed point arithmetic range, and then formalize
 * all these metrics based on that basic range.
 */
# define SCHED_FIXEDPOINT_SHIFT		10
# define SCHED_FIXEDPOINT_SCALE		(1L << SCHED_FIXEDPOINT_SHIFT)

/* Increase resolution of cpu_capacity calculations */
# define SCHED_CAPACITY_SHIFT		SCHED_FIXEDPOINT_SHIFT
# define SCHED_CAPACITY_SCALE		(1L << SCHED_CAPACITY_SHIFT)

struct load_weight {
	unsigned long			weight;
	u32				inv_weight;
};

/**
 * struct util_est - Estimation utilization of FAIR tasks
 * @enqueued: instantaneous estimated utilization of a task/cpu
 * @ewma:     the Exponential Weighted Moving Average (EWMA)
 *            utilization of a task
 *
 * Support data structure to track an Exponential Weighted Moving Average
 * (EWMA) of a FAIR task's utilization. New samples are added to the moving
 * average each time a task completes an activation. Sample's weight is chosen
 * so that the EWMA will be relatively insensitive to transient changes to the
 * task's workload.
 *
 * The enqueued attribute has a slightly different meaning for tasks and cpus:
 * - task:   the task's util_avg at last task dequeue time
 * - cfs_rq: the sum of util_est.enqueued for each RUNNABLE task on that CPU
 * Thus, the util_est.enqueued of a task represents the contribution on the
 * estimated utilization of the CPU where that task is currently enqueued.
 *
 * Only for tasks we track a moving average of the past instantaneous
 * estimated utilization. This allows to absorb sporadic drops in utilization
 * of an otherwise almost periodic task.
 */
struct util_est {
	unsigned int			enqueued;
	unsigned int			ewma;
#define UTIL_EST_WEIGHT_SHIFT		2
} __attribute__((__aligned__(sizeof(u64))));

/*
 * The load_avg/util_avg accumulates an infinite geometric series
 * (see __update_load_avg() in kernel/sched/fair.c).
 *
 * [load_avg definition]
 *
 *   load_avg = runnable% * scale_load_down(load)
 *
 * where runnable% is the time ratio that a sched_entity is runnable.
 * For cfs_rq, it is the aggregated load_avg of all runnable and
 * blocked sched_entities.
 *
 * [util_avg definition]
 *
 *   util_avg = running% * SCHED_CAPACITY_SCALE
 *
 * where running% is the time ratio that a sched_entity is running on
 * a CPU. For cfs_rq, it is the aggregated util_avg of all runnable
 * and blocked sched_entities.
 *
 * load_avg and util_avg don't direcly factor frequency scaling and CPU
 * capacity scaling. The scaling is done through the rq_clock_pelt that
 * is used for computing those signals (see update_rq_clock_pelt())
 *
 * N.B., the above ratios (runnable% and running%) themselves are in the
 * range of [0, 1]. To do fixed point arithmetics, we therefore scale them
 * to as large a range as necessary. This is for example reflected by
 * util_avg's SCHED_CAPACITY_SCALE.
 *
 * [Overflow issue]
 *
 * The 64-bit load_sum can have 4353082796 (=2^64/47742/88761) entities
 * with the highest load (=88761), always runnable on a single cfs_rq,
 * and should not overflow as the number already hits PID_MAX_LIMIT.
 *
 * For all other cases (including 32-bit kernels), struct load_weight's
 * weight will overflow first before we do, because:
 *
 *    Max(load_avg) <= Max(load.weight)
 *
 * Then it is the load_weight's responsibility to consider overflow
 * issues.
 */
struct sched_avg {
	u64				last_update_time;
	u64				load_sum;
	u64				runnable_load_sum;
	u32				util_sum;
	u32				period_contrib;
	unsigned long			load_avg;
	unsigned long			runnable_load_avg;
	unsigned long			util_avg;
	struct util_est			util_est;
} ____cacheline_aligned;

struct sched_statistics {
#ifdef CONFIG_SCHEDSTATS
	u64				wait_start;
	u64				wait_max;
	u64				wait_count;
	u64				wait_sum;
	u64				iowait_count;
	u64				iowait_sum;

	u64				sleep_start;
	u64				sleep_max;
	s64				sum_sleep_runtime;

	u64				block_start;
	u64				block_max;
	u64				exec_max;
	u64				slice_max;

	u64				nr_migrations_cold;
	u64				nr_failed_migrations_affine;
	u64				nr_failed_migrations_running;
	u64				nr_failed_migrations_hot;
	u64				nr_forced_migrations;

	u64				nr_wakeups;
	u64				nr_wakeups_sync;
	u64				nr_wakeups_migrate;
	u64				nr_wakeups_local;
	u64				nr_wakeups_remote;
	u64				nr_wakeups_affine;
	u64				nr_wakeups_affine_attempts;
	u64				nr_wakeups_passive;
	u64				nr_wakeups_idle;
#endif
};

struct sched_entity {
	/* For load-balancing: */
	struct load_weight		load;
	unsigned long			runnable_weight;
	struct rb_node			run_node;
	struct list_head		group_node;
	unsigned int			on_rq;

	u64				exec_start;
	u64				sum_exec_runtime;
	u64				vruntime;
	u64				prev_sum_exec_runtime;

	u64				nr_migrations;

	struct sched_statistics		statistics;

#ifdef CONFIG_FAIR_GROUP_SCHED
	int				depth;
	struct sched_entity		*parent;
	/* rq on which this entity is (to be) queued: */
	struct cfs_rq			*cfs_rq;
	/* rq "owned" by this entity/group: */
	struct cfs_rq			*my_q;
#endif

#ifdef CONFIG_SMP
	/*
	 * Per entity load average tracking.
	 *
	 * Put into separate cache line so it does not
	 * collide with read-mostly values above.
	 */
	struct sched_avg		avg;
#endif

	ANDROID_KABI_RESERVE(1);
	ANDROID_KABI_RESERVE(2);
	ANDROID_KABI_RESERVE(3);
	ANDROID_KABI_RESERVE(4);
};

struct sched_load {
	unsigned long prev_load;
	unsigned long new_task_load;
	unsigned long predicted_load;
};

struct cpu_cycle_counter_cb {
	u64 (*get_cpu_cycle_counter)(int cpu);
};

#define MAX_NUM_CGROUP_COLOC_ID	20

DECLARE_PER_CPU_READ_MOSTLY(int, sched_load_boost);

#ifdef CONFIG_SCHED_WALT
extern void sched_exit(struct task_struct *p);
extern int register_cpu_cycle_counter_cb(struct cpu_cycle_counter_cb *cb);
extern void sched_set_io_is_busy(int val);
extern int sched_set_group_id(struct task_struct *p, unsigned int group_id);
extern unsigned int sched_get_group_id(struct task_struct *p);
extern int sched_set_init_task_load(struct task_struct *p, int init_load_pct);
extern u32 sched_get_init_task_load(struct task_struct *p);
extern void sched_update_cpu_freq_min_max(const cpumask_t *cpus, u32 fmin,
					  u32 fmax);
extern int sched_set_boost(int enable);
extern void free_task_load_ptrs(struct task_struct *p);
extern void sched_set_refresh_rate(enum fps fps);

#define RAVG_HIST_SIZE_MAX 5
#define NUM_BUSY_BUCKETS 10

/* ravg represents frequency scaled cpu-demand of tasks */
struct ravg {
	/*
	 * 'mark_start' marks the beginning of an event (task waking up, task
	 * starting to execute, task being preempted) within a window
	 *
	 * 'sum' represents how runnable a task has been within current
	 * window. It incorporates both running time and wait time and is
	 * frequency scaled.
	 *
	 * 'sum_history' keeps track of history of 'sum' seen over previous
	 * RAVG_HIST_SIZE windows. Windows where task was entirely sleeping are
	 * ignored.
	 *
	 * 'demand' represents maximum sum seen over previous
	 * sysctl_sched_ravg_hist_size windows. 'demand' could drive frequency
	 * demand for tasks.
	 *
	 * 'curr_window_cpu' represents task's contribution to cpu busy time on
	 * various CPUs in the current window
	 *
	 * 'prev_window_cpu' represents task's contribution to cpu busy time on
	 * various CPUs in the previous window
	 *
	 * 'curr_window' represents the sum of all entries in curr_window_cpu
	 *
	 * 'prev_window' represents the sum of all entries in prev_window_cpu
	 *
	 * 'pred_demand' represents task's current predicted cpu busy time
	 *
	 * 'busy_buckets' groups historical busy time into different buckets
	 * used for prediction
	 *
	 * 'demand_scaled' represents task's demand scaled to 1024
	 */
	u64 mark_start;
	u32 sum, demand;
	u32 coloc_demand;
	u32 sum_history[RAVG_HIST_SIZE_MAX];
	u32 *curr_window_cpu, *prev_window_cpu;
	u32 curr_window, prev_window;
	u32 pred_demand;
	u8 busy_buckets[NUM_BUSY_BUCKETS];
	u16 demand_scaled;
	u16 pred_demand_scaled;
	u64 active_time;
	u64 last_win_size;
};
#else
static inline void sched_exit(struct task_struct *p) { }
static inline int
register_cpu_cycle_counter_cb(struct cpu_cycle_counter_cb *cb)
{
	return 0;
}
static inline void sched_set_io_is_busy(int val) {};

static inline int sched_set_boost(int enable)
{
	return -EINVAL;
}
static inline void free_task_load_ptrs(struct task_struct *p) { }

static inline void sched_update_cpu_freq_min_max(const cpumask_t *cpus,
					u32 fmin, u32 fmax) { }

static inline void sched_set_refresh_rate(enum fps fps) { }
#endif /* CONFIG_SCHED_WALT */

struct sched_rt_entity {
	struct list_head		run_list;
	unsigned long			timeout;
	unsigned long			watchdog_stamp;
	unsigned int			time_slice;
	unsigned short			on_rq;
	unsigned short			on_list;

	struct sched_rt_entity		*back;
#ifdef CONFIG_RT_GROUP_SCHED
	struct sched_rt_entity		*parent;
	/* rq on which this entity is (to be) queued: */
	struct rt_rq			*rt_rq;
	/* rq "owned" by this entity/group: */
	struct rt_rq			*my_q;
#endif

	ANDROID_KABI_RESERVE(1);
	ANDROID_KABI_RESERVE(2);
	ANDROID_KABI_RESERVE(3);
	ANDROID_KABI_RESERVE(4);
} __randomize_layout;

struct sched_dl_entity {
	struct rb_node			rb_node;

	/*
	 * Original scheduling parameters. Copied here from sched_attr
	 * during sched_setattr(), they will remain the same until
	 * the next sched_setattr().
	 */
	u64				dl_runtime;	/* Maximum runtime for each instance	*/
	u64				dl_deadline;	/* Relative deadline of each instance	*/
	u64				dl_period;	/* Separation of two instances (period) */
	u64				dl_bw;		/* dl_runtime / dl_period		*/
	u64				dl_density;	/* dl_runtime / dl_deadline		*/

	/*
	 * Actual scheduling parameters. Initialized with the values above,
	 * they are continously updated during task execution. Note that
	 * the remaining runtime could be < 0 in case we are in overrun.
	 */
	s64				runtime;	/* Remaining runtime for this instance	*/
	u64				deadline;	/* Absolute deadline for this instance	*/
	unsigned int			flags;		/* Specifying the scheduler behaviour	*/

	/*
	 * Some bool flags:
	 *
	 * @dl_throttled tells if we exhausted the runtime. If so, the
	 * task has to wait for a replenishment to be performed at the
	 * next firing of dl_timer.
	 *
	 * @dl_boosted tells if we are boosted due to DI. If so we are
	 * outside bandwidth enforcement mechanism (but only until we
	 * exit the critical section);
	 *
	 * @dl_yielded tells if task gave up the CPU before consuming
	 * all its available runtime during the last job.
	 *
	 * @dl_non_contending tells if the task is inactive while still
	 * contributing to the active utilization. In other words, it
	 * indicates if the inactive timer has been armed and its handler
	 * has not been executed yet. This flag is useful to avoid race
	 * conditions between the inactive timer handler and the wakeup
	 * code.
	 *
	 * @dl_overrun tells if the task asked to be informed about runtime
	 * overruns.
	 */
	unsigned int			dl_throttled      : 1;
	unsigned int			dl_boosted        : 1;
	unsigned int			dl_yielded        : 1;
	unsigned int			dl_non_contending : 1;
	unsigned int			dl_overrun	  : 1;

	/*
	 * Bandwidth enforcement timer. Each -deadline task has its
	 * own bandwidth to be enforced, thus we need one timer per task.
	 */
	struct hrtimer			dl_timer;

	/*
	 * Inactive timer, responsible for decreasing the active utilization
	 * at the "0-lag time". When a -deadline task blocks, it contributes
	 * to GRUB's active utilization until the "0-lag time", hence a
	 * timer is needed to decrease the active utilization at the correct
	 * time.
	 */
	struct hrtimer inactive_timer;
};

#ifdef CONFIG_UCLAMP_TASK
/* Number of utilization clamp buckets (shorter alias) */
#define UCLAMP_BUCKETS CONFIG_UCLAMP_BUCKETS_COUNT

/*
 * Utilization clamp for a scheduling entity
 * @value:		clamp value "assigned" to a se
 * @bucket_id:		bucket index corresponding to the "assigned" value
 * @active:		the se is currently refcounted in a rq's bucket
 * @user_defined:	the requested clamp value comes from user-space
 *
 * The bucket_id is the index of the clamp bucket matching the clamp value
 * which is pre-computed and stored to avoid expensive integer divisions from
 * the fast path.
 *
 * The active bit is set whenever a task has got an "effective" value assigned,
 * which can be different from the clamp value "requested" from user-space.
 * This allows to know a task is refcounted in the rq's bucket corresponding
 * to the "effective" bucket_id.
 *
 * The user_defined bit is set whenever a task has got a task-specific clamp
 * value requested from userspace, i.e. the system defaults apply to this task
 * just as a restriction. This allows to relax default clamps when a less
 * restrictive task-specific value has been requested, thus allowing to
 * implement a "nice" semantic. For example, a task running with a 20%
 * default boost can still drop its own boosting to 0%.
 */
struct uclamp_se {
	unsigned int value		: bits_per(SCHED_CAPACITY_SCALE);
	unsigned int bucket_id		: bits_per(UCLAMP_BUCKETS);
	unsigned int active		: 1;
	unsigned int user_defined	: 1;
};
#endif /* CONFIG_UCLAMP_TASK */

#ifdef CONFIG_UCLAMP_TASK
/* Number of utilization clamp buckets (shorter alias) */
#define UCLAMP_BUCKETS CONFIG_UCLAMP_BUCKETS_COUNT

/*
 * Utilization clamp for a scheduling entity
 * @value:		clamp value "assigned" to a se
 * @bucket_id:		bucket index corresponding to the "assigned" value
 * @active:		the se is currently refcounted in a rq's bucket
 * @user_defined:	the requested clamp value comes from user-space
 *
 * The bucket_id is the index of the clamp bucket matching the clamp value
 * which is pre-computed and stored to avoid expensive integer divisions from
 * the fast path.
 *
 * The active bit is set whenever a task has got an "effective" value assigned,
 * which can be different from the clamp value "requested" from user-space.
 * This allows to know a task is refcounted in the rq's bucket corresponding
 * to the "effective" bucket_id.
 *
 * The user_defined bit is set whenever a task has got a task-specific clamp
 * value requested from userspace, i.e. the system defaults apply to this task
 * just as a restriction. This allows to relax default clamps when a less
 * restrictive task-specific value has been requested, thus allowing to
 * implement a "nice" semantic. For example, a task running with a 20%
 * default boost can still drop its own boosting to 0%.
 */
struct uclamp_se {
	unsigned int value		: bits_per(SCHED_CAPACITY_SCALE);
	unsigned int bucket_id		: bits_per(UCLAMP_BUCKETS);
	unsigned int active		: 1;
	unsigned int user_defined	: 1;
};
#endif /* CONFIG_UCLAMP_TASK */

union rcu_special {
	struct {
		u8			blocked;
		u8			need_qs;
		u8			exp_need_qs;

		/* Otherwise the compiler can store garbage here: */
		u8			pad;
	} b; /* Bits. */
	u32 s; /* Set of bits. */
};

enum perf_event_task_context {
	perf_invalid_context = -1,
	perf_hw_context = 0,
	perf_sw_context,
	perf_nr_task_contexts,
};

struct wake_q_node {
	struct wake_q_node *next;
};

struct task_struct {
#ifdef CONFIG_THREAD_INFO_IN_TASK
	/*
	 * For reasons of header soup (see current_thread_info()), this
	 * must be the first element of task_struct.
	 */
	struct thread_info		thread_info;
#endif
	/* -1 unrunnable, 0 runnable, >0 stopped: */
	volatile long			state;

	/*
	 * This begins the randomizable portion of task_struct. Only
	 * scheduling-critical items should be added above here.
	 */
	randomized_struct_fields_start

	void				*stack;
	atomic_t			usage;
	/* Per task flags (PF_*), defined further below: */
	unsigned int			flags;
	unsigned int			ptrace;

#ifdef CONFIG_SMP
	struct llist_node		wake_entry;
	int				on_cpu;
#ifdef CONFIG_THREAD_INFO_IN_TASK
	/* Current CPU: */
	unsigned int			cpu;
#endif
	unsigned int			wakee_flips;
	unsigned long			wakee_flip_decay_ts;
	struct task_struct		*last_wakee;

	/*
	 * recent_used_cpu is initially set as the last CPU used by a task
	 * that wakes affine another task. Waker/wakee relationships can
	 * push tasks around a CPU where each wakeup moves to the next one.
	 * Tracking a recently used CPU allows a quick search for a recently
	 * used CPU that may be idle.
	 */
	int				recent_used_cpu;
	int				wake_cpu;
#endif
	int				on_rq;

	int				prio;
	int				static_prio;
	int				normal_prio;
	unsigned int			rt_priority;

	const struct sched_class	*sched_class;
	struct sched_entity		se;
	struct sched_rt_entity		rt;
<<<<<<< HEAD
	u64				 last_sleep_ts;

	int				boost;
	u64				boost_period;
	u64				boost_expires;
#ifdef CONFIG_SCHED_WALT
	struct ravg ravg;
	/*
	 * 'init_load_pct' represents the initial task load assigned to children
	 * of this task
	 */
	u32 init_load_pct;
	u64 last_wake_ts;
	u64 last_enqueued_ts;
	struct related_thread_group *grp;
	struct list_head grp_list;
	u64 cpu_cycles;
	bool misfit;
	u32 unfilter;
	bool low_latency;
	bool rtg_high_prio;
#endif
=======

	/* task boost vendor fields */
	u64				last_sleep_ts;
	int				boost;
	u64				boost_period;
	u64				boost_expires;
>>>>>>> e5445835

#ifdef CONFIG_CGROUP_SCHED
	struct task_group		*sched_task_group;
#endif
#ifdef CONFIG_SCHED_TUNE
	int				stune_idx;
#endif
	struct sched_dl_entity		dl;

#ifdef CONFIG_UCLAMP_TASK
	/* Clamp values requested for a scheduling entity */
	struct uclamp_se		uclamp_req[UCLAMP_CNT];
	/* Effective clamp values used for a scheduling entity */
	struct uclamp_se		uclamp[UCLAMP_CNT];
#endif

#ifdef CONFIG_PREEMPT_NOTIFIERS
	/* List of struct preempt_notifier: */
	struct hlist_head		preempt_notifiers;
#endif

#ifdef CONFIG_BLK_DEV_IO_TRACE
	unsigned int			btrace_seq;
#endif

	unsigned int			policy;
	int				nr_cpus_allowed;
	cpumask_t			cpus_allowed;
	cpumask_t			cpus_requested;

#ifdef CONFIG_PREEMPT_RCU
	int				rcu_read_lock_nesting;
	union rcu_special		rcu_read_unlock_special;
	struct list_head		rcu_node_entry;
	struct rcu_node			*rcu_blocked_node;
#endif /* #ifdef CONFIG_PREEMPT_RCU */

#ifdef CONFIG_TASKS_RCU
	unsigned long			rcu_tasks_nvcsw;
	u8				rcu_tasks_holdout;
	u8				rcu_tasks_idx;
	int				rcu_tasks_idle_cpu;
	struct list_head		rcu_tasks_holdout_list;
#endif /* #ifdef CONFIG_TASKS_RCU */

	struct sched_info		sched_info;

	struct list_head		tasks;
#ifdef CONFIG_SMP
	struct plist_node		pushable_tasks;
	struct rb_node			pushable_dl_tasks;
#endif

	struct mm_struct		*mm;
	struct mm_struct		*active_mm;

	/* Per-thread vma caching: */
	struct vmacache			vmacache;

#ifdef SPLIT_RSS_COUNTING
	struct task_rss_stat		rss_stat;
#endif
	int				exit_state;
	int				exit_code;
	int				exit_signal;
	/* The signal sent when the parent dies: */
	int				pdeath_signal;
	/* JOBCTL_*, siglock protected: */
	unsigned long			jobctl;

	/* Used for emulating ABI behavior of previous Linux versions: */
	unsigned int			personality;

	/* Scheduler bits, serialized by scheduler locks: */
	unsigned			sched_reset_on_fork:1;
	unsigned			sched_contributes_to_load:1;
	unsigned			sched_migrated:1;
	unsigned			sched_remote_wakeup:1;
#ifdef CONFIG_PSI
	unsigned			sched_psi_wake_requeue:1;
#endif

	/* Force alignment to the next boundary: */
	unsigned			:0;

	/* Unserialized, strictly 'current' */

	/* Bit to tell LSMs we're in execve(): */
	unsigned			in_execve:1;
	unsigned			in_iowait:1;
#ifndef TIF_RESTORE_SIGMASK
	unsigned			restore_sigmask:1;
#endif
#ifdef CONFIG_MEMCG
	unsigned			in_user_fault:1;
#ifdef CONFIG_MEMCG_KMEM
	unsigned			memcg_kmem_skip_account:1;
#endif
#endif
#ifdef CONFIG_COMPAT_BRK
	unsigned			brk_randomized:1;
#endif
#ifdef CONFIG_CGROUPS
	/* disallow userland-initiated cgroup migration */
	unsigned			no_cgroup_migration:1;
#endif
#ifdef CONFIG_BLK_CGROUP
	/* to be used once the psi infrastructure lands upstream. */
	unsigned			use_memdelay:1;
#endif

	unsigned long			atomic_flags; /* Flags requiring atomic access. */

	struct restart_block		restart_block;

	pid_t				pid;
	pid_t				tgid;

#ifdef CONFIG_STACKPROTECTOR
	/* Canary value for the -fstack-protector GCC feature: */
	unsigned long			stack_canary;
#endif
	/*
	 * Pointers to the (original) parent process, youngest child, younger sibling,
	 * older sibling, respectively.  (p->father can be replaced with
	 * p->real_parent->pid)
	 */

	/* Real parent process: */
	struct task_struct __rcu	*real_parent;

	/* Recipient of SIGCHLD, wait4() reports: */
	struct task_struct __rcu	*parent;

	/*
	 * Children/sibling form the list of natural children:
	 */
	struct list_head		children;
	struct list_head		sibling;
	struct task_struct		*group_leader;

	/*
	 * 'ptraced' is the list of tasks this task is using ptrace() on.
	 *
	 * This includes both natural children and PTRACE_ATTACH targets.
	 * 'ptrace_entry' is this task's link on the p->parent->ptraced list.
	 */
	struct list_head		ptraced;
	struct list_head		ptrace_entry;

	/* PID/PID hash table linkage. */
	struct pid			*thread_pid;
	struct hlist_node		pid_links[PIDTYPE_MAX];
	struct list_head		thread_group;
	struct list_head		thread_node;

	struct completion		*vfork_done;

	/* CLONE_CHILD_SETTID: */
	int __user			*set_child_tid;

	/* CLONE_CHILD_CLEARTID: */
	int __user			*clear_child_tid;

	u64				utime;
	u64				stime;
#ifdef CONFIG_ARCH_HAS_SCALED_CPUTIME
	u64				utimescaled;
	u64				stimescaled;
#endif
	u64				gtime;
#ifdef CONFIG_CPU_FREQ_TIMES
	u64				*time_in_state;
	unsigned int			max_state;
#endif
	struct prev_cputime		prev_cputime;
#ifdef CONFIG_VIRT_CPU_ACCOUNTING_GEN
	struct vtime			vtime;
#endif

#ifdef CONFIG_NO_HZ_FULL
	atomic_t			tick_dep_mask;
#endif
	/* Context switch counts: */
	unsigned long			nvcsw;
	unsigned long			nivcsw;

	/* Monotonic time in nsecs: */
	u64				start_time;

	/* Boot based time in nsecs: */
	u64				real_start_time;

	/* MM fault and swap info: this can arguably be seen as either mm-specific or thread-specific: */
	unsigned long			min_flt;
	unsigned long			maj_flt;

#ifdef CONFIG_POSIX_TIMERS
	struct task_cputime		cputime_expires;
	struct list_head		cpu_timers[3];
#endif

	/* Process credentials: */

	/* Tracer's credentials at attach: */
	const struct cred __rcu		*ptracer_cred;

	/* Objective and real subjective task credentials (COW): */
	const struct cred __rcu		*real_cred;

	/* Effective (overridable) subjective task credentials (COW): */
	const struct cred __rcu		*cred;

	/*
	 * executable name, excluding path.
	 *
	 * - normally initialized setup_new_exec()
	 * - access it with [gs]et_task_comm()
	 * - lock it with task_lock()
	 */
	char				comm[TASK_COMM_LEN];

	struct nameidata		*nameidata;

#ifdef CONFIG_SYSVIPC
	struct sysv_sem			sysvsem;
	struct sysv_shm			sysvshm;
#endif
#ifdef CONFIG_DETECT_HUNG_TASK
	/* hung task detection */
	unsigned long			last_switch_count;
	unsigned long			last_switch_time;
	bool hang_detection_enabled;
#endif
	/* Filesystem information: */
	struct fs_struct		*fs;

	/* Open file information: */
	struct files_struct		*files;

	/* Namespaces: */
	struct nsproxy			*nsproxy;

	/* Signal handlers: */
	struct signal_struct		*signal;
	struct sighand_struct		*sighand;
	sigset_t			blocked;
	sigset_t			real_blocked;
	/* Restored if set_restore_sigmask() was used: */
	sigset_t			saved_sigmask;
	struct sigpending		pending;
	unsigned long			sas_ss_sp;
	size_t				sas_ss_size;
	unsigned int			sas_ss_flags;

	struct callback_head		*task_works;

	struct audit_context		*audit_context;
#ifdef CONFIG_AUDITSYSCALL
	kuid_t				loginuid;
	unsigned int			sessionid;
#endif
	struct seccomp			seccomp;

	/* Thread group tracking: */
	u64				parent_exec_id;
	u64				self_exec_id;

	/* Protection against (de-)allocation: mm, files, fs, tty, keyrings, mems_allowed, mempolicy: */
	spinlock_t			alloc_lock;

	/* Protection of the PI data structures: */
	raw_spinlock_t			pi_lock;

	struct wake_q_node		wake_q;

#ifdef CONFIG_RT_MUTEXES
	/* PI waiters blocked on a rt_mutex held by this task: */
	struct rb_root_cached		pi_waiters;
	/* Updated under owner's pi_lock and rq lock */
	struct task_struct		*pi_top_task;
	/* Deadlock detection and priority inheritance handling: */
	struct rt_mutex_waiter		*pi_blocked_on;
#endif
#ifdef CONFIG_MM_EVENT_STAT
	struct mm_event_task	mm_event[MM_TYPE_NUM];
	unsigned long		next_period;
#endif
#ifdef CONFIG_DEBUG_MUTEXES
	/* Mutex deadlock detection: */
	struct mutex_waiter		*blocked_on;
#endif

#ifdef CONFIG_TRACE_IRQFLAGS
	unsigned int			irq_events;
	unsigned long			hardirq_enable_ip;
	unsigned long			hardirq_disable_ip;
	unsigned int			hardirq_enable_event;
	unsigned int			hardirq_disable_event;
	int				hardirqs_enabled;
	int				hardirq_context;
	unsigned long			softirq_disable_ip;
	unsigned long			softirq_enable_ip;
	unsigned int			softirq_disable_event;
	unsigned int			softirq_enable_event;
	int				softirqs_enabled;
	int				softirq_context;
#endif

#ifdef CONFIG_LOCKDEP
# define MAX_LOCK_DEPTH			48UL
	u64				curr_chain_key;
	int				lockdep_depth;
	unsigned int			lockdep_recursion;
	struct held_lock		held_locks[MAX_LOCK_DEPTH];
#endif

#ifdef CONFIG_UBSAN
	unsigned int			in_ubsan;
#endif

	/* Journalling filesystem info: */
	void				*journal_info;

	/* Stacked block device info: */
	struct bio_list			*bio_list;

#ifdef CONFIG_BLOCK
	/* Stack plugging: */
	struct blk_plug			*plug;
#endif

	/* VM state: */
	struct reclaim_state		*reclaim_state;

	struct backing_dev_info		*backing_dev_info;

	struct io_context		*io_context;

#ifdef CONFIG_COMPACTION
	struct capture_control		*capture_control;
#endif
	/* Ptrace state: */
	unsigned long			ptrace_message;
	siginfo_t			*last_siginfo;

	struct task_io_accounting	ioac;
#ifdef CONFIG_PSI
	/* Pressure stall state */
	unsigned int			psi_flags;
#endif
#ifdef CONFIG_TASK_XACCT
	/* Accumulated RSS usage: */
	u64				acct_rss_mem1;
	/* Accumulated virtual memory usage: */
	u64				acct_vm_mem1;
	/* stime + utime since last update: */
	u64				acct_timexpd;
#endif
#ifdef CONFIG_CPUSETS
	/* Protected by ->alloc_lock: */
	nodemask_t			mems_allowed;
	/* Seqence number to catch updates: */
	seqcount_t			mems_allowed_seq;
	int				cpuset_mem_spread_rotor;
	int				cpuset_slab_spread_rotor;
#endif
#ifdef CONFIG_CGROUPS
	/* Control Group info protected by css_set_lock: */
	struct css_set __rcu		*cgroups;
	/* cg_list protected by css_set_lock and tsk->alloc_lock: */
	struct list_head		cg_list;
#endif
#ifdef CONFIG_INTEL_RDT
	u32				closid;
	u32				rmid;
#endif
#ifdef CONFIG_FUTEX
	struct robust_list_head __user	*robust_list;
#ifdef CONFIG_COMPAT
	struct compat_robust_list_head __user *compat_robust_list;
#endif
	struct list_head		pi_state_list;
	struct futex_pi_state		*pi_state_cache;
#endif
#ifdef CONFIG_PERF_EVENTS
	struct perf_event_context	*perf_event_ctxp[perf_nr_task_contexts];
	struct mutex			perf_event_mutex;
	struct list_head		perf_event_list;
#endif
#ifdef CONFIG_DEBUG_PREEMPT
	unsigned long			preempt_disable_ip;
#endif
#ifdef CONFIG_NUMA
	/* Protected by alloc_lock: */
	struct mempolicy		*mempolicy;
	short				il_prev;
	short				pref_node_fork;
#endif
#ifdef CONFIG_NUMA_BALANCING
	int				numa_scan_seq;
	unsigned int			numa_scan_period;
	unsigned int			numa_scan_period_max;
	int				numa_preferred_nid;
	unsigned long			numa_migrate_retry;
	/* Migration stamp: */
	u64				node_stamp;
	u64				last_task_numa_placement;
	u64				last_sum_exec_runtime;
	struct callback_head		numa_work;

	/*
	 * This pointer is only modified for current in syscall and
	 * pagefault context (and for tasks being destroyed), so it can be read
	 * from any of the following contexts:
	 *  - RCU read-side critical section
	 *  - current->numa_group from everywhere
	 *  - task's runqueue locked, task not running
	 */
	struct numa_group __rcu		*numa_group;

	/*
	 * numa_faults is an array split into four regions:
	 * faults_memory, faults_cpu, faults_memory_buffer, faults_cpu_buffer
	 * in this precise order.
	 *
	 * faults_memory: Exponential decaying average of faults on a per-node
	 * basis. Scheduling placement decisions are made based on these
	 * counts. The values remain static for the duration of a PTE scan.
	 * faults_cpu: Track the nodes the process was running on when a NUMA
	 * hinting fault was incurred.
	 * faults_memory_buffer and faults_cpu_buffer: Record faults per node
	 * during the current scan window. When the scan completes, the counts
	 * in faults_memory and faults_cpu decay and these values are copied.
	 */
	unsigned long			*numa_faults;
	unsigned long			total_numa_faults;

	/*
	 * numa_faults_locality tracks if faults recorded during the last
	 * scan window were remote/local or failed to migrate. The task scan
	 * period is adapted based on the locality of the faults with different
	 * weights depending on whether they were shared or private faults
	 */
	unsigned long			numa_faults_locality[3];

	unsigned long			numa_pages_migrated;
#endif /* CONFIG_NUMA_BALANCING */

#ifdef CONFIG_RSEQ
	struct rseq __user *rseq;
	u32 rseq_len;
	u32 rseq_sig;
	/*
	 * RmW on rseq_event_mask must be performed atomically
	 * with respect to preemption.
	 */
	unsigned long rseq_event_mask;
#endif

	struct tlbflush_unmap_batch	tlb_ubc;

	struct rcu_head			rcu;

	/* Cache last used pipe for splice(): */
	struct pipe_inode_info		*splice_pipe;

	struct page_frag		task_frag;

#ifdef CONFIG_TASK_DELAY_ACCT
	struct task_delay_info		*delays;
#endif

#ifdef CONFIG_FAULT_INJECTION
	int				make_it_fail;
	unsigned int			fail_nth;
#endif
	/*
	 * When (nr_dirtied >= nr_dirtied_pause), it's time to call
	 * balance_dirty_pages() for a dirty throttling pause:
	 */
	int				nr_dirtied;
	int				nr_dirtied_pause;
	/* Start of a write-and-pause period: */
	unsigned long			dirty_paused_when;

#ifdef CONFIG_LATENCYTOP
	int				latency_record_count;
	struct latency_record		latency_record[LT_SAVECOUNT];
#endif
	/*
	 * Time slack values; these are used to round up poll() and
	 * select() etc timeout values. These are in nanoseconds.
	 */
	u64				timer_slack_ns;
	u64				default_timer_slack_ns;

#ifdef CONFIG_KASAN
	unsigned int			kasan_depth;
#endif

#ifdef CONFIG_FUNCTION_GRAPH_TRACER
	/* Index of current stored address in ret_stack: */
	int				curr_ret_stack;
	int				curr_ret_depth;

	/* Stack of return addresses for return function tracing: */
	struct ftrace_ret_stack		*ret_stack;

	/* Timestamp for last schedule: */
	unsigned long long		ftrace_timestamp;

	/*
	 * Number of functions that haven't been traced
	 * because of depth overrun:
	 */
	atomic_t			trace_overrun;

	/* Pause tracing: */
	atomic_t			tracing_graph_pause;
#endif

#ifdef CONFIG_TRACING
	/* State flags for use by tracers: */
	unsigned long			trace;

	/* Bitmask and counter of trace recursion: */
	unsigned long			trace_recursion;
#endif /* CONFIG_TRACING */

#ifdef CONFIG_KCOV
	/* See kernel/kcov.c for more details. */

	/* Coverage collection mode enabled for this task (0 if disabled): */
	unsigned int			kcov_mode;

	/* Size of the kcov_area: */
	unsigned int			kcov_size;

	/* Buffer for coverage collection: */
	void				*kcov_area;

	/* KCOV descriptor wired with this task or NULL: */
	struct kcov			*kcov;

	/* KCOV common handle for remote coverage collection: */
	u64				kcov_handle;

	/* KCOV sequence number: */
	int				kcov_sequence;
#endif

#ifdef CONFIG_MEMCG
	struct mem_cgroup		*memcg_in_oom;
	gfp_t				memcg_oom_gfp_mask;
	int				memcg_oom_order;

	/* Number of pages to reclaim on returning to userland: */
	unsigned int			memcg_nr_pages_over_high;

	/* Used by memcontrol for targeted memcg charge: */
	struct mem_cgroup		*active_memcg;
#endif

#ifdef CONFIG_BLK_CGROUP
	struct request_queue		*throttle_queue;
#endif

#ifdef CONFIG_UPROBES
	struct uprobe_task		*utask;
#endif
#if defined(CONFIG_BCACHE) || defined(CONFIG_BCACHE_MODULE)
	unsigned int			sequential_io;
	unsigned int			sequential_io_avg;
#endif
#ifdef CONFIG_DEBUG_ATOMIC_SLEEP
	unsigned long			task_state_change;
#endif
	int				pagefault_disabled;
#ifdef CONFIG_MMU
	struct task_struct		*oom_reaper_list;
#endif
#ifdef CONFIG_VMAP_STACK
	struct vm_struct		*stack_vm_area;
#endif
#ifdef CONFIG_THREAD_INFO_IN_TASK
	/* A live task holds one reference: */
	atomic_t			stack_refcount;
#endif
#ifdef CONFIG_LIVEPATCH
	int patch_state;
#endif
#ifdef CONFIG_SECURITY
	/* Used by LSM modules for access restriction: */
	void				*security;
#endif
	/* task is frozen/stopped (used by the cgroup freezer) */
	ANDROID_KABI_USE(1, unsigned frozen:1);

<<<<<<< HEAD

=======
>>>>>>> e5445835
	/* 095444fad7e3 ("futex: Replace PF_EXITPIDONE with a state") */
	ANDROID_KABI_USE(2, unsigned int futex_state);

	/*
	 * f9b0c6c556db ("futex: Add mutex around futex exit")
	 * A struct mutex takes 32 bytes, or 4 64bit entries, so pick off
	 * 4 of the reserved members, and replace them with a struct mutex.
	 * Do the GENKSYMS hack to work around the CRC issues
	 */
#ifdef __GENKSYMS__
	ANDROID_KABI_RESERVE(3);
	ANDROID_KABI_RESERVE(4);
	ANDROID_KABI_RESERVE(5);
	ANDROID_KABI_RESERVE(6);
#else
	struct mutex			futex_exit_mutex;
#endif

	ANDROID_KABI_RESERVE(7);
	ANDROID_KABI_RESERVE(8);

	/*
	 * New fields for task_struct should be added above here, so that
	 * they are included in the randomized portion of task_struct.
	 */
	randomized_struct_fields_end

	/* CPU-specific state of this task: */
	struct thread_struct		thread;

	/*
	 * WARNING: on x86, 'thread_struct' contains a variable-sized
	 * structure.  It *MUST* be at the end of 'task_struct'.
	 *
	 * Do not put anything below here!
	 */
};

static inline struct pid *task_pid(struct task_struct *task)
{
	return task->thread_pid;
}

/*
 * the helpers to get the task's different pids as they are seen
 * from various namespaces
 *
 * task_xid_nr()     : global id, i.e. the id seen from the init namespace;
 * task_xid_vnr()    : virtual id, i.e. the id seen from the pid namespace of
 *                     current.
 * task_xid_nr_ns()  : id seen from the ns specified;
 *
 * see also pid_nr() etc in include/linux/pid.h
 */
pid_t __task_pid_nr_ns(struct task_struct *task, enum pid_type type, struct pid_namespace *ns);

static inline pid_t task_pid_nr(struct task_struct *tsk)
{
	return tsk->pid;
}

static inline pid_t task_pid_nr_ns(struct task_struct *tsk, struct pid_namespace *ns)
{
	return __task_pid_nr_ns(tsk, PIDTYPE_PID, ns);
}

static inline pid_t task_pid_vnr(struct task_struct *tsk)
{
	return __task_pid_nr_ns(tsk, PIDTYPE_PID, NULL);
}


static inline pid_t task_tgid_nr(struct task_struct *tsk)
{
	return tsk->tgid;
}

/**
 * pid_alive - check that a task structure is not stale
 * @p: Task structure to be checked.
 *
 * Test if a process is not yet dead (at most zombie state)
 * If pid_alive fails, then pointers within the task structure
 * can be stale and must not be dereferenced.
 *
 * Return: 1 if the process is alive. 0 otherwise.
 */
static inline int pid_alive(const struct task_struct *p)
{
	return p->thread_pid != NULL;
}

static inline pid_t task_pgrp_nr_ns(struct task_struct *tsk, struct pid_namespace *ns)
{
	return __task_pid_nr_ns(tsk, PIDTYPE_PGID, ns);
}

static inline pid_t task_pgrp_vnr(struct task_struct *tsk)
{
	return __task_pid_nr_ns(tsk, PIDTYPE_PGID, NULL);
}


static inline pid_t task_session_nr_ns(struct task_struct *tsk, struct pid_namespace *ns)
{
	return __task_pid_nr_ns(tsk, PIDTYPE_SID, ns);
}

static inline pid_t task_session_vnr(struct task_struct *tsk)
{
	return __task_pid_nr_ns(tsk, PIDTYPE_SID, NULL);
}

static inline pid_t task_tgid_nr_ns(struct task_struct *tsk, struct pid_namespace *ns)
{
	return __task_pid_nr_ns(tsk, PIDTYPE_TGID, ns);
}

static inline pid_t task_tgid_vnr(struct task_struct *tsk)
{
	return __task_pid_nr_ns(tsk, PIDTYPE_TGID, NULL);
}

static inline pid_t task_ppid_nr_ns(const struct task_struct *tsk, struct pid_namespace *ns)
{
	pid_t pid = 0;

	rcu_read_lock();
	if (pid_alive(tsk))
		pid = task_tgid_nr_ns(rcu_dereference(tsk->real_parent), ns);
	rcu_read_unlock();

	return pid;
}

static inline pid_t task_ppid_nr(const struct task_struct *tsk)
{
	return task_ppid_nr_ns(tsk, &init_pid_ns);
}

/* Obsolete, do not use: */
static inline pid_t task_pgrp_nr(struct task_struct *tsk)
{
	return task_pgrp_nr_ns(tsk, &init_pid_ns);
}

#define TASK_REPORT_IDLE	(TASK_REPORT + 1)
#define TASK_REPORT_MAX		(TASK_REPORT_IDLE << 1)

static inline unsigned int task_state_index(struct task_struct *tsk)
{
	unsigned int tsk_state = READ_ONCE(tsk->state);
	unsigned int state = (tsk_state | tsk->exit_state) & TASK_REPORT;

	BUILD_BUG_ON_NOT_POWER_OF_2(TASK_REPORT_MAX);

	if (tsk_state == TASK_IDLE)
		state = TASK_REPORT_IDLE;

	return fls(state);
}

static inline char task_index_to_char(unsigned int state)
{
	static const char state_char[] = "RSDTtXZPI";

	BUILD_BUG_ON(1 + ilog2(TASK_REPORT_MAX) != sizeof(state_char) - 1);

	return state_char[state];
}

static inline char task_state_to_char(struct task_struct *tsk)
{
	return task_index_to_char(task_state_index(tsk));
}

/**
 * is_global_init - check if a task structure is init. Since init
 * is free to have sub-threads we need to check tgid.
 * @tsk: Task structure to be checked.
 *
 * Check if a task structure is the first user space task the kernel created.
 *
 * Return: 1 if the task structure is init. 0 otherwise.
 */
static inline int is_global_init(struct task_struct *tsk)
{
	return task_tgid_nr(tsk) == 1;
}

extern struct pid *cad_pid;

/*
 * Per process flags
 */
#define PF_IDLE			0x00000002	/* I am an IDLE thread */
#define PF_EXITING		0x00000004	/* Getting shut down */
#define PF_VCPU			0x00000010	/* I'm a virtual CPU */
#define PF_WQ_WORKER		0x00000020	/* I'm a workqueue worker */
#define PF_FORKNOEXEC		0x00000040	/* Forked but didn't exec */
#define PF_MCE_PROCESS		0x00000080      /* Process policy on mce errors */
#define PF_SUPERPRIV		0x00000100	/* Used super-user privileges */
#define PF_DUMPCORE		0x00000200	/* Dumped core */
#define PF_SIGNALED		0x00000400	/* Killed by a signal */
#define PF_MEMALLOC		0x00000800	/* Allocating memory */
#define PF_NPROC_EXCEEDED	0x00001000	/* set_user() noticed that RLIMIT_NPROC was exceeded */
#define PF_USED_MATH		0x00002000	/* If unset the fpu must be initialized before use */
#define PF_NOFREEZE		0x00008000	/* This thread should not be frozen */
#define PF_FROZEN		0x00010000	/* Frozen for system suspend */
#define PF_KSWAPD		0x00020000	/* I am kswapd */
#define PF_MEMALLOC_NOFS	0x00040000	/* All allocation requests will inherit GFP_NOFS */
#define PF_MEMALLOC_NOIO	0x00080000	/* All allocation requests will inherit GFP_NOIO */
#define PF_LESS_THROTTLE	0x00100000	/* Throttle me less: I clean memory */
#define PF_KTHREAD		0x00200000	/* I am a kernel thread */
#define PF_RANDOMIZE		0x00400000	/* Randomize virtual address space */
#define PF_SWAPWRITE		0x00800000	/* Allowed to write to swap */
#define PF_MEMSTALL		0x01000000	/* Stalled due to lack of memory */
#define PF_NO_SETAFFINITY	0x04000000	/* Userland is not allowed to meddle with cpus_allowed */
#define PF_MCE_EARLY		0x08000000      /* Early kill for mce process policy */
#define PF_WAKE_UP_IDLE         0x10000000	/* TTWU on an idle CPU */
#define PF_MUTEX_TESTER		0x20000000	/* Thread belongs to the rt mutex tester */
#define PF_FREEZER_SKIP		0x40000000	/* Freezer should not count it as freezable */
#define PF_SUSPEND_TASK		0x80000000      /* This thread called freeze_processes() and should not be frozen */

/*
 * Only the _current_ task can read/write to tsk->flags, but other
 * tasks can access tsk->flags in readonly mode for example
 * with tsk_used_math (like during threaded core dumping).
 * There is however an exception to this rule during ptrace
 * or during fork: the ptracer task is allowed to write to the
 * child->flags of its traced child (same goes for fork, the parent
 * can write to the child->flags), because we're guaranteed the
 * child is not running and in turn not changing child->flags
 * at the same time the parent does it.
 */
#define clear_stopped_child_used_math(child)	do { (child)->flags &= ~PF_USED_MATH; } while (0)
#define set_stopped_child_used_math(child)	do { (child)->flags |= PF_USED_MATH; } while (0)
#define clear_used_math()			clear_stopped_child_used_math(current)
#define set_used_math()				set_stopped_child_used_math(current)

#define conditional_stopped_child_used_math(condition, child) \
	do { (child)->flags &= ~PF_USED_MATH, (child)->flags |= (condition) ? PF_USED_MATH : 0; } while (0)

#define conditional_used_math(condition)	conditional_stopped_child_used_math(condition, current)

#define copy_to_stopped_child_used_math(child) \
	do { (child)->flags &= ~PF_USED_MATH, (child)->flags |= current->flags & PF_USED_MATH; } while (0)

/* NOTE: this will return 0 or PF_USED_MATH, it will never return 1 */
#define tsk_used_math(p)			((p)->flags & PF_USED_MATH)
#define used_math()				tsk_used_math(current)

static __always_inline bool is_percpu_thread(void)
{
#ifdef CONFIG_SMP
	return (current->flags & PF_NO_SETAFFINITY) &&
		(current->nr_cpus_allowed  == 1);
#else
	return true;
#endif
}

/* Per-process atomic flags. */
#define PFA_NO_NEW_PRIVS		0	/* May not gain new privileges. */
#define PFA_SPREAD_PAGE			1	/* Spread page cache over cpuset */
#define PFA_SPREAD_SLAB			2	/* Spread some slab caches over cpuset */
#define PFA_SPEC_SSB_DISABLE		3	/* Speculative Store Bypass disabled */
#define PFA_SPEC_SSB_FORCE_DISABLE	4	/* Speculative Store Bypass force disabled*/
#define PFA_SPEC_IB_DISABLE		5	/* Indirect branch speculation restricted */
#define PFA_SPEC_IB_FORCE_DISABLE	6	/* Indirect branch speculation permanently restricted */

#define TASK_PFA_TEST(name, func)					\
	static inline bool task_##func(struct task_struct *p)		\
	{ return test_bit(PFA_##name, &p->atomic_flags); }

#define TASK_PFA_SET(name, func)					\
	static inline void task_set_##func(struct task_struct *p)	\
	{ set_bit(PFA_##name, &p->atomic_flags); }

#define TASK_PFA_CLEAR(name, func)					\
	static inline void task_clear_##func(struct task_struct *p)	\
	{ clear_bit(PFA_##name, &p->atomic_flags); }

TASK_PFA_TEST(NO_NEW_PRIVS, no_new_privs)
TASK_PFA_SET(NO_NEW_PRIVS, no_new_privs)

TASK_PFA_TEST(SPREAD_PAGE, spread_page)
TASK_PFA_SET(SPREAD_PAGE, spread_page)
TASK_PFA_CLEAR(SPREAD_PAGE, spread_page)

TASK_PFA_TEST(SPREAD_SLAB, spread_slab)
TASK_PFA_SET(SPREAD_SLAB, spread_slab)
TASK_PFA_CLEAR(SPREAD_SLAB, spread_slab)

TASK_PFA_TEST(SPEC_SSB_DISABLE, spec_ssb_disable)
TASK_PFA_SET(SPEC_SSB_DISABLE, spec_ssb_disable)
TASK_PFA_CLEAR(SPEC_SSB_DISABLE, spec_ssb_disable)

TASK_PFA_TEST(SPEC_SSB_FORCE_DISABLE, spec_ssb_force_disable)
TASK_PFA_SET(SPEC_SSB_FORCE_DISABLE, spec_ssb_force_disable)

TASK_PFA_TEST(SPEC_IB_DISABLE, spec_ib_disable)
TASK_PFA_SET(SPEC_IB_DISABLE, spec_ib_disable)
TASK_PFA_CLEAR(SPEC_IB_DISABLE, spec_ib_disable)

TASK_PFA_TEST(SPEC_IB_FORCE_DISABLE, spec_ib_force_disable)
TASK_PFA_SET(SPEC_IB_FORCE_DISABLE, spec_ib_force_disable)

static inline void
current_restore_flags(unsigned long orig_flags, unsigned long flags)
{
	current->flags &= ~flags;
	current->flags |= orig_flags & flags;
}

extern int cpuset_cpumask_can_shrink(const struct cpumask *cur, const struct cpumask *trial);
extern int task_can_attach(struct task_struct *p, const struct cpumask *cs_cpus_allowed);
#ifdef CONFIG_SMP
extern void do_set_cpus_allowed(struct task_struct *p, const struct cpumask *new_mask);
extern int set_cpus_allowed_ptr(struct task_struct *p, const struct cpumask *new_mask);
extern bool cpupri_check_rt(void);
#else
static inline void do_set_cpus_allowed(struct task_struct *p, const struct cpumask *new_mask)
{
}
static inline int set_cpus_allowed_ptr(struct task_struct *p, const struct cpumask *new_mask)
{
	if (!cpumask_test_cpu(0, new_mask))
		return -EINVAL;
	return 0;
}
static inline bool cpupri_check_rt(void)
{
	return false;
}
#endif

#ifndef cpu_relax_yield
#define cpu_relax_yield() cpu_relax()
#endif

extern int yield_to(struct task_struct *p, bool preempt);
extern void set_user_nice(struct task_struct *p, long nice);
extern int task_prio(const struct task_struct *p);

/**
 * task_nice - return the nice value of a given task.
 * @p: the task in question.
 *
 * Return: The nice value [ -20 ... 0 ... 19 ].
 */
static inline int task_nice(const struct task_struct *p)
{
	return PRIO_TO_NICE((p)->static_prio);
}

extern int can_nice(const struct task_struct *p, const int nice);
extern int task_curr(const struct task_struct *p);
extern int idle_cpu(int cpu);
extern int available_idle_cpu(int cpu);
extern int sched_setscheduler(struct task_struct *, int, const struct sched_param *);
extern int sched_setscheduler_nocheck(struct task_struct *, int, const struct sched_param *);
extern int sched_setattr(struct task_struct *, const struct sched_attr *);
extern int sched_setattr_nocheck(struct task_struct *, const struct sched_attr *);
extern struct task_struct *idle_task(int cpu);

/**
 * is_idle_task - is the specified task an idle task?
 * @p: the task in question.
 *
 * Return: 1 if @p is an idle task. 0 otherwise.
 */
static inline bool is_idle_task(const struct task_struct *p)
{
	return !!(p->flags & PF_IDLE);
}

extern struct task_struct *curr_task(int cpu);
extern void ia64_set_curr_task(int cpu, struct task_struct *p);

void yield(void);

union thread_union {
#ifndef CONFIG_ARCH_TASK_STRUCT_ON_STACK
	struct task_struct task;
#endif
#ifndef CONFIG_THREAD_INFO_IN_TASK
	struct thread_info thread_info;
#endif
	unsigned long stack[THREAD_SIZE/sizeof(long)];
};

#ifndef CONFIG_THREAD_INFO_IN_TASK
extern struct thread_info init_thread_info;
#endif

extern unsigned long init_stack[THREAD_SIZE / sizeof(unsigned long)];

#ifdef CONFIG_THREAD_INFO_IN_TASK
static inline struct thread_info *task_thread_info(struct task_struct *task)
{
	return &task->thread_info;
}
#elif !defined(__HAVE_THREAD_FUNCTIONS)
# define task_thread_info(task)	((struct thread_info *)(task)->stack)
#endif

/*
 * find a task by one of its numerical ids
 *
 * find_task_by_pid_ns():
 *      finds a task by its pid in the specified namespace
 * find_task_by_vpid():
 *      finds a task by its virtual pid
 *
 * see also find_vpid() etc in include/linux/pid.h
 */

extern struct task_struct *find_task_by_vpid(pid_t nr);
extern struct task_struct *find_task_by_pid_ns(pid_t nr, struct pid_namespace *ns);

/*
 * find a task by its virtual pid and get the task struct
 */
extern struct task_struct *find_get_task_by_vpid(pid_t nr);

extern int wake_up_state(struct task_struct *tsk, unsigned int state);
extern int wake_up_process(struct task_struct *tsk);
extern void wake_up_new_task(struct task_struct *tsk);

#ifdef CONFIG_SMP
extern void kick_process(struct task_struct *tsk);
#else
static inline void kick_process(struct task_struct *tsk) { }
#endif

extern void __set_task_comm(struct task_struct *tsk, const char *from, bool exec);

static inline void set_task_comm(struct task_struct *tsk, const char *from)
{
	__set_task_comm(tsk, from, false);
}

extern char *__get_task_comm(char *to, size_t len, struct task_struct *tsk);
#define get_task_comm(buf, tsk) ({			\
	BUILD_BUG_ON(sizeof(buf) != TASK_COMM_LEN);	\
	__get_task_comm(buf, sizeof(buf), tsk);		\
})

#ifdef CONFIG_SMP
void scheduler_ipi(void);
extern unsigned long wait_task_inactive(struct task_struct *, long match_state);
#else
static inline void scheduler_ipi(void) { }
static inline unsigned long wait_task_inactive(struct task_struct *p, long match_state)
{
	return 1;
}
#endif

/*
 * Set thread flags in other task's structures.
 * See asm/thread_info.h for TIF_xxxx flags available:
 */
static inline void set_tsk_thread_flag(struct task_struct *tsk, int flag)
{
	set_ti_thread_flag(task_thread_info(tsk), flag);
}

static inline void clear_tsk_thread_flag(struct task_struct *tsk, int flag)
{
	clear_ti_thread_flag(task_thread_info(tsk), flag);
}

static inline void update_tsk_thread_flag(struct task_struct *tsk, int flag,
					  bool value)
{
	update_ti_thread_flag(task_thread_info(tsk), flag, value);
}

static inline int test_and_set_tsk_thread_flag(struct task_struct *tsk, int flag)
{
	return test_and_set_ti_thread_flag(task_thread_info(tsk), flag);
}

static inline int test_and_clear_tsk_thread_flag(struct task_struct *tsk, int flag)
{
	return test_and_clear_ti_thread_flag(task_thread_info(tsk), flag);
}

static inline int test_tsk_thread_flag(struct task_struct *tsk, int flag)
{
	return test_ti_thread_flag(task_thread_info(tsk), flag);
}

static inline void set_tsk_need_resched(struct task_struct *tsk)
{
	set_tsk_thread_flag(tsk,TIF_NEED_RESCHED);
}

static inline void clear_tsk_need_resched(struct task_struct *tsk)
{
	clear_tsk_thread_flag(tsk,TIF_NEED_RESCHED);
}

static inline int test_tsk_need_resched(struct task_struct *tsk)
{
	return unlikely(test_tsk_thread_flag(tsk,TIF_NEED_RESCHED));
}

/*
 * cond_resched() and cond_resched_lock(): latency reduction via
 * explicit rescheduling in places that are safe. The return
 * value indicates whether a reschedule was done in fact.
 * cond_resched_lock() will drop the spinlock before scheduling,
 */
#ifndef CONFIG_PREEMPT
extern int _cond_resched(void);
#else
static inline int _cond_resched(void) { return 0; }
#endif

#define cond_resched() ({			\
	___might_sleep(__FILE__, __LINE__, 0);	\
	_cond_resched();			\
})

extern int __cond_resched_lock(spinlock_t *lock);

#define cond_resched_lock(lock) ({				\
	___might_sleep(__FILE__, __LINE__, PREEMPT_LOCK_OFFSET);\
	__cond_resched_lock(lock);				\
})

static inline void cond_resched_rcu(void)
{
#if defined(CONFIG_DEBUG_ATOMIC_SLEEP) || !defined(CONFIG_PREEMPT_RCU)
	rcu_read_unlock();
	cond_resched();
	rcu_read_lock();
#endif
}

/*
 * Does a critical section need to be broken due to another
 * task waiting?: (technically does not depend on CONFIG_PREEMPT,
 * but a general need for low latency)
 */
static inline int spin_needbreak(spinlock_t *lock)
{
#ifdef CONFIG_PREEMPT
	return spin_is_contended(lock);
#else
	return 0;
#endif
}

static __always_inline bool need_resched(void)
{
	return unlikely(tif_need_resched());
}

/*
 * Wrappers for p->thread_info->cpu access. No-op on UP.
 */
#ifdef CONFIG_SMP

static inline unsigned int task_cpu(const struct task_struct *p)
{
#ifdef CONFIG_THREAD_INFO_IN_TASK
	return READ_ONCE(p->cpu);
#else
	return READ_ONCE(task_thread_info(p)->cpu);
#endif
}

extern void set_task_cpu(struct task_struct *p, unsigned int cpu);

#else

static inline unsigned int task_cpu(const struct task_struct *p)
{
	return 0;
}

static inline void set_task_cpu(struct task_struct *p, unsigned int cpu)
{
}

#endif /* CONFIG_SMP */

/*
 * In order to reduce various lock holder preemption latencies provide an
 * interface to see if a vCPU is currently running or not.
 *
 * This allows us to terminate optimistic spin loops and block, analogous to
 * the native optimistic spin heuristic of testing if the lock owner task is
 * running or not.
 */
#ifndef vcpu_is_preempted
# define vcpu_is_preempted(cpu)	false
#endif

extern long sched_setaffinity(pid_t pid, const struct cpumask *new_mask);
extern long sched_getaffinity(pid_t pid, struct cpumask *mask);

#ifndef TASK_SIZE_OF
#define TASK_SIZE_OF(tsk)	TASK_SIZE
#endif

#ifdef CONFIG_RSEQ

/*
 * Map the event mask on the user-space ABI enum rseq_cs_flags
 * for direct mask checks.
 */
enum rseq_event_mask_bits {
	RSEQ_EVENT_PREEMPT_BIT	= RSEQ_CS_FLAG_NO_RESTART_ON_PREEMPT_BIT,
	RSEQ_EVENT_SIGNAL_BIT	= RSEQ_CS_FLAG_NO_RESTART_ON_SIGNAL_BIT,
	RSEQ_EVENT_MIGRATE_BIT	= RSEQ_CS_FLAG_NO_RESTART_ON_MIGRATE_BIT,
};

enum rseq_event_mask {
	RSEQ_EVENT_PREEMPT	= (1U << RSEQ_EVENT_PREEMPT_BIT),
	RSEQ_EVENT_SIGNAL	= (1U << RSEQ_EVENT_SIGNAL_BIT),
	RSEQ_EVENT_MIGRATE	= (1U << RSEQ_EVENT_MIGRATE_BIT),
};

static inline void rseq_set_notify_resume(struct task_struct *t)
{
	if (t->rseq)
		set_tsk_thread_flag(t, TIF_NOTIFY_RESUME);
}

void __rseq_handle_notify_resume(struct ksignal *sig, struct pt_regs *regs);

static inline void rseq_handle_notify_resume(struct ksignal *ksig,
					     struct pt_regs *regs)
{
	if (current->rseq)
		__rseq_handle_notify_resume(ksig, regs);
}

static inline void rseq_signal_deliver(struct ksignal *ksig,
				       struct pt_regs *regs)
{
	preempt_disable();
	__set_bit(RSEQ_EVENT_SIGNAL_BIT, &current->rseq_event_mask);
	preempt_enable();
	rseq_handle_notify_resume(ksig, regs);
}

/* rseq_preempt() requires preemption to be disabled. */
static inline void rseq_preempt(struct task_struct *t)
{
	__set_bit(RSEQ_EVENT_PREEMPT_BIT, &t->rseq_event_mask);
	rseq_set_notify_resume(t);
}

/* rseq_migrate() requires preemption to be disabled. */
static inline void rseq_migrate(struct task_struct *t)
{
	__set_bit(RSEQ_EVENT_MIGRATE_BIT, &t->rseq_event_mask);
	rseq_set_notify_resume(t);
}

/*
 * If parent process has a registered restartable sequences area, the
 * child inherits. Unregister rseq for a clone with CLONE_VM set.
 */
static inline void rseq_fork(struct task_struct *t, unsigned long clone_flags)
{
	if (clone_flags & CLONE_VM) {
		t->rseq = NULL;
		t->rseq_len = 0;
		t->rseq_sig = 0;
		t->rseq_event_mask = 0;
	} else {
		t->rseq = current->rseq;
		t->rseq_len = current->rseq_len;
		t->rseq_sig = current->rseq_sig;
		t->rseq_event_mask = current->rseq_event_mask;
	}
}

static inline void rseq_execve(struct task_struct *t)
{
	t->rseq = NULL;
	t->rseq_len = 0;
	t->rseq_sig = 0;
	t->rseq_event_mask = 0;
}

#else

static inline void rseq_set_notify_resume(struct task_struct *t)
{
}
static inline void rseq_handle_notify_resume(struct ksignal *ksig,
					     struct pt_regs *regs)
{
}
static inline void rseq_signal_deliver(struct ksignal *ksig,
				       struct pt_regs *regs)
{
}
static inline void rseq_preempt(struct task_struct *t)
{
}
static inline void rseq_migrate(struct task_struct *t)
{
}
static inline void rseq_fork(struct task_struct *t, unsigned long clone_flags)
{
}
static inline void rseq_execve(struct task_struct *t)
{
}

#endif

#ifdef CONFIG_DEBUG_RSEQ

void rseq_syscall(struct pt_regs *regs);

#else

static inline void rseq_syscall(struct pt_regs *regs)
{
}

#endif

static inline u32 sched_get_wake_up_idle(struct task_struct *p)
{
	u32 enabled = p->flags & PF_WAKE_UP_IDLE;

	return !!enabled;
}

static inline int sched_set_wake_up_idle(struct task_struct *p,
						int wake_up_idle)
{
	int enable = !!wake_up_idle;

	if (enable)
		p->flags |= PF_WAKE_UP_IDLE;
	else
		p->flags &= ~PF_WAKE_UP_IDLE;

	return 0;
}

static inline void set_wake_up_idle(bool enabled)
{
	if (enabled)
		current->flags |= PF_WAKE_UP_IDLE;
	else
		current->flags &= ~PF_WAKE_UP_IDLE;
}

#endif<|MERGE_RESOLUTION|>--- conflicted
+++ resolved
@@ -29,7 +29,6 @@
 #include <linux/mm_event.h>
 #include <linux/task_io_accounting.h>
 #include <linux/rseq.h>
-#include <linux/android_kabi.h>
 
 /* task_struct member predeclarations (sorted alphabetically): */
 struct audit_context;
@@ -560,11 +559,6 @@
 	 */
 	struct sched_avg		avg;
 #endif
-
-	ANDROID_KABI_RESERVE(1);
-	ANDROID_KABI_RESERVE(2);
-	ANDROID_KABI_RESERVE(3);
-	ANDROID_KABI_RESERVE(4);
 };
 
 struct sched_load {
@@ -683,11 +677,6 @@
 	/* rq "owned" by this entity/group: */
 	struct rt_rq			*my_q;
 #endif
-
-	ANDROID_KABI_RESERVE(1);
-	ANDROID_KABI_RESERVE(2);
-	ANDROID_KABI_RESERVE(3);
-	ANDROID_KABI_RESERVE(4);
 } __randomize_layout;
 
 struct sched_dl_entity {
@@ -794,41 +783,6 @@
 };
 #endif /* CONFIG_UCLAMP_TASK */
 
-#ifdef CONFIG_UCLAMP_TASK
-/* Number of utilization clamp buckets (shorter alias) */
-#define UCLAMP_BUCKETS CONFIG_UCLAMP_BUCKETS_COUNT
-
-/*
- * Utilization clamp for a scheduling entity
- * @value:		clamp value "assigned" to a se
- * @bucket_id:		bucket index corresponding to the "assigned" value
- * @active:		the se is currently refcounted in a rq's bucket
- * @user_defined:	the requested clamp value comes from user-space
- *
- * The bucket_id is the index of the clamp bucket matching the clamp value
- * which is pre-computed and stored to avoid expensive integer divisions from
- * the fast path.
- *
- * The active bit is set whenever a task has got an "effective" value assigned,
- * which can be different from the clamp value "requested" from user-space.
- * This allows to know a task is refcounted in the rq's bucket corresponding
- * to the "effective" bucket_id.
- *
- * The user_defined bit is set whenever a task has got a task-specific clamp
- * value requested from userspace, i.e. the system defaults apply to this task
- * just as a restriction. This allows to relax default clamps when a less
- * restrictive task-specific value has been requested, thus allowing to
- * implement a "nice" semantic. For example, a task running with a 20%
- * default boost can still drop its own boosting to 0%.
- */
-struct uclamp_se {
-	unsigned int value		: bits_per(SCHED_CAPACITY_SCALE);
-	unsigned int bucket_id		: bits_per(UCLAMP_BUCKETS);
-	unsigned int active		: 1;
-	unsigned int user_defined	: 1;
-};
-#endif /* CONFIG_UCLAMP_TASK */
-
 union rcu_special {
 	struct {
 		u8			blocked;
@@ -906,7 +860,6 @@
 	const struct sched_class	*sched_class;
 	struct sched_entity		se;
 	struct sched_rt_entity		rt;
-<<<<<<< HEAD
 	u64				 last_sleep_ts;
 
 	int				boost;
@@ -929,14 +882,6 @@
 	bool low_latency;
 	bool rtg_high_prio;
 #endif
-=======
-
-	/* task boost vendor fields */
-	u64				last_sleep_ts;
-	int				boost;
-	u64				boost_period;
-	u64				boost_expires;
->>>>>>> e5445835
 
 #ifdef CONFIG_CGROUP_SCHED
 	struct task_group		*sched_task_group;
@@ -1536,10 +1481,7 @@
 	/* task is frozen/stopped (used by the cgroup freezer) */
 	ANDROID_KABI_USE(1, unsigned frozen:1);
 
-<<<<<<< HEAD
-
-=======
->>>>>>> e5445835
+
 	/* 095444fad7e3 ("futex: Replace PF_EXITPIDONE with a state") */
 	ANDROID_KABI_USE(2, unsigned int futex_state);
 
