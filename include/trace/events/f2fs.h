/* SPDX-License-Identifier: GPL-2.0 */
#undef TRACE_SYSTEM
#define TRACE_SYSTEM f2fs

#if !defined(_TRACE_F2FS_H) || defined(TRACE_HEADER_MULTI_READ)
#define _TRACE_F2FS_H

#include <linux/tracepoint.h>

#define show_dev(dev)		MAJOR(dev), MINOR(dev)
#define show_dev_ino(entry)	show_dev(entry->dev), (unsigned long)entry->ino

TRACE_DEFINE_ENUM(NODE);
TRACE_DEFINE_ENUM(DATA);
TRACE_DEFINE_ENUM(META);
TRACE_DEFINE_ENUM(META_FLUSH);
TRACE_DEFINE_ENUM(INMEM);
TRACE_DEFINE_ENUM(INMEM_DROP);
TRACE_DEFINE_ENUM(INMEM_INVALIDATE);
TRACE_DEFINE_ENUM(INMEM_REVOKE);
TRACE_DEFINE_ENUM(IPU);
TRACE_DEFINE_ENUM(OPU);
TRACE_DEFINE_ENUM(HOT);
TRACE_DEFINE_ENUM(WARM);
TRACE_DEFINE_ENUM(COLD);
TRACE_DEFINE_ENUM(CURSEG_HOT_DATA);
TRACE_DEFINE_ENUM(CURSEG_WARM_DATA);
TRACE_DEFINE_ENUM(CURSEG_COLD_DATA);
TRACE_DEFINE_ENUM(CURSEG_HOT_NODE);
TRACE_DEFINE_ENUM(CURSEG_WARM_NODE);
TRACE_DEFINE_ENUM(CURSEG_COLD_NODE);
TRACE_DEFINE_ENUM(NO_CHECK_TYPE);
TRACE_DEFINE_ENUM(GC_GREEDY);
TRACE_DEFINE_ENUM(GC_CB);
TRACE_DEFINE_ENUM(FG_GC);
TRACE_DEFINE_ENUM(BG_GC);
TRACE_DEFINE_ENUM(LFS);
TRACE_DEFINE_ENUM(SSR);
TRACE_DEFINE_ENUM(__REQ_RAHEAD);
TRACE_DEFINE_ENUM(__REQ_SYNC);
TRACE_DEFINE_ENUM(__REQ_IDLE);
TRACE_DEFINE_ENUM(__REQ_PREFLUSH);
TRACE_DEFINE_ENUM(__REQ_FUA);
TRACE_DEFINE_ENUM(__REQ_PRIO);
TRACE_DEFINE_ENUM(__REQ_META);
TRACE_DEFINE_ENUM(CP_UMOUNT);
TRACE_DEFINE_ENUM(CP_FASTBOOT);
TRACE_DEFINE_ENUM(CP_SYNC);
TRACE_DEFINE_ENUM(CP_RECOVERY);
TRACE_DEFINE_ENUM(CP_DISCARD);
TRACE_DEFINE_ENUM(CP_TRIMMED);
TRACE_DEFINE_ENUM(CP_PAUSE);
TRACE_DEFINE_ENUM(CP_RESIZE);

#define show_block_type(type)						\
	__print_symbolic(type,						\
		{ NODE,		"NODE" },				\
		{ DATA,		"DATA" },				\
		{ META,		"META" },				\
		{ META_FLUSH,	"META_FLUSH" },				\
		{ INMEM,	"INMEM" },				\
		{ INMEM_DROP,	"INMEM_DROP" },				\
		{ INMEM_INVALIDATE,	"INMEM_INVALIDATE" },		\
		{ INMEM_REVOKE,	"INMEM_REVOKE" },			\
		{ IPU,		"IN-PLACE" },				\
		{ OPU,		"OUT-OF-PLACE" })

#define show_block_temp(temp)						\
	__print_symbolic(temp,						\
		{ HOT,		"HOT" },				\
		{ WARM,		"WARM" },				\
		{ COLD,		"COLD" })

#define F2FS_OP_FLAGS (REQ_RAHEAD | REQ_SYNC | REQ_META | REQ_PRIO |	\
			REQ_PREFLUSH | REQ_FUA)
#define F2FS_BIO_FLAG_MASK(t)	(t & F2FS_OP_FLAGS)

#define show_bio_type(op,op_flags)	show_bio_op(op),		\
						show_bio_op_flags(op_flags)

#define show_bio_op(op)							\
	__print_symbolic(op,						\
		{ REQ_OP_READ,			"READ" },		\
		{ REQ_OP_WRITE,			"WRITE" },		\
		{ REQ_OP_FLUSH,			"FLUSH" },		\
		{ REQ_OP_DISCARD,		"DISCARD" },		\
		{ REQ_OP_ZONE_REPORT,		"ZONE_REPORT" },	\
		{ REQ_OP_SECURE_ERASE,		"SECURE_ERASE" },	\
		{ REQ_OP_ZONE_RESET,		"ZONE_RESET" },		\
		{ REQ_OP_WRITE_SAME,		"WRITE_SAME" },		\
		{ REQ_OP_WRITE_ZEROES,		"WRITE_ZEROES" })

#define show_bio_op_flags(flags)					\
	__print_flags(F2FS_BIO_FLAG_MASK(flags), "|",			\
		{ REQ_RAHEAD,		"R" },				\
		{ REQ_SYNC,		"S" },				\
		{ REQ_META,		"M" },				\
		{ REQ_PRIO,		"P" },				\
		{ REQ_PREFLUSH,		"PF" },				\
		{ REQ_FUA,		"FUA" })

#define show_data_type(type)						\
	__print_symbolic(type,						\
		{ CURSEG_HOT_DATA, 	"Hot DATA" },			\
		{ CURSEG_WARM_DATA, 	"Warm DATA" },			\
		{ CURSEG_COLD_DATA, 	"Cold DATA" },			\
		{ CURSEG_HOT_NODE, 	"Hot NODE" },			\
		{ CURSEG_WARM_NODE, 	"Warm NODE" },			\
		{ CURSEG_COLD_NODE, 	"Cold NODE" },			\
		{ NO_CHECK_TYPE, 	"No TYPE" })

#define show_file_type(type)						\
	__print_symbolic(type,						\
		{ 0,		"FILE" },				\
		{ 1,		"DIR" })

#define show_gc_type(type)						\
	__print_symbolic(type,						\
		{ FG_GC,	"Foreground GC" },			\
		{ BG_GC,	"Background GC" })

#define show_alloc_mode(type)						\
	__print_symbolic(type,						\
		{ LFS,	"LFS-mode" },					\
		{ SSR,	"SSR-mode" })

#define show_victim_policy(type)					\
	__print_symbolic(type,						\
		{ GC_GREEDY,	"Greedy" },				\
		{ GC_CB,	"Cost-Benefit" })

#define show_cpreason(type)						\
	__print_flags(type, "|",					\
		{ CP_UMOUNT,	"Umount" },				\
		{ CP_FASTBOOT,	"Fastboot" },				\
		{ CP_SYNC,	"Sync" },				\
		{ CP_RECOVERY,	"Recovery" },				\
		{ CP_DISCARD,	"Discard" },				\
		{ CP_PAUSE,	"Pause" },				\
		{ CP_TRIMMED,	"Trimmed" },				\
		{ CP_RESIZE,	"Resize" })

#define show_fsync_cpreason(type)					\
	__print_symbolic(type,						\
		{ CP_NO_NEEDED,		"no needed" },			\
		{ CP_NON_REGULAR,	"non regular" },		\
		{ CP_COMPRESSED,	"compressed" },			\
		{ CP_HARDLINK,		"hardlink" },			\
		{ CP_SB_NEED_CP,	"sb needs cp" },		\
		{ CP_WRONG_PINO,	"wrong pino" },			\
		{ CP_NO_SPC_ROLL,	"no space roll forward" },	\
		{ CP_NODE_NEED_CP,	"node needs cp" },		\
		{ CP_FASTBOOT_MODE,	"fastboot mode" },		\
		{ CP_SPEC_LOG_NUM,	"log type is 2" },		\
		{ CP_RECOVER_DIR,	"dir needs recovery" })

#define show_shutdown_mode(type)					\
	__print_symbolic(type,						\
		{ F2FS_GOING_DOWN_FULLSYNC,	"full sync" },		\
		{ F2FS_GOING_DOWN_METASYNC,	"meta sync" },		\
		{ F2FS_GOING_DOWN_NOSYNC,	"no sync" },		\
		{ F2FS_GOING_DOWN_METAFLUSH,	"meta flush" },		\
		{ F2FS_GOING_DOWN_NEED_FSCK,	"need fsck" })

#define show_compress_algorithm(type)					\
	__print_symbolic(type,						\
		{ COMPRESS_LZO,		"LZO" },			\
		{ COMPRESS_LZ4,		"LZ4" },			\
		{ COMPRESS_ZSTD,	"ZSTD" })

struct f2fs_sb_info;
struct f2fs_io_info;
struct extent_info;
struct victim_sel_policy;
struct f2fs_map_blocks;

DECLARE_EVENT_CLASS(f2fs__inode,

	TP_PROTO(struct inode *inode),

	TP_ARGS(inode),

	TP_STRUCT__entry(
		__field(dev_t,	dev)
		__field(ino_t,	ino)
		__field(ino_t,	pino)
		__field(umode_t, mode)
		__field(loff_t,	size)
		__field(unsigned int, nlink)
		__field(blkcnt_t, blocks)
		__field(__u8,	advise)
	),

	TP_fast_assign(
		__entry->dev	= inode->i_sb->s_dev;
		__entry->ino	= inode->i_ino;
		__entry->pino	= F2FS_I(inode)->i_pino;
		__entry->mode	= inode->i_mode;
		__entry->nlink	= inode->i_nlink;
		__entry->size	= inode->i_size;
		__entry->blocks	= inode->i_blocks;
		__entry->advise	= F2FS_I(inode)->i_advise;
	),

	TP_printk("dev = (%d,%d), ino = %lu, pino = %lu, i_mode = 0x%hx, "
		"i_size = %lld, i_nlink = %u, i_blocks = %llu, i_advise = 0x%x",
		show_dev_ino(__entry),
		(unsigned long)__entry->pino,
		__entry->mode,
		__entry->size,
		(unsigned int)__entry->nlink,
		(unsigned long long)__entry->blocks,
		(unsigned char)__entry->advise)
);

DECLARE_EVENT_CLASS(f2fs__inode_exit,

	TP_PROTO(struct inode *inode, int ret),

	TP_ARGS(inode, ret),

	TP_STRUCT__entry(
		__field(dev_t,	dev)
		__field(ino_t,	ino)
		__field(int,	ret)
	),

	TP_fast_assign(
		__entry->dev	= inode->i_sb->s_dev;
		__entry->ino	= inode->i_ino;
		__entry->ret	= ret;
	),

	TP_printk("dev = (%d,%d), ino = %lu, ret = %d",
		show_dev_ino(__entry),
		__entry->ret)
);

DEFINE_EVENT(f2fs__inode, f2fs_sync_file_enter,

	TP_PROTO(struct inode *inode),

	TP_ARGS(inode)
);

TRACE_EVENT(f2fs_sync_file_exit,

	TP_PROTO(struct inode *inode, int cp_reason, int datasync, int ret),

	TP_ARGS(inode, cp_reason, datasync, ret),

	TP_STRUCT__entry(
		__field(dev_t,	dev)
		__field(ino_t,	ino)
		__field(int,	cp_reason)
		__field(int,	datasync)
		__field(int,	ret)
	),

	TP_fast_assign(
		__entry->dev		= inode->i_sb->s_dev;
		__entry->ino		= inode->i_ino;
		__entry->cp_reason	= cp_reason;
		__entry->datasync	= datasync;
		__entry->ret		= ret;
	),

	TP_printk("dev = (%d,%d), ino = %lu, cp_reason: %s, "
		"datasync = %d, ret = %d",
		show_dev_ino(__entry),
		show_fsync_cpreason(__entry->cp_reason),
		__entry->datasync,
		__entry->ret)
);

TRACE_EVENT(f2fs_sync_fs,

	TP_PROTO(struct super_block *sb, int wait),

	TP_ARGS(sb, wait),

	TP_STRUCT__entry(
		__field(dev_t,	dev)
		__field(int,	dirty)
		__field(int,	wait)
	),

	TP_fast_assign(
		__entry->dev	= sb->s_dev;
		__entry->dirty	= is_sbi_flag_set(F2FS_SB(sb), SBI_IS_DIRTY);
		__entry->wait	= wait;
	),

	TP_printk("dev = (%d,%d), superblock is %s, wait = %d",
		show_dev(__entry->dev),
		__entry->dirty ? "dirty" : "not dirty",
		__entry->wait)
);

DEFINE_EVENT(f2fs__inode, f2fs_iget,

	TP_PROTO(struct inode *inode),

	TP_ARGS(inode)
);

DEFINE_EVENT(f2fs__inode_exit, f2fs_iget_exit,

	TP_PROTO(struct inode *inode, int ret),

	TP_ARGS(inode, ret)
);

DEFINE_EVENT(f2fs__inode, f2fs_evict_inode,

	TP_PROTO(struct inode *inode),

	TP_ARGS(inode)
);

DEFINE_EVENT(f2fs__inode_exit, f2fs_new_inode,

	TP_PROTO(struct inode *inode, int ret),

	TP_ARGS(inode, ret)
);

TRACE_EVENT(f2fs_unlink_enter,

	TP_PROTO(struct inode *dir, struct dentry *dentry),

	TP_ARGS(dir, dentry),

	TP_STRUCT__entry(
		__field(dev_t,	dev)
		__field(ino_t,	ino)
		__field(loff_t,	size)
		__field(blkcnt_t, blocks)
		__string(name, dentry->d_name.name)
	),

	TP_fast_assign(
		__entry->dev	= dir->i_sb->s_dev;
		__entry->ino	= dir->i_ino;
		__entry->size	= dir->i_size;
		__entry->blocks	= dir->i_blocks;
		__assign_str(name, dentry->d_name.name);
	),

	TP_printk("dev = (%d,%d), dir ino = %lu, i_size = %lld, "
		"i_blocks = %llu, name = %s",
		show_dev_ino(__entry),
		__entry->size,
		(unsigned long long)__entry->blocks,
		__get_str(name))
);

DEFINE_EVENT(f2fs__inode_exit, f2fs_unlink_exit,

	TP_PROTO(struct inode *inode, int ret),

	TP_ARGS(inode, ret)
);

DEFINE_EVENT(f2fs__inode_exit, f2fs_drop_inode,

	TP_PROTO(struct inode *inode, int ret),

	TP_ARGS(inode, ret)
);

DEFINE_EVENT(f2fs__inode, f2fs_truncate,

	TP_PROTO(struct inode *inode),

	TP_ARGS(inode)
);

TRACE_EVENT(f2fs_truncate_data_blocks_range,

	TP_PROTO(struct inode *inode, nid_t nid, unsigned int ofs, int free),

	TP_ARGS(inode, nid,  ofs, free),

	TP_STRUCT__entry(
		__field(dev_t,	dev)
		__field(ino_t,	ino)
		__field(nid_t,	nid)
		__field(unsigned int,	ofs)
		__field(int,	free)
	),

	TP_fast_assign(
		__entry->dev	= inode->i_sb->s_dev;
		__entry->ino	= inode->i_ino;
		__entry->nid	= nid;
		__entry->ofs	= ofs;
		__entry->free	= free;
	),

	TP_printk("dev = (%d,%d), ino = %lu, nid = %u, offset = %u, freed = %d",
		show_dev_ino(__entry),
		(unsigned int)__entry->nid,
		__entry->ofs,
		__entry->free)
);

DECLARE_EVENT_CLASS(f2fs__truncate_op,

	TP_PROTO(struct inode *inode, u64 from),

	TP_ARGS(inode, from),

	TP_STRUCT__entry(
		__field(dev_t,	dev)
		__field(ino_t,	ino)
		__field(loff_t,	size)
		__field(blkcnt_t, blocks)
		__field(u64,	from)
	),

	TP_fast_assign(
		__entry->dev	= inode->i_sb->s_dev;
		__entry->ino	= inode->i_ino;
		__entry->size	= inode->i_size;
		__entry->blocks	= inode->i_blocks;
		__entry->from	= from;
	),

	TP_printk("dev = (%d,%d), ino = %lu, i_size = %lld, i_blocks = %llu, "
		"start file offset = %llu",
		show_dev_ino(__entry),
		__entry->size,
		(unsigned long long)__entry->blocks,
		(unsigned long long)__entry->from)
);

DEFINE_EVENT(f2fs__truncate_op, f2fs_truncate_blocks_enter,

	TP_PROTO(struct inode *inode, u64 from),

	TP_ARGS(inode, from)
);

DEFINE_EVENT(f2fs__inode_exit, f2fs_truncate_blocks_exit,

	TP_PROTO(struct inode *inode, int ret),

	TP_ARGS(inode, ret)
);

DEFINE_EVENT(f2fs__truncate_op, f2fs_truncate_inode_blocks_enter,

	TP_PROTO(struct inode *inode, u64 from),

	TP_ARGS(inode, from)
);

DEFINE_EVENT(f2fs__inode_exit, f2fs_truncate_inode_blocks_exit,

	TP_PROTO(struct inode *inode, int ret),

	TP_ARGS(inode, ret)
);

DECLARE_EVENT_CLASS(f2fs__truncate_node,

	TP_PROTO(struct inode *inode, nid_t nid, block_t blk_addr),

	TP_ARGS(inode, nid, blk_addr),

	TP_STRUCT__entry(
		__field(dev_t,	dev)
		__field(ino_t,	ino)
		__field(nid_t,	nid)
		__field(block_t,	blk_addr)
	),

	TP_fast_assign(
		__entry->dev		= inode->i_sb->s_dev;
		__entry->ino		= inode->i_ino;
		__entry->nid		= nid;
		__entry->blk_addr	= blk_addr;
	),

	TP_printk("dev = (%d,%d), ino = %lu, nid = %u, block_address = 0x%llx",
		show_dev_ino(__entry),
		(unsigned int)__entry->nid,
		(unsigned long long)__entry->blk_addr)
);

DEFINE_EVENT(f2fs__truncate_node, f2fs_truncate_nodes_enter,

	TP_PROTO(struct inode *inode, nid_t nid, block_t blk_addr),

	TP_ARGS(inode, nid, blk_addr)
);

DEFINE_EVENT(f2fs__inode_exit, f2fs_truncate_nodes_exit,

	TP_PROTO(struct inode *inode, int ret),

	TP_ARGS(inode, ret)
);

DEFINE_EVENT(f2fs__truncate_node, f2fs_truncate_node,

	TP_PROTO(struct inode *inode, nid_t nid, block_t blk_addr),

	TP_ARGS(inode, nid, blk_addr)
);

TRACE_EVENT(f2fs_truncate_partial_nodes,

	TP_PROTO(struct inode *inode, nid_t *nid, int depth, int err),

	TP_ARGS(inode, nid, depth, err),

	TP_STRUCT__entry(
		__field(dev_t,	dev)
		__field(ino_t,	ino)
		__field(nid_t,	nid[3])
		__field(int,	depth)
		__field(int,	err)
	),

	TP_fast_assign(
		__entry->dev	= inode->i_sb->s_dev;
		__entry->ino	= inode->i_ino;
		__entry->nid[0]	= nid[0];
		__entry->nid[1]	= nid[1];
		__entry->nid[2]	= nid[2];
		__entry->depth	= depth;
		__entry->err	= err;
	),

	TP_printk("dev = (%d,%d), ino = %lu, "
		"nid[0] = %u, nid[1] = %u, nid[2] = %u, depth = %d, err = %d",
		show_dev_ino(__entry),
		(unsigned int)__entry->nid[0],
		(unsigned int)__entry->nid[1],
		(unsigned int)__entry->nid[2],
		__entry->depth,
		__entry->err)
);

TRACE_EVENT(f2fs_file_write_iter,

	TP_PROTO(struct inode *inode, unsigned long offset,
		unsigned long length, int ret),

	TP_ARGS(inode, offset, length, ret),

	TP_STRUCT__entry(
		__field(dev_t,	dev)
		__field(ino_t,	ino)
		__field(unsigned long, offset)
		__field(unsigned long, length)
		__field(int,	ret)
	),

	TP_fast_assign(
		__entry->dev	= inode->i_sb->s_dev;
		__entry->ino	= inode->i_ino;
		__entry->offset	= offset;
		__entry->length	= length;
		__entry->ret	= ret;
	),

	TP_printk("dev = (%d,%d), ino = %lu, "
		"offset = %lu, length = %lu, written(err) = %d",
		show_dev_ino(__entry),
		__entry->offset,
		__entry->length,
		__entry->ret)
);

TRACE_EVENT(f2fs_map_blocks,
	TP_PROTO(struct inode *inode, struct f2fs_map_blocks *map, int ret),

	TP_ARGS(inode, map, ret),

	TP_STRUCT__entry(
		__field(dev_t,	dev)
		__field(ino_t,	ino)
		__field(block_t,	m_lblk)
		__field(block_t,	m_pblk)
		__field(unsigned int,	m_len)
		__field(unsigned int,	m_flags)
		__field(int,	m_seg_type)
		__field(bool,	m_may_create)
		__field(int,	ret)
	),

	TP_fast_assign(
		__entry->dev		= inode->i_sb->s_dev;
		__entry->ino		= inode->i_ino;
		__entry->m_lblk		= map->m_lblk;
		__entry->m_pblk		= map->m_pblk;
		__entry->m_len		= map->m_len;
		__entry->m_flags	= map->m_flags;
		__entry->m_seg_type	= map->m_seg_type;
		__entry->m_may_create	= map->m_may_create;
		__entry->ret		= ret;
	),

	TP_printk("dev = (%d,%d), ino = %lu, file offset = %llu, "
		"start blkaddr = 0x%llx, len = 0x%llx, flags = %u,"
		"seg_type = %d, may_create = %d, err = %d",
		show_dev_ino(__entry),
		(unsigned long long)__entry->m_lblk,
		(unsigned long long)__entry->m_pblk,
		(unsigned long long)__entry->m_len,
		__entry->m_flags,
		__entry->m_seg_type,
		__entry->m_may_create,
		__entry->ret)
);

TRACE_EVENT(f2fs_background_gc,

	TP_PROTO(struct super_block *sb, unsigned int wait_ms,
			unsigned int prefree, unsigned int free),

	TP_ARGS(sb, wait_ms, prefree, free),

	TP_STRUCT__entry(
		__field(dev_t,	dev)
		__field(unsigned int,	wait_ms)
		__field(unsigned int,	prefree)
		__field(unsigned int,	free)
	),

	TP_fast_assign(
		__entry->dev		= sb->s_dev;
		__entry->wait_ms	= wait_ms;
		__entry->prefree	= prefree;
		__entry->free		= free;
	),

	TP_printk("dev = (%d,%d), wait_ms = %u, prefree = %u, free = %u",
		show_dev(__entry->dev),
		__entry->wait_ms,
		__entry->prefree,
		__entry->free)
);

TRACE_EVENT(f2fs_gc_begin,

	TP_PROTO(struct super_block *sb, bool sync, bool background,
			long long dirty_nodes, long long dirty_dents,
			long long dirty_imeta, unsigned int free_sec,
			unsigned int free_seg, int reserved_seg,
			unsigned int prefree_seg),

	TP_ARGS(sb, sync, background, dirty_nodes, dirty_dents, dirty_imeta,
		free_sec, free_seg, reserved_seg, prefree_seg),

	TP_STRUCT__entry(
		__field(dev_t,		dev)
		__field(bool,		sync)
		__field(bool,		background)
		__field(long long,	dirty_nodes)
		__field(long long,	dirty_dents)
		__field(long long,	dirty_imeta)
		__field(unsigned int,	free_sec)
		__field(unsigned int,	free_seg)
		__field(int,		reserved_seg)
		__field(unsigned int,	prefree_seg)
	),

	TP_fast_assign(
		__entry->dev		= sb->s_dev;
		__entry->sync		= sync;
		__entry->background	= background;
		__entry->dirty_nodes	= dirty_nodes;
		__entry->dirty_dents	= dirty_dents;
		__entry->dirty_imeta	= dirty_imeta;
		__entry->free_sec	= free_sec;
		__entry->free_seg	= free_seg;
		__entry->reserved_seg	= reserved_seg;
		__entry->prefree_seg	= prefree_seg;
	),

	TP_printk("dev = (%d,%d), sync = %d, background = %d, nodes = %lld, "
		"dents = %lld, imeta = %lld, free_sec:%u, free_seg:%u, "
		"rsv_seg:%d, prefree_seg:%u",
		show_dev(__entry->dev),
		__entry->sync,
		__entry->background,
		__entry->dirty_nodes,
		__entry->dirty_dents,
		__entry->dirty_imeta,
		__entry->free_sec,
		__entry->free_seg,
		__entry->reserved_seg,
		__entry->prefree_seg)
);

TRACE_EVENT(f2fs_gc_end,

	TP_PROTO(struct super_block *sb, int ret, int seg_freed,
			int sec_freed, long long dirty_nodes,
			long long dirty_dents, long long dirty_imeta,
			unsigned int free_sec, unsigned int free_seg,
			int reserved_seg, unsigned int prefree_seg),

	TP_ARGS(sb, ret, seg_freed, sec_freed, dirty_nodes, dirty_dents,
		dirty_imeta, free_sec, free_seg, reserved_seg, prefree_seg),

	TP_STRUCT__entry(
		__field(dev_t,		dev)
		__field(int,		ret)
		__field(int,		seg_freed)
		__field(int,		sec_freed)
		__field(long long,	dirty_nodes)
		__field(long long,	dirty_dents)
		__field(long long,	dirty_imeta)
		__field(unsigned int,	free_sec)
		__field(unsigned int,	free_seg)
		__field(int,		reserved_seg)
		__field(unsigned int,	prefree_seg)
	),

	TP_fast_assign(
		__entry->dev		= sb->s_dev;
		__entry->ret		= ret;
		__entry->seg_freed	= seg_freed;
		__entry->sec_freed	= sec_freed;
		__entry->dirty_nodes	= dirty_nodes;
		__entry->dirty_dents	= dirty_dents;
		__entry->dirty_imeta	= dirty_imeta;
		__entry->free_sec	= free_sec;
		__entry->free_seg	= free_seg;
		__entry->reserved_seg	= reserved_seg;
		__entry->prefree_seg	= prefree_seg;
	),

	TP_printk("dev = (%d,%d), ret = %d, seg_freed = %d, sec_freed = %d, "
		"nodes = %lld, dents = %lld, imeta = %lld, free_sec:%u, "
		"free_seg:%u, rsv_seg:%d, prefree_seg:%u",
		show_dev(__entry->dev),
		__entry->ret,
		__entry->seg_freed,
		__entry->sec_freed,
		__entry->dirty_nodes,
		__entry->dirty_dents,
		__entry->dirty_imeta,
		__entry->free_sec,
		__entry->free_seg,
		__entry->reserved_seg,
		__entry->prefree_seg)
);

TRACE_EVENT(f2fs_get_victim,

	TP_PROTO(struct super_block *sb, int type, int gc_type,
			struct victim_sel_policy *p, unsigned int pre_victim,
			unsigned int prefree, unsigned int free),

	TP_ARGS(sb, type, gc_type, p, pre_victim, prefree, free),

	TP_STRUCT__entry(
		__field(dev_t,	dev)
		__field(int,	type)
		__field(int,	gc_type)
		__field(int,	alloc_mode)
		__field(int,	gc_mode)
		__field(unsigned int,	victim)
		__field(unsigned int,	cost)
		__field(unsigned int,	ofs_unit)
		__field(unsigned int,	pre_victim)
		__field(unsigned int,	prefree)
		__field(unsigned int,	free)
	),

	TP_fast_assign(
		__entry->dev		= sb->s_dev;
		__entry->type		= type;
		__entry->gc_type	= gc_type;
		__entry->alloc_mode	= p->alloc_mode;
		__entry->gc_mode	= p->gc_mode;
		__entry->victim		= p->min_segno;
		__entry->cost		= p->min_cost;
		__entry->ofs_unit	= p->ofs_unit;
		__entry->pre_victim	= pre_victim;
		__entry->prefree	= prefree;
		__entry->free		= free;
	),

	TP_printk("dev = (%d,%d), type = %s, policy = (%s, %s, %s), "
		"victim = %u, cost = %u, ofs_unit = %u, "
		"pre_victim_secno = %d, prefree = %u, free = %u",
		show_dev(__entry->dev),
		show_data_type(__entry->type),
		show_gc_type(__entry->gc_type),
		show_alloc_mode(__entry->alloc_mode),
		show_victim_policy(__entry->gc_mode),
		__entry->victim,
		__entry->cost,
		__entry->ofs_unit,
		(int)__entry->pre_victim,
		__entry->prefree,
		__entry->free)
);

TRACE_EVENT(f2fs_lookup_start,

	TP_PROTO(struct inode *dir, struct dentry *dentry, unsigned int flags),

	TP_ARGS(dir, dentry, flags),

	TP_STRUCT__entry(
		__field(dev_t,	dev)
		__field(ino_t,	ino)
<<<<<<< HEAD
		__string(name, dentry->d_name.name)
=======
		__string(name,	dentry->d_name.name)
>>>>>>> 22fdca53
		__field(unsigned int, flags)
	),

	TP_fast_assign(
		__entry->dev	= dir->i_sb->s_dev;
		__entry->ino	= dir->i_ino;
		__assign_str(name, dentry->d_name.name);
		__entry->flags	= flags;
	),

	TP_printk("dev = (%d,%d), pino = %lu, name:%s, flags:%u",
		show_dev_ino(__entry),
		__get_str(name),
		__entry->flags)
);

TRACE_EVENT(f2fs_lookup_end,

	TP_PROTO(struct inode *dir, struct dentry *dentry, nid_t ino,
		int err),

	TP_ARGS(dir, dentry, ino, err),

	TP_STRUCT__entry(
		__field(dev_t,	dev)
		__field(ino_t,	ino)
<<<<<<< HEAD
		__string(name, dentry->d_name.name)
=======
		__string(name,	dentry->d_name.name)
>>>>>>> 22fdca53
		__field(nid_t,	cino)
		__field(int,	err)
	),

	TP_fast_assign(
		__entry->dev	= dir->i_sb->s_dev;
		__entry->ino	= dir->i_ino;
		__assign_str(name, dentry->d_name.name);
		__entry->cino	= ino;
		__entry->err	= err;
	),

	TP_printk("dev = (%d,%d), pino = %lu, name:%s, ino:%u, err:%d",
		show_dev_ino(__entry),
		__get_str(name),
		__entry->cino,
		__entry->err)
);

TRACE_EVENT(f2fs_readdir,

	TP_PROTO(struct inode *dir, loff_t start_pos, loff_t end_pos, int err),

	TP_ARGS(dir, start_pos, end_pos, err),

	TP_STRUCT__entry(
		__field(dev_t,	dev)
		__field(ino_t,	ino)
		__field(loff_t,	start)
		__field(loff_t,	end)
		__field(int,	err)
	),

	TP_fast_assign(
		__entry->dev	= dir->i_sb->s_dev;
		__entry->ino	= dir->i_ino;
		__entry->start	= start_pos;
		__entry->end	= end_pos;
		__entry->err	= err;
	),

	TP_printk("dev = (%d,%d), ino = %lu, start_pos:%llu, end_pos:%llu, err:%d",
		show_dev_ino(__entry),
		__entry->start,
		__entry->end,
		__entry->err)
);

TRACE_EVENT(f2fs_fallocate,

	TP_PROTO(struct inode *inode, int mode,
				loff_t offset, loff_t len, int ret),

	TP_ARGS(inode, mode, offset, len, ret),

	TP_STRUCT__entry(
		__field(dev_t,	dev)
		__field(ino_t,	ino)
		__field(int,	mode)
		__field(loff_t,	offset)
		__field(loff_t,	len)
		__field(loff_t, size)
		__field(blkcnt_t, blocks)
		__field(int,	ret)
	),

	TP_fast_assign(
		__entry->dev	= inode->i_sb->s_dev;
		__entry->ino	= inode->i_ino;
		__entry->mode	= mode;
		__entry->offset	= offset;
		__entry->len	= len;
		__entry->size	= inode->i_size;
		__entry->blocks = inode->i_blocks;
		__entry->ret	= ret;
	),

	TP_printk("dev = (%d,%d), ino = %lu, mode = %x, offset = %lld, "
		"len = %lld,  i_size = %lld, i_blocks = %llu, ret = %d",
		show_dev_ino(__entry),
		__entry->mode,
		(unsigned long long)__entry->offset,
		(unsigned long long)__entry->len,
		(unsigned long long)__entry->size,
		(unsigned long long)__entry->blocks,
		__entry->ret)
);

TRACE_EVENT(f2fs_direct_IO_enter,

	TP_PROTO(struct inode *inode, loff_t offset, unsigned long len, int rw),

	TP_ARGS(inode, offset, len, rw),

	TP_STRUCT__entry(
		__field(dev_t,	dev)
		__field(ino_t,	ino)
		__field(loff_t,	pos)
		__field(unsigned long,	len)
		__field(int,	rw)
	),

	TP_fast_assign(
		__entry->dev	= inode->i_sb->s_dev;
		__entry->ino	= inode->i_ino;
		__entry->pos	= offset;
		__entry->len	= len;
		__entry->rw	= rw;
	),

	TP_printk("dev = (%d,%d), ino = %lu pos = %lld len = %lu rw = %d",
		show_dev_ino(__entry),
		__entry->pos,
		__entry->len,
		__entry->rw)
);

TRACE_EVENT(f2fs_direct_IO_exit,

	TP_PROTO(struct inode *inode, loff_t offset, unsigned long len,
		 int rw, int ret),

	TP_ARGS(inode, offset, len, rw, ret),

	TP_STRUCT__entry(
		__field(dev_t,	dev)
		__field(ino_t,	ino)
		__field(loff_t,	pos)
		__field(unsigned long,	len)
		__field(int,	rw)
		__field(int,	ret)
	),

	TP_fast_assign(
		__entry->dev	= inode->i_sb->s_dev;
		__entry->ino	= inode->i_ino;
		__entry->pos	= offset;
		__entry->len	= len;
		__entry->rw	= rw;
		__entry->ret	= ret;
	),

	TP_printk("dev = (%d,%d), ino = %lu pos = %lld len = %lu "
		"rw = %d ret = %d",
		show_dev_ino(__entry),
		__entry->pos,
		__entry->len,
		__entry->rw,
		__entry->ret)
);

TRACE_EVENT(f2fs_reserve_new_blocks,

	TP_PROTO(struct inode *inode, nid_t nid, unsigned int ofs_in_node,
							blkcnt_t count),

	TP_ARGS(inode, nid, ofs_in_node, count),

	TP_STRUCT__entry(
		__field(dev_t,	dev)
		__field(nid_t, nid)
		__field(unsigned int, ofs_in_node)
		__field(blkcnt_t, count)
	),

	TP_fast_assign(
		__entry->dev	= inode->i_sb->s_dev;
		__entry->nid	= nid;
		__entry->ofs_in_node = ofs_in_node;
		__entry->count = count;
	),

	TP_printk("dev = (%d,%d), nid = %u, ofs_in_node = %u, count = %llu",
		show_dev(__entry->dev),
		(unsigned int)__entry->nid,
		__entry->ofs_in_node,
		(unsigned long long)__entry->count)
);

DECLARE_EVENT_CLASS(f2fs__submit_page_bio,

	TP_PROTO(struct page *page, struct f2fs_io_info *fio),

	TP_ARGS(page, fio),

	TP_STRUCT__entry(
		__field(dev_t, dev)
		__field(ino_t, ino)
		__field(pgoff_t, index)
		__field(block_t, old_blkaddr)
		__field(block_t, new_blkaddr)
		__field(int, op)
		__field(int, op_flags)
		__field(int, temp)
		__field(int, type)
	),

	TP_fast_assign(
		__entry->dev		= page_file_mapping(page)->host->i_sb->s_dev;
		__entry->ino		= page_file_mapping(page)->host->i_ino;
		__entry->index		= page->index;
		__entry->old_blkaddr	= fio->old_blkaddr;
		__entry->new_blkaddr	= fio->new_blkaddr;
		__entry->op		= fio->op;
		__entry->op_flags	= fio->op_flags;
		__entry->temp		= fio->temp;
		__entry->type		= fio->type;
	),

	TP_printk("dev = (%d,%d), ino = %lu, page_index = 0x%lx, "
		"oldaddr = 0x%llx, newaddr = 0x%llx, rw = %s(%s), type = %s_%s",
		show_dev_ino(__entry),
		(unsigned long)__entry->index,
		(unsigned long long)__entry->old_blkaddr,
		(unsigned long long)__entry->new_blkaddr,
		show_bio_type(__entry->op, __entry->op_flags),
		show_block_temp(__entry->temp),
		show_block_type(__entry->type))
);

DEFINE_EVENT_CONDITION(f2fs__submit_page_bio, f2fs_submit_page_bio,

	TP_PROTO(struct page *page, struct f2fs_io_info *fio),

	TP_ARGS(page, fio),

	TP_CONDITION(page->mapping)
);

DEFINE_EVENT_CONDITION(f2fs__submit_page_bio, f2fs_submit_page_write,

	TP_PROTO(struct page *page, struct f2fs_io_info *fio),

	TP_ARGS(page, fio),

	TP_CONDITION(page->mapping)
);

DECLARE_EVENT_CLASS(f2fs__bio,

	TP_PROTO(struct super_block *sb, int type, struct bio *bio),

	TP_ARGS(sb, type, bio),

	TP_STRUCT__entry(
		__field(dev_t,	dev)
		__field(dev_t,	target)
		__field(int,	op)
		__field(int,	op_flags)
		__field(int,	type)
		__field(sector_t,	sector)
		__field(unsigned int,	size)
	),

	TP_fast_assign(
		__entry->dev		= sb->s_dev;
		__entry->target		= bio_dev(bio);
		__entry->op		= bio_op(bio);
		__entry->op_flags	= bio->bi_opf;
		__entry->type		= type;
		__entry->sector		= bio->bi_iter.bi_sector;
		__entry->size		= bio->bi_iter.bi_size;
	),

	TP_printk("dev = (%d,%d)/(%d,%d), rw = %s(%s), %s, sector = %lld, size = %u",
		show_dev(__entry->target),
		show_dev(__entry->dev),
		show_bio_type(__entry->op, __entry->op_flags),
		show_block_type(__entry->type),
		(unsigned long long)__entry->sector,
		__entry->size)
);

DEFINE_EVENT_CONDITION(f2fs__bio, f2fs_prepare_write_bio,

	TP_PROTO(struct super_block *sb, int type, struct bio *bio),

	TP_ARGS(sb, type, bio),

	TP_CONDITION(bio)
);

DEFINE_EVENT_CONDITION(f2fs__bio, f2fs_prepare_read_bio,

	TP_PROTO(struct super_block *sb, int type, struct bio *bio),

	TP_ARGS(sb, type, bio),

	TP_CONDITION(bio)
);

DEFINE_EVENT_CONDITION(f2fs__bio, f2fs_submit_read_bio,

	TP_PROTO(struct super_block *sb, int type, struct bio *bio),

	TP_ARGS(sb, type, bio),

	TP_CONDITION(bio)
);

DEFINE_EVENT_CONDITION(f2fs__bio, f2fs_submit_write_bio,

	TP_PROTO(struct super_block *sb, int type, struct bio *bio),

	TP_ARGS(sb, type, bio),

	TP_CONDITION(bio)
);

TRACE_EVENT(f2fs_write_begin,

	TP_PROTO(struct inode *inode, loff_t pos, unsigned int len,
				unsigned int flags),

	TP_ARGS(inode, pos, len, flags),

	TP_STRUCT__entry(
		__field(dev_t,	dev)
		__field(ino_t,	ino)
		__field(loff_t,	pos)
		__field(unsigned int, len)
		__field(unsigned int, flags)
	),

	TP_fast_assign(
		__entry->dev	= inode->i_sb->s_dev;
		__entry->ino	= inode->i_ino;
		__entry->pos	= pos;
		__entry->len	= len;
		__entry->flags	= flags;
	),

	TP_printk("dev = (%d,%d), ino = %lu, pos = %llu, len = %u, flags = %u",
		show_dev_ino(__entry),
		(unsigned long long)__entry->pos,
		__entry->len,
		__entry->flags)
);

TRACE_EVENT(f2fs_write_end,

	TP_PROTO(struct inode *inode, loff_t pos, unsigned int len,
				unsigned int copied),

	TP_ARGS(inode, pos, len, copied),

	TP_STRUCT__entry(
		__field(dev_t,	dev)
		__field(ino_t,	ino)
		__field(loff_t,	pos)
		__field(unsigned int, len)
		__field(unsigned int, copied)
	),

	TP_fast_assign(
		__entry->dev	= inode->i_sb->s_dev;
		__entry->ino	= inode->i_ino;
		__entry->pos	= pos;
		__entry->len	= len;
		__entry->copied	= copied;
	),

	TP_printk("dev = (%d,%d), ino = %lu, pos = %llu, len = %u, copied = %u",
		show_dev_ino(__entry),
		(unsigned long long)__entry->pos,
		__entry->len,
		__entry->copied)
);

DECLARE_EVENT_CLASS(f2fs__page,

	TP_PROTO(struct page *page, int type),

	TP_ARGS(page, type),

	TP_STRUCT__entry(
		__field(dev_t,	dev)
		__field(ino_t,	ino)
		__field(int, type)
		__field(int, dir)
		__field(pgoff_t, index)
		__field(int, dirty)
		__field(int, uptodate)
	),

	TP_fast_assign(
		__entry->dev	= page_file_mapping(page)->host->i_sb->s_dev;
		__entry->ino	= page_file_mapping(page)->host->i_ino;
		__entry->type	= type;
		__entry->dir	=
			S_ISDIR(page_file_mapping(page)->host->i_mode);
		__entry->index	= page->index;
		__entry->dirty	= PageDirty(page);
		__entry->uptodate = PageUptodate(page);
	),

	TP_printk("dev = (%d,%d), ino = %lu, %s, %s, index = %lu, "
		"dirty = %d, uptodate = %d",
		show_dev_ino(__entry),
		show_block_type(__entry->type),
		show_file_type(__entry->dir),
		(unsigned long)__entry->index,
		__entry->dirty,
		__entry->uptodate)
);

DEFINE_EVENT(f2fs__page, f2fs_writepage,

	TP_PROTO(struct page *page, int type),

	TP_ARGS(page, type)
);

DEFINE_EVENT(f2fs__page, f2fs_do_write_data_page,

	TP_PROTO(struct page *page, int type),

	TP_ARGS(page, type)
);

DEFINE_EVENT(f2fs__page, f2fs_readpage,

	TP_PROTO(struct page *page, int type),

	TP_ARGS(page, type)
);

DEFINE_EVENT(f2fs__page, f2fs_set_page_dirty,

	TP_PROTO(struct page *page, int type),

	TP_ARGS(page, type)
);

DEFINE_EVENT(f2fs__page, f2fs_vm_page_mkwrite,

	TP_PROTO(struct page *page, int type),

	TP_ARGS(page, type)
);

DEFINE_EVENT(f2fs__page, f2fs_register_inmem_page,

	TP_PROTO(struct page *page, int type),

	TP_ARGS(page, type)
);

DEFINE_EVENT(f2fs__page, f2fs_commit_inmem_page,

	TP_PROTO(struct page *page, int type),

	TP_ARGS(page, type)
);

TRACE_EVENT(f2fs_filemap_fault,

	TP_PROTO(struct inode *inode, pgoff_t index, unsigned long ret),

	TP_ARGS(inode, index, ret),

	TP_STRUCT__entry(
		__field(dev_t,	dev)
		__field(ino_t,	ino)
		__field(pgoff_t, index)
		__field(unsigned long, ret)
	),

	TP_fast_assign(
		__entry->dev	= inode->i_sb->s_dev;
		__entry->ino	= inode->i_ino;
		__entry->index	= index;
		__entry->ret	= ret;
	),

	TP_printk("dev = (%d,%d), ino = %lu, index = %lu, ret = %lx",
		show_dev_ino(__entry),
		(unsigned long)__entry->index,
		__entry->ret)
);

TRACE_EVENT(f2fs_writepages,

	TP_PROTO(struct inode *inode, struct writeback_control *wbc, int type),

	TP_ARGS(inode, wbc, type),

	TP_STRUCT__entry(
		__field(dev_t,	dev)
		__field(ino_t,	ino)
		__field(int,	type)
		__field(int,	dir)
		__field(long,	nr_to_write)
		__field(long,	pages_skipped)
		__field(loff_t,	range_start)
		__field(loff_t,	range_end)
		__field(pgoff_t, writeback_index)
		__field(int,	sync_mode)
		__field(char,	for_kupdate)
		__field(char,	for_background)
		__field(char,	tagged_writepages)
		__field(char,	for_reclaim)
		__field(char,	range_cyclic)
		__field(char,	for_sync)
	),

	TP_fast_assign(
		__entry->dev		= inode->i_sb->s_dev;
		__entry->ino		= inode->i_ino;
		__entry->type		= type;
		__entry->dir		= S_ISDIR(inode->i_mode);
		__entry->nr_to_write	= wbc->nr_to_write;
		__entry->pages_skipped	= wbc->pages_skipped;
		__entry->range_start	= wbc->range_start;
		__entry->range_end	= wbc->range_end;
		__entry->writeback_index = inode->i_mapping->writeback_index;
		__entry->sync_mode	= wbc->sync_mode;
		__entry->for_kupdate	= wbc->for_kupdate;
		__entry->for_background	= wbc->for_background;
		__entry->tagged_writepages	= wbc->tagged_writepages;
		__entry->for_reclaim	= wbc->for_reclaim;
		__entry->range_cyclic	= wbc->range_cyclic;
		__entry->for_sync	= wbc->for_sync;
	),

	TP_printk("dev = (%d,%d), ino = %lu, %s, %s, nr_to_write %ld, "
		"skipped %ld, start %lld, end %lld, wb_idx %lu, sync_mode %d, "
		"kupdate %u background %u tagged %u reclaim %u cyclic %u sync %u",
		show_dev_ino(__entry),
		show_block_type(__entry->type),
		show_file_type(__entry->dir),
		__entry->nr_to_write,
		__entry->pages_skipped,
		__entry->range_start,
		__entry->range_end,
		(unsigned long)__entry->writeback_index,
		__entry->sync_mode,
		__entry->for_kupdate,
		__entry->for_background,
		__entry->tagged_writepages,
		__entry->for_reclaim,
		__entry->range_cyclic,
		__entry->for_sync)
);

TRACE_EVENT(f2fs_readpages,

	TP_PROTO(struct inode *inode, struct page *page, unsigned int nrpage),

	TP_ARGS(inode, page, nrpage),

	TP_STRUCT__entry(
		__field(dev_t,	dev)
		__field(ino_t,	ino)
		__field(pgoff_t,	start)
		__field(unsigned int,	nrpage)
	),

	TP_fast_assign(
		__entry->dev	= inode->i_sb->s_dev;
		__entry->ino	= inode->i_ino;
		__entry->start	= page->index;
		__entry->nrpage	= nrpage;
	),

	TP_printk("dev = (%d,%d), ino = %lu, start = %lu nrpage = %u",
		show_dev_ino(__entry),
		(unsigned long)__entry->start,
		__entry->nrpage)
);

TRACE_EVENT(f2fs_write_checkpoint,

	TP_PROTO(struct super_block *sb, int reason, char *msg),

	TP_ARGS(sb, reason, msg),

	TP_STRUCT__entry(
		__field(dev_t,	dev)
		__field(int,	reason)
		__field(char *,	msg)
	),

	TP_fast_assign(
		__entry->dev		= sb->s_dev;
		__entry->reason		= reason;
		__entry->msg		= msg;
	),

	TP_printk("dev = (%d,%d), checkpoint for %s, state = %s",
		show_dev(__entry->dev),
		show_cpreason(__entry->reason),
		__entry->msg)
);

DECLARE_EVENT_CLASS(f2fs_discard,

	TP_PROTO(struct block_device *dev, block_t blkstart, block_t blklen),

	TP_ARGS(dev, blkstart, blklen),

	TP_STRUCT__entry(
		__field(dev_t,	dev)
		__field(block_t, blkstart)
		__field(block_t, blklen)
	),

	TP_fast_assign(
		__entry->dev	= dev->bd_dev;
		__entry->blkstart = blkstart;
		__entry->blklen = blklen;
	),

	TP_printk("dev = (%d,%d), blkstart = 0x%llx, blklen = 0x%llx",
		show_dev(__entry->dev),
		(unsigned long long)__entry->blkstart,
		(unsigned long long)__entry->blklen)
);

DEFINE_EVENT(f2fs_discard, f2fs_queue_discard,

	TP_PROTO(struct block_device *dev, block_t blkstart, block_t blklen),

	TP_ARGS(dev, blkstart, blklen)
);

DEFINE_EVENT(f2fs_discard, f2fs_issue_discard,

	TP_PROTO(struct block_device *dev, block_t blkstart, block_t blklen),

	TP_ARGS(dev, blkstart, blklen)
);

DEFINE_EVENT(f2fs_discard, f2fs_remove_discard,

	TP_PROTO(struct block_device *dev, block_t blkstart, block_t blklen),

	TP_ARGS(dev, blkstart, blklen)
);

TRACE_EVENT(f2fs_issue_reset_zone,

	TP_PROTO(struct block_device *dev, block_t blkstart),

	TP_ARGS(dev, blkstart),

	TP_STRUCT__entry(
		__field(dev_t,	dev)
		__field(block_t, blkstart)
	),

	TP_fast_assign(
		__entry->dev	= dev->bd_dev;
		__entry->blkstart = blkstart;
	),

	TP_printk("dev = (%d,%d), reset zone at block = 0x%llx",
		show_dev(__entry->dev),
		(unsigned long long)__entry->blkstart)
);

TRACE_EVENT(f2fs_issue_flush,

	TP_PROTO(struct block_device *dev, unsigned int nobarrier,
				unsigned int flush_merge, int ret),

	TP_ARGS(dev, nobarrier, flush_merge, ret),

	TP_STRUCT__entry(
		__field(dev_t,	dev)
		__field(unsigned int, nobarrier)
		__field(unsigned int, flush_merge)
		__field(int,  ret)
	),

	TP_fast_assign(
		__entry->dev	= dev->bd_dev;
		__entry->nobarrier = nobarrier;
		__entry->flush_merge = flush_merge;
		__entry->ret = ret;
	),

	TP_printk("dev = (%d,%d), %s %s, ret = %d",
		show_dev(__entry->dev),
		__entry->nobarrier ? "skip (nobarrier)" : "issue",
		__entry->flush_merge ? " with flush_merge" : "",
		__entry->ret)
);

TRACE_EVENT(f2fs_lookup_extent_tree_start,

	TP_PROTO(struct inode *inode, unsigned int pgofs),

	TP_ARGS(inode, pgofs),

	TP_STRUCT__entry(
		__field(dev_t,	dev)
		__field(ino_t,	ino)
		__field(unsigned int, pgofs)
	),

	TP_fast_assign(
		__entry->dev = inode->i_sb->s_dev;
		__entry->ino = inode->i_ino;
		__entry->pgofs = pgofs;
	),

	TP_printk("dev = (%d,%d), ino = %lu, pgofs = %u",
		show_dev_ino(__entry),
		__entry->pgofs)
);

TRACE_EVENT_CONDITION(f2fs_lookup_extent_tree_end,

	TP_PROTO(struct inode *inode, unsigned int pgofs,
						struct extent_info *ei),

	TP_ARGS(inode, pgofs, ei),

	TP_CONDITION(ei),

	TP_STRUCT__entry(
		__field(dev_t,	dev)
		__field(ino_t,	ino)
		__field(unsigned int, pgofs)
		__field(unsigned int, fofs)
		__field(u32, blk)
		__field(unsigned int, len)
	),

	TP_fast_assign(
		__entry->dev = inode->i_sb->s_dev;
		__entry->ino = inode->i_ino;
		__entry->pgofs = pgofs;
		__entry->fofs = ei->fofs;
		__entry->blk = ei->blk;
		__entry->len = ei->len;
	),

	TP_printk("dev = (%d,%d), ino = %lu, pgofs = %u, "
		"ext_info(fofs: %u, blk: %u, len: %u)",
		show_dev_ino(__entry),
		__entry->pgofs,
		__entry->fofs,
		__entry->blk,
		__entry->len)
);

TRACE_EVENT(f2fs_update_extent_tree_range,

	TP_PROTO(struct inode *inode, unsigned int pgofs, block_t blkaddr,
						unsigned int len),

	TP_ARGS(inode, pgofs, blkaddr, len),

	TP_STRUCT__entry(
		__field(dev_t,	dev)
		__field(ino_t,	ino)
		__field(unsigned int, pgofs)
		__field(u32, blk)
		__field(unsigned int, len)
	),

	TP_fast_assign(
		__entry->dev = inode->i_sb->s_dev;
		__entry->ino = inode->i_ino;
		__entry->pgofs = pgofs;
		__entry->blk = blkaddr;
		__entry->len = len;
	),

	TP_printk("dev = (%d,%d), ino = %lu, pgofs = %u, "
					"blkaddr = %u, len = %u",
		show_dev_ino(__entry),
		__entry->pgofs,
		__entry->blk,
		__entry->len)
);

TRACE_EVENT(f2fs_shrink_extent_tree,

	TP_PROTO(struct f2fs_sb_info *sbi, unsigned int node_cnt,
						unsigned int tree_cnt),

	TP_ARGS(sbi, node_cnt, tree_cnt),

	TP_STRUCT__entry(
		__field(dev_t,	dev)
		__field(unsigned int, node_cnt)
		__field(unsigned int, tree_cnt)
	),

	TP_fast_assign(
		__entry->dev = sbi->sb->s_dev;
		__entry->node_cnt = node_cnt;
		__entry->tree_cnt = tree_cnt;
	),

	TP_printk("dev = (%d,%d), shrunk: node_cnt = %u, tree_cnt = %u",
		show_dev(__entry->dev),
		__entry->node_cnt,
		__entry->tree_cnt)
);

TRACE_EVENT(f2fs_destroy_extent_tree,

	TP_PROTO(struct inode *inode, unsigned int node_cnt),

	TP_ARGS(inode, node_cnt),

	TP_STRUCT__entry(
		__field(dev_t,	dev)
		__field(ino_t,	ino)
		__field(unsigned int, node_cnt)
	),

	TP_fast_assign(
		__entry->dev = inode->i_sb->s_dev;
		__entry->ino = inode->i_ino;
		__entry->node_cnt = node_cnt;
	),

	TP_printk("dev = (%d,%d), ino = %lu, destroyed: node_cnt = %u",
		show_dev_ino(__entry),
		__entry->node_cnt)
);

DECLARE_EVENT_CLASS(f2fs_sync_dirty_inodes,

	TP_PROTO(struct super_block *sb, int type, s64 count),

	TP_ARGS(sb, type, count),

	TP_STRUCT__entry(
		__field(dev_t, dev)
		__field(int, type)
		__field(s64, count)
	),

	TP_fast_assign(
		__entry->dev	= sb->s_dev;
		__entry->type	= type;
		__entry->count	= count;
	),

	TP_printk("dev = (%d,%d), %s, dirty count = %lld",
		show_dev(__entry->dev),
		show_file_type(__entry->type),
		__entry->count)
);

DEFINE_EVENT(f2fs_sync_dirty_inodes, f2fs_sync_dirty_inodes_enter,

	TP_PROTO(struct super_block *sb, int type, s64 count),

	TP_ARGS(sb, type, count)
);

DEFINE_EVENT(f2fs_sync_dirty_inodes, f2fs_sync_dirty_inodes_exit,

	TP_PROTO(struct super_block *sb, int type, s64 count),

	TP_ARGS(sb, type, count)
);

TRACE_EVENT(f2fs_shutdown,

	TP_PROTO(struct f2fs_sb_info *sbi, unsigned int mode, int ret),

	TP_ARGS(sbi, mode, ret),

	TP_STRUCT__entry(
		__field(dev_t,	dev)
		__field(unsigned int, mode)
		__field(int, ret)
	),

	TP_fast_assign(
		__entry->dev = sbi->sb->s_dev;
		__entry->mode = mode;
		__entry->ret = ret;
	),

	TP_printk("dev = (%d,%d), mode: %s, ret:%d",
		show_dev(__entry->dev),
		show_shutdown_mode(__entry->mode),
		__entry->ret)
);

DECLARE_EVENT_CLASS(f2fs_zip_start,

	TP_PROTO(struct inode *inode, pgoff_t cluster_idx,
			unsigned int cluster_size, unsigned char algtype),

	TP_ARGS(inode, cluster_idx, cluster_size, algtype),

	TP_STRUCT__entry(
		__field(dev_t,	dev)
		__field(ino_t,	ino)
		__field(pgoff_t, idx)
		__field(unsigned int, size)
		__field(unsigned int, algtype)
	),

	TP_fast_assign(
		__entry->dev = inode->i_sb->s_dev;
		__entry->ino = inode->i_ino;
		__entry->idx = cluster_idx;
		__entry->size = cluster_size;
		__entry->algtype = algtype;
	),

	TP_printk("dev = (%d,%d), ino = %lu, cluster_idx:%lu, "
		"cluster_size = %u, algorithm = %s",
		show_dev_ino(__entry),
		__entry->idx,
		__entry->size,
		show_compress_algorithm(__entry->algtype))
);

DECLARE_EVENT_CLASS(f2fs_zip_end,

	TP_PROTO(struct inode *inode, pgoff_t cluster_idx,
			unsigned int compressed_size, int ret),

	TP_ARGS(inode, cluster_idx, compressed_size, ret),

	TP_STRUCT__entry(
		__field(dev_t,	dev)
		__field(ino_t,	ino)
		__field(pgoff_t, idx)
		__field(unsigned int, size)
		__field(unsigned int, ret)
	),

	TP_fast_assign(
		__entry->dev = inode->i_sb->s_dev;
		__entry->ino = inode->i_ino;
		__entry->idx = cluster_idx;
		__entry->size = compressed_size;
		__entry->ret = ret;
	),

	TP_printk("dev = (%d,%d), ino = %lu, cluster_idx:%lu, "
		"compressed_size = %u, ret = %d",
		show_dev_ino(__entry),
		__entry->idx,
		__entry->size,
		__entry->ret)
);

DEFINE_EVENT(f2fs_zip_start, f2fs_compress_pages_start,

	TP_PROTO(struct inode *inode, pgoff_t cluster_idx,
		unsigned int cluster_size, unsigned char algtype),

	TP_ARGS(inode, cluster_idx, cluster_size, algtype)
);

DEFINE_EVENT(f2fs_zip_start, f2fs_decompress_pages_start,

	TP_PROTO(struct inode *inode, pgoff_t cluster_idx,
		unsigned int cluster_size, unsigned char algtype),

	TP_ARGS(inode, cluster_idx, cluster_size, algtype)
);

DEFINE_EVENT(f2fs_zip_end, f2fs_compress_pages_end,

	TP_PROTO(struct inode *inode, pgoff_t cluster_idx,
			unsigned int compressed_size, int ret),

	TP_ARGS(inode, cluster_idx, compressed_size, ret)
);

DEFINE_EVENT(f2fs_zip_end, f2fs_decompress_pages_end,

	TP_PROTO(struct inode *inode, pgoff_t cluster_idx,
			unsigned int compressed_size, int ret),

	TP_ARGS(inode, cluster_idx, compressed_size, ret)
);

TRACE_EVENT(f2fs_iostat,

	TP_PROTO(struct f2fs_sb_info *sbi, unsigned long long *iostat),

	TP_ARGS(sbi, iostat),

	TP_STRUCT__entry(
		__field(dev_t,	dev)
		__field(unsigned long long,	app_dio)
		__field(unsigned long long,	app_bio)
		__field(unsigned long long,	app_wio)
		__field(unsigned long long,	app_mio)
		__field(unsigned long long,	fs_dio)
		__field(unsigned long long,	fs_nio)
		__field(unsigned long long,	fs_mio)
		__field(unsigned long long,	fs_gc_dio)
		__field(unsigned long long,	fs_gc_nio)
		__field(unsigned long long,	fs_cp_dio)
		__field(unsigned long long,	fs_cp_nio)
		__field(unsigned long long,	fs_cp_mio)
		__field(unsigned long long,	app_drio)
		__field(unsigned long long,	app_brio)
		__field(unsigned long long,	app_rio)
		__field(unsigned long long,	app_mrio)
		__field(unsigned long long,	fs_drio)
		__field(unsigned long long,	fs_gdrio)
		__field(unsigned long long,	fs_cdrio)
		__field(unsigned long long,	fs_nrio)
		__field(unsigned long long,	fs_mrio)
		__field(unsigned long long,	fs_discard)
	),

	TP_fast_assign(
		__entry->dev		= sbi->sb->s_dev;
		__entry->app_dio	= iostat[APP_DIRECT_IO];
		__entry->app_bio	= iostat[APP_BUFFERED_IO];
		__entry->app_wio	= iostat[APP_WRITE_IO];
		__entry->app_mio	= iostat[APP_MAPPED_IO];
		__entry->fs_dio		= iostat[FS_DATA_IO];
		__entry->fs_nio		= iostat[FS_NODE_IO];
		__entry->fs_mio		= iostat[FS_META_IO];
		__entry->fs_gc_dio	= iostat[FS_GC_DATA_IO];
		__entry->fs_gc_nio	= iostat[FS_GC_NODE_IO];
		__entry->fs_cp_dio	= iostat[FS_CP_DATA_IO];
		__entry->fs_cp_nio	= iostat[FS_CP_NODE_IO];
		__entry->fs_cp_mio	= iostat[FS_CP_META_IO];
		__entry->app_drio	= iostat[APP_DIRECT_READ_IO];
		__entry->app_brio	= iostat[APP_BUFFERED_READ_IO];
		__entry->app_rio	= iostat[APP_READ_IO];
		__entry->app_mrio	= iostat[APP_MAPPED_READ_IO];
		__entry->fs_drio	= iostat[FS_DATA_READ_IO];
		__entry->fs_gdrio	= iostat[FS_GDATA_READ_IO];
		__entry->fs_cdrio	= iostat[FS_CDATA_READ_IO];
		__entry->fs_nrio	= iostat[FS_NODE_READ_IO];
		__entry->fs_mrio	= iostat[FS_META_READ_IO];
		__entry->fs_discard	= iostat[FS_DISCARD];
	),

	TP_printk("dev = (%d,%d), "
		"app [write=%llu (direct=%llu, buffered=%llu), mapped=%llu], "
		"fs [data=%llu, node=%llu, meta=%llu, discard=%llu], "
		"gc [data=%llu, node=%llu], "
		"cp [data=%llu, node=%llu, meta=%llu], "
		"app [read=%llu (direct=%llu, buffered=%llu), mapped=%llu], "
		"fs [data=%llu, (gc_data=%llu, compr_data=%llu), "
		"node=%llu, meta=%llu]",
		show_dev(__entry->dev), __entry->app_wio, __entry->app_dio,
		__entry->app_bio, __entry->app_mio, __entry->fs_dio,
		__entry->fs_nio, __entry->fs_mio, __entry->fs_discard,
		__entry->fs_gc_dio, __entry->fs_gc_nio, __entry->fs_cp_dio,
		__entry->fs_cp_nio, __entry->fs_cp_mio,
		__entry->app_rio, __entry->app_drio, __entry->app_brio,
		__entry->app_mrio, __entry->fs_drio, __entry->fs_gdrio,
		__entry->fs_cdrio, __entry->fs_nrio, __entry->fs_mrio)
);

#endif /* _TRACE_F2FS_H */

 /* This part must be outside protection */
#include <trace/define_trace.h><|MERGE_RESOLUTION|>--- conflicted
+++ resolved
@@ -813,11 +813,7 @@
 	TP_STRUCT__entry(
 		__field(dev_t,	dev)
 		__field(ino_t,	ino)
-<<<<<<< HEAD
-		__string(name, dentry->d_name.name)
-=======
 		__string(name,	dentry->d_name.name)
->>>>>>> 22fdca53
 		__field(unsigned int, flags)
 	),
 
@@ -844,11 +840,7 @@
 	TP_STRUCT__entry(
 		__field(dev_t,	dev)
 		__field(ino_t,	ino)
-<<<<<<< HEAD
-		__string(name, dentry->d_name.name)
-=======
 		__string(name,	dentry->d_name.name)
->>>>>>> 22fdca53
 		__field(nid_t,	cino)
 		__field(int,	err)
 	),
