--- conflicted
+++ resolved
@@ -1876,11 +1876,7 @@
 	get_msr(base_cpu, MSR_NHM_SNB_PKG_CST_CFG_CTL, &msr);
 	pkg_cstate_limit = pkg_cstate_limits[msr & 0xF];
 
-<<<<<<< HEAD
-	get_msr(base_cpu, MSR_NHM_PLATFORM_INFO, &msr);
-=======
 	get_msr(base_cpu, MSR_PLATFORM_INFO, &msr);
->>>>>>> 06a691e6
 	base_ratio = (msr >> 8) & 0xFF;
 
 	base_hz = base_ratio * bclk * 1000000;
