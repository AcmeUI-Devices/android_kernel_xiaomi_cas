--- conflicted
+++ resolved
@@ -10,11 +10,8 @@
 #include <linux/nospec.h>
 
 #include <linux/kcov.h>
-<<<<<<< HEAD
 #include <linux/irq.h>
 #include <linux/delay.h>
-=======
->>>>>>> e5445835
 #include <linux/scs.h>
 
 #include <asm/switch_to.h>
@@ -828,8 +825,6 @@
 		if (!bucket[bucket_id].tasks)
 			continue;
 		return bucket[bucket_id].value;
-<<<<<<< HEAD
-=======
 	}
 
 	/* No tasks -- default clamp values */
@@ -977,160 +972,9 @@
 	if (bucket->value >= rq_clamp) {
 		bkt_clamp = uclamp_rq_max_value(rq, clamp_id, uc_se->value);
 		WRITE_ONCE(uc_rq->value, bkt_clamp);
->>>>>>> e5445835
-	}
-
-	/* No tasks -- default clamp values */
-	return uclamp_idle_value(rq, clamp_id, clamp_value);
-}
-
-static inline struct uclamp_se
-uclamp_tg_restrict(struct task_struct *p, enum uclamp_id clamp_id)
-{
-	struct uclamp_se uc_req = p->uclamp_req[clamp_id];
-#ifdef CONFIG_UCLAMP_TASK_GROUP
-	struct uclamp_se uc_max;
-
-	/*
-	 * Tasks in autogroups or root task group will be
-	 * restricted by system defaults.
-	 */
-	if (task_group_is_autogroup(task_group(p)))
-		return uc_req;
-	if (task_group(p) == &root_task_group)
-		return uc_req;
-
-	uc_max = task_group(p)->uclamp[clamp_id];
-	if (uc_req.value > uc_max.value || !uc_req.user_defined)
-		return uc_max;
-#endif
-
-	return uc_req;
-}
-
-/*
- * The effective clamp bucket index of a task depends on, by increasing
- * priority:
- * - the task specific clamp value, when explicitly requested from userspace
- * - the task group effective clamp value, for tasks not either in the root
- *   group or in an autogroup
- * - the system default clamp value, defined by the sysadmin
- */
-static inline struct uclamp_se
-uclamp_eff_get(struct task_struct *p, enum uclamp_id clamp_id)
-{
-	struct uclamp_se uc_req = uclamp_tg_restrict(p, clamp_id);
-	struct uclamp_se uc_max = uclamp_default[clamp_id];
-
-	/* System default restrictions always apply */
-	if (unlikely(uc_req.value > uc_max.value))
-		return uc_max;
-
-	return uc_req;
-}
-
-unsigned long uclamp_eff_value(struct task_struct *p, enum uclamp_id clamp_id)
-{
-	struct uclamp_se uc_eff;
-
-	/* Task currently refcounted: use back-annotated (effective) value */
-	if (p->uclamp[clamp_id].active)
-		return (unsigned long)p->uclamp[clamp_id].value;
-
-	uc_eff = uclamp_eff_get(p, clamp_id);
-
-	return (unsigned long)uc_eff.value;
-}
-
-<<<<<<< HEAD
-/*
- * When a task is enqueued on a rq, the clamp bucket currently defined by the
- * task's uclamp::bucket_id is refcounted on that rq. This also immediately
- * updates the rq's clamp value if required.
- *
- * Tasks can have a task-specific value requested from user-space, track
- * within each bucket the maximum value for tasks refcounted in it.
- * This "local max aggregation" allows to track the exact "requested" value
- * for each bucket when all its RUNNABLE tasks require the same clamp.
- */
-static inline void uclamp_rq_inc_id(struct rq *rq, struct task_struct *p,
-				    enum uclamp_id clamp_id)
-{
-	struct uclamp_rq *uc_rq = &rq->uclamp[clamp_id];
-	struct uclamp_se *uc_se = &p->uclamp[clamp_id];
-	struct uclamp_bucket *bucket;
-
-	lockdep_assert_held(&rq->lock);
-
-	/* Update task effective clamp */
-	p->uclamp[clamp_id] = uclamp_eff_get(p, clamp_id);
-
-	bucket = &uc_rq->bucket[uc_se->bucket_id];
-	bucket->tasks++;
-	uc_se->active = true;
-
-	uclamp_idle_reset(rq, clamp_id, uc_se->value);
-
-	/*
-	 * Local max aggregation: rq buckets always track the max
-	 * "requested" clamp value of its RUNNABLE tasks.
-	 */
-	if (bucket->tasks == 1 || uc_se->value > bucket->value)
-		bucket->value = uc_se->value;
-
-	if (uc_se->value > READ_ONCE(uc_rq->value))
-		WRITE_ONCE(uc_rq->value, uc_se->value);
-}
-
-/*
- * When a task is dequeued from a rq, the clamp bucket refcounted by the task
- * is released. If this is the last task reference counting the rq's max
- * active clamp value, then the rq's clamp value is updated.
- *
- * Both refcounted tasks and rq's cached clamp values are expected to be
- * always valid. If it's detected they are not, as defensive programming,
- * enforce the expected state and warn.
- */
-static inline void uclamp_rq_dec_id(struct rq *rq, struct task_struct *p,
-				    enum uclamp_id clamp_id)
-{
-	struct uclamp_rq *uc_rq = &rq->uclamp[clamp_id];
-	struct uclamp_se *uc_se = &p->uclamp[clamp_id];
-	struct uclamp_bucket *bucket;
-	unsigned int bkt_clamp;
-	unsigned int rq_clamp;
-
-	lockdep_assert_held(&rq->lock);
-
-	bucket = &uc_rq->bucket[uc_se->bucket_id];
-	SCHED_WARN_ON(!bucket->tasks);
-	if (likely(bucket->tasks))
-		bucket->tasks--;
-	uc_se->active = false;
-
-	/*
-	 * Keep "local max aggregation" simple and accept to (possibly)
-	 * overboost some RUNNABLE tasks in the same bucket.
-	 * The rq clamp bucket value is reset to its base value whenever
-	 * there are no more RUNNABLE tasks refcounting it.
-	 */
-	if (likely(bucket->tasks))
-		return;
-
-	rq_clamp = READ_ONCE(uc_rq->value);
-	/*
-	 * Defensive programming: this should never happen. If it happens,
-	 * e.g. due to future modification, warn and fixup the expected value.
-	 */
-	SCHED_WARN_ON(bucket->value > rq_clamp);
-	if (bucket->value >= rq_clamp) {
-		bkt_clamp = uclamp_rq_max_value(rq, clamp_id, uc_se->value);
-		WRITE_ONCE(uc_rq->value, bkt_clamp);
-	}
-}
-
-=======
->>>>>>> e5445835
+	}
+}
+
 static inline void uclamp_rq_inc(struct rq *rq, struct task_struct *p)
 {
 	enum uclamp_id clamp_id;
@@ -3950,13 +3794,10 @@
 	cpu_load_update_active(rq);
 	calc_global_load_tick(rq);
 	psi_task_tick(rq);
-<<<<<<< HEAD
 
 	early_notif = early_detection_notify(rq, wallclock);
 	if (early_notif)
 		flag = SCHED_CPUFREQ_WALT | SCHED_CPUFREQ_EARLY_DET;
-=======
->>>>>>> e5445835
 
 	cpufreq_update_util(rq, flag);
 	rq_unlock(rq, &rf);
@@ -5856,7 +5697,6 @@
 	return retval;
 }
 EXPORT_SYMBOL_GPL(sched_setaffinity);
-<<<<<<< HEAD
 
 char sched_lib_name[LIB_PATH_LENGTH];
 unsigned int sched_lib_mask_force;
@@ -5924,8 +5764,6 @@
 	kfree(tmp_lib_name);
 	return found;
 }
-=======
->>>>>>> e5445835
 
 static int get_user_cpu_mask(unsigned long __user *user_mask_ptr, unsigned len,
 			     struct cpumask *new_mask)
