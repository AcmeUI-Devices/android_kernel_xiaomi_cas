// SPDX-License-Identifier: GPL-2.0
/*
 * Deadline Scheduling Class (SCHED_DEADLINE)
 *
 * Earliest Deadline First (EDF) + Constant Bandwidth Server (CBS).
 *
 * Tasks that periodically executes their instances for less than their
 * runtime won't miss any of their deadlines.
 * Tasks that are not periodic or sporadic or that tries to execute more
 * than their reserved bandwidth will be slowed down (and may potentially
 * miss some of their deadlines), and won't affect any other task.
 *
 * Copyright (C) 2012 Dario Faggioli <raistlin@linux.it>,
 *                    Juri Lelli <juri.lelli@gmail.com>,
 *                    Michael Trimarchi <michael@amarulasolutions.com>,
 *                    Fabio Checconi <fchecconi@gmail.com>
 */
#include "sched.h"
#include "pelt.h"
#include "walt.h"

struct dl_bandwidth def_dl_bandwidth;

static inline struct task_struct *dl_task_of(struct sched_dl_entity *dl_se)
{
	return container_of(dl_se, struct task_struct, dl);
}

static inline struct rq *rq_of_dl_rq(struct dl_rq *dl_rq)
{
	return container_of(dl_rq, struct rq, dl);
}

static inline struct dl_rq *dl_rq_of_se(struct sched_dl_entity *dl_se)
{
	struct task_struct *p = dl_task_of(dl_se);
	struct rq *rq = task_rq(p);

	return &rq->dl;
}

static inline int on_dl_rq(struct sched_dl_entity *dl_se)
{
	return !RB_EMPTY_NODE(&dl_se->rb_node);
}

#ifdef CONFIG_SMP
static inline struct dl_bw *dl_bw_of(int i)
{
	RCU_LOCKDEP_WARN(!rcu_read_lock_sched_held(),
			 "sched RCU must be held");
	return &cpu_rq(i)->rd->dl_bw;
}

static inline int dl_bw_cpus(int i)
{
	struct root_domain *rd = cpu_rq(i)->rd;
	int cpus = 0;

	RCU_LOCKDEP_WARN(!rcu_read_lock_sched_held(),
			 "sched RCU must be held");
	for_each_cpu_and(i, rd->span, cpu_active_mask)
		cpus++;

	return cpus;
}
#else
static inline struct dl_bw *dl_bw_of(int i)
{
	return &cpu_rq(i)->dl.dl_bw;
}

static inline int dl_bw_cpus(int i)
{
	return 1;
}
#endif

static inline
void __add_running_bw(u64 dl_bw, struct dl_rq *dl_rq)
{
	u64 old = dl_rq->running_bw;

	lockdep_assert_held(&(rq_of_dl_rq(dl_rq))->lock);
	dl_rq->running_bw += dl_bw;
	SCHED_WARN_ON(dl_rq->running_bw < old); /* overflow */
	SCHED_WARN_ON(dl_rq->running_bw > dl_rq->this_bw);
	/* kick cpufreq (see the comment in kernel/sched/sched.h). */
	cpufreq_update_util(rq_of_dl_rq(dl_rq), 0);
}

static inline
void __sub_running_bw(u64 dl_bw, struct dl_rq *dl_rq)
{
	u64 old = dl_rq->running_bw;

	lockdep_assert_held(&(rq_of_dl_rq(dl_rq))->lock);
	dl_rq->running_bw -= dl_bw;
	SCHED_WARN_ON(dl_rq->running_bw > old); /* underflow */
	if (dl_rq->running_bw > old)
		dl_rq->running_bw = 0;
	/* kick cpufreq (see the comment in kernel/sched/sched.h). */
	cpufreq_update_util(rq_of_dl_rq(dl_rq), 0);
}

static inline
void __add_rq_bw(u64 dl_bw, struct dl_rq *dl_rq)
{
	u64 old = dl_rq->this_bw;

	lockdep_assert_held(&(rq_of_dl_rq(dl_rq))->lock);
	dl_rq->this_bw += dl_bw;
	SCHED_WARN_ON(dl_rq->this_bw < old); /* overflow */
}

static inline
void __sub_rq_bw(u64 dl_bw, struct dl_rq *dl_rq)
{
	u64 old = dl_rq->this_bw;

	lockdep_assert_held(&(rq_of_dl_rq(dl_rq))->lock);
	dl_rq->this_bw -= dl_bw;
	SCHED_WARN_ON(dl_rq->this_bw > old); /* underflow */
	if (dl_rq->this_bw > old)
		dl_rq->this_bw = 0;
	SCHED_WARN_ON(dl_rq->running_bw > dl_rq->this_bw);
}

static inline
void add_rq_bw(struct sched_dl_entity *dl_se, struct dl_rq *dl_rq)
{
	if (!dl_entity_is_special(dl_se))
		__add_rq_bw(dl_se->dl_bw, dl_rq);
}

static inline
void sub_rq_bw(struct sched_dl_entity *dl_se, struct dl_rq *dl_rq)
{
	if (!dl_entity_is_special(dl_se))
		__sub_rq_bw(dl_se->dl_bw, dl_rq);
}

static inline
void add_running_bw(struct sched_dl_entity *dl_se, struct dl_rq *dl_rq)
{
	if (!dl_entity_is_special(dl_se))
		__add_running_bw(dl_se->dl_bw, dl_rq);
}

static inline
void sub_running_bw(struct sched_dl_entity *dl_se, struct dl_rq *dl_rq)
{
	if (!dl_entity_is_special(dl_se))
		__sub_running_bw(dl_se->dl_bw, dl_rq);
}

void dl_change_utilization(struct task_struct *p, u64 new_bw)
{
	struct rq *rq;

	BUG_ON(p->dl.flags & SCHED_FLAG_SUGOV);

	if (task_on_rq_queued(p))
		return;

	rq = task_rq(p);
	if (p->dl.dl_non_contending) {
		sub_running_bw(&p->dl, &rq->dl);
		p->dl.dl_non_contending = 0;
		/*
		 * If the timer handler is currently running and the
		 * timer cannot be cancelled, inactive_task_timer()
		 * will see that dl_not_contending is not set, and
		 * will not touch the rq's active utilization,
		 * so we are still safe.
		 */
		if (hrtimer_try_to_cancel(&p->dl.inactive_timer) == 1)
			put_task_struct(p);
	}
	__sub_rq_bw(p->dl.dl_bw, &rq->dl);
	__add_rq_bw(new_bw, &rq->dl);
}

/*
 * The utilization of a task cannot be immediately removed from
 * the rq active utilization (running_bw) when the task blocks.
 * Instead, we have to wait for the so called "0-lag time".
 *
 * If a task blocks before the "0-lag time", a timer (the inactive
 * timer) is armed, and running_bw is decreased when the timer
 * fires.
 *
 * If the task wakes up again before the inactive timer fires,
 * the timer is cancelled, whereas if the task wakes up after the
 * inactive timer fired (and running_bw has been decreased) the
 * task's utilization has to be added to running_bw again.
 * A flag in the deadline scheduling entity (dl_non_contending)
 * is used to avoid race conditions between the inactive timer handler
 * and task wakeups.
 *
 * The following diagram shows how running_bw is updated. A task is
 * "ACTIVE" when its utilization contributes to running_bw; an
 * "ACTIVE contending" task is in the TASK_RUNNING state, while an
 * "ACTIVE non contending" task is a blocked task for which the "0-lag time"
 * has not passed yet. An "INACTIVE" task is a task for which the "0-lag"
 * time already passed, which does not contribute to running_bw anymore.
 *                              +------------------+
 *             wakeup           |    ACTIVE        |
 *          +------------------>+   contending     |
 *          | add_running_bw    |                  |
 *          |                   +----+------+------+
 *          |                        |      ^
 *          |                dequeue |      |
 * +--------+-------+                |      |
 * |                |   t >= 0-lag   |      | wakeup
 * |    INACTIVE    |<---------------+      |
 * |                | sub_running_bw |      |
 * +--------+-------+                |      |
 *          ^                        |      |
 *          |              t < 0-lag |      |
 *          |                        |      |
 *          |                        V      |
 *          |                   +----+------+------+
 *          | sub_running_bw    |    ACTIVE        |
 *          +-------------------+                  |
 *            inactive timer    |  non contending  |
 *            fired             +------------------+
 *
 * The task_non_contending() function is invoked when a task
 * blocks, and checks if the 0-lag time already passed or
 * not (in the first case, it directly updates running_bw;
 * in the second case, it arms the inactive timer).
 *
 * The task_contending() function is invoked when a task wakes
 * up, and checks if the task is still in the "ACTIVE non contending"
 * state or not (in the second case, it updates running_bw).
 */
static void task_non_contending(struct task_struct *p)
{
	struct sched_dl_entity *dl_se = &p->dl;
	struct hrtimer *timer = &dl_se->inactive_timer;
	struct dl_rq *dl_rq = dl_rq_of_se(dl_se);
	struct rq *rq = rq_of_dl_rq(dl_rq);
	s64 zerolag_time;

	/*
	 * If this is a non-deadline task that has been boosted,
	 * do nothing
	 */
	if (dl_se->dl_runtime == 0)
		return;

	if (dl_entity_is_special(dl_se))
		return;

	WARN_ON(dl_se->dl_non_contending);

	zerolag_time = dl_se->deadline -
		 div64_long((dl_se->runtime * dl_se->dl_period),
			dl_se->dl_runtime);

	/*
	 * Using relative times instead of the absolute "0-lag time"
	 * allows to simplify the code
	 */
	zerolag_time -= rq_clock(rq);

	/*
	 * If the "0-lag time" already passed, decrease the active
	 * utilization now, instead of starting a timer
	 */
	if ((zerolag_time < 0) || hrtimer_active(&dl_se->inactive_timer)) {
		if (dl_task(p))
			sub_running_bw(dl_se, dl_rq);
		if (!dl_task(p) || p->state == TASK_DEAD) {
			struct dl_bw *dl_b = dl_bw_of(task_cpu(p));

			if (p->state == TASK_DEAD)
				sub_rq_bw(&p->dl, &rq->dl);
			raw_spin_lock(&dl_b->lock);
			__dl_sub(dl_b, p->dl.dl_bw, dl_bw_cpus(task_cpu(p)));
			__dl_clear_params(p);
			raw_spin_unlock(&dl_b->lock);
		}

		return;
	}

	dl_se->dl_non_contending = 1;
	get_task_struct(p);
	hrtimer_start(timer, ns_to_ktime(zerolag_time), HRTIMER_MODE_REL);
}

static void task_contending(struct sched_dl_entity *dl_se, int flags)
{
	struct dl_rq *dl_rq = dl_rq_of_se(dl_se);

	/*
	 * If this is a non-deadline task that has been boosted,
	 * do nothing
	 */
	if (dl_se->dl_runtime == 0)
		return;

	if (flags & ENQUEUE_MIGRATED)
		add_rq_bw(dl_se, dl_rq);

	if (dl_se->dl_non_contending) {
		dl_se->dl_non_contending = 0;
		/*
		 * If the timer handler is currently running and the
		 * timer cannot be cancelled, inactive_task_timer()
		 * will see that dl_not_contending is not set, and
		 * will not touch the rq's active utilization,
		 * so we are still safe.
		 */
		if (hrtimer_try_to_cancel(&dl_se->inactive_timer) == 1)
			put_task_struct(dl_task_of(dl_se));
	} else {
		/*
		 * Since "dl_non_contending" is not set, the
		 * task's utilization has already been removed from
		 * active utilization (either when the task blocked,
		 * when the "inactive timer" fired).
		 * So, add it back.
		 */
		add_running_bw(dl_se, dl_rq);
	}
}

static inline int is_leftmost(struct task_struct *p, struct dl_rq *dl_rq)
{
	struct sched_dl_entity *dl_se = &p->dl;

	return dl_rq->root.rb_leftmost == &dl_se->rb_node;
}

void init_dl_bandwidth(struct dl_bandwidth *dl_b, u64 period, u64 runtime)
{
	raw_spin_lock_init(&dl_b->dl_runtime_lock);
	dl_b->dl_period = period;
	dl_b->dl_runtime = runtime;
}

void init_dl_bw(struct dl_bw *dl_b)
{
	raw_spin_lock_init(&dl_b->lock);
	raw_spin_lock(&def_dl_bandwidth.dl_runtime_lock);
	if (global_rt_runtime() == RUNTIME_INF)
		dl_b->bw = -1;
	else
		dl_b->bw = to_ratio(global_rt_period(), global_rt_runtime());
	raw_spin_unlock(&def_dl_bandwidth.dl_runtime_lock);
	dl_b->total_bw = 0;
}

void init_dl_rq(struct dl_rq *dl_rq)
{
	dl_rq->root = RB_ROOT_CACHED;

#ifdef CONFIG_SMP
	/* zero means no -deadline tasks */
	dl_rq->earliest_dl.curr = dl_rq->earliest_dl.next = 0;

	dl_rq->dl_nr_migratory = 0;
	dl_rq->overloaded = 0;
	dl_rq->pushable_dl_tasks_root = RB_ROOT_CACHED;
#else
	init_dl_bw(&dl_rq->dl_bw);
#endif

	dl_rq->running_bw = 0;
	dl_rq->this_bw = 0;
	init_dl_rq_bw_ratio(dl_rq);
}

#ifdef CONFIG_SMP

static inline int dl_overloaded(struct rq *rq)
{
	return atomic_read(&rq->rd->dlo_count);
}

static inline void dl_set_overload(struct rq *rq)
{
	if (!rq->online)
		return;

	cpumask_set_cpu(rq->cpu, rq->rd->dlo_mask);
	/*
	 * Must be visible before the overload count is
	 * set (as in sched_rt.c).
	 *
	 * Matched by the barrier in pull_dl_task().
	 */
	smp_wmb();
	atomic_inc(&rq->rd->dlo_count);
}

static inline void dl_clear_overload(struct rq *rq)
{
	if (!rq->online)
		return;

	atomic_dec(&rq->rd->dlo_count);
	cpumask_clear_cpu(rq->cpu, rq->rd->dlo_mask);
}

static void update_dl_migration(struct dl_rq *dl_rq)
{
	if (dl_rq->dl_nr_migratory && dl_rq->dl_nr_running > 1) {
		if (!dl_rq->overloaded) {
			dl_set_overload(rq_of_dl_rq(dl_rq));
			dl_rq->overloaded = 1;
		}
	} else if (dl_rq->overloaded) {
		dl_clear_overload(rq_of_dl_rq(dl_rq));
		dl_rq->overloaded = 0;
	}
}

static void inc_dl_migration(struct sched_dl_entity *dl_se, struct dl_rq *dl_rq)
{
	struct task_struct *p = dl_task_of(dl_se);

	if (p->nr_cpus_allowed > 1)
		dl_rq->dl_nr_migratory++;

	update_dl_migration(dl_rq);
}

static void dec_dl_migration(struct sched_dl_entity *dl_se, struct dl_rq *dl_rq)
{
	struct task_struct *p = dl_task_of(dl_se);

	if (p->nr_cpus_allowed > 1)
		dl_rq->dl_nr_migratory--;

	update_dl_migration(dl_rq);
}

/*
 * The list of pushable -deadline task is not a plist, like in
 * sched_rt.c, it is an rb-tree with tasks ordered by deadline.
 */
static void enqueue_pushable_dl_task(struct rq *rq, struct task_struct *p)
{
	struct dl_rq *dl_rq = &rq->dl;
	struct rb_node **link = &dl_rq->pushable_dl_tasks_root.rb_root.rb_node;
	struct rb_node *parent = NULL;
	struct task_struct *entry;
	bool leftmost = true;

	BUG_ON(!RB_EMPTY_NODE(&p->pushable_dl_tasks));

	while (*link) {
		parent = *link;
		entry = rb_entry(parent, struct task_struct,
				 pushable_dl_tasks);
		if (dl_entity_preempt(&p->dl, &entry->dl))
			link = &parent->rb_left;
		else {
			link = &parent->rb_right;
			leftmost = false;
		}
	}

	if (leftmost)
		dl_rq->earliest_dl.next = p->dl.deadline;

	rb_link_node(&p->pushable_dl_tasks, parent, link);
	rb_insert_color_cached(&p->pushable_dl_tasks,
			       &dl_rq->pushable_dl_tasks_root, leftmost);
}

static void dequeue_pushable_dl_task(struct rq *rq, struct task_struct *p)
{
	struct dl_rq *dl_rq = &rq->dl;

	if (RB_EMPTY_NODE(&p->pushable_dl_tasks))
		return;

	if (dl_rq->pushable_dl_tasks_root.rb_leftmost == &p->pushable_dl_tasks) {
		struct rb_node *next_node;

		next_node = rb_next(&p->pushable_dl_tasks);
		if (next_node) {
			dl_rq->earliest_dl.next = rb_entry(next_node,
				struct task_struct, pushable_dl_tasks)->dl.deadline;
		}
	}

	rb_erase_cached(&p->pushable_dl_tasks, &dl_rq->pushable_dl_tasks_root);
	RB_CLEAR_NODE(&p->pushable_dl_tasks);
}

static inline int has_pushable_dl_tasks(struct rq *rq)
{
	return !RB_EMPTY_ROOT(&rq->dl.pushable_dl_tasks_root.rb_root);
}

static int push_dl_task(struct rq *rq);

static inline bool need_pull_dl_task(struct rq *rq, struct task_struct *prev)
{
	return dl_task(prev);
}

static DEFINE_PER_CPU(struct callback_head, dl_push_head);
static DEFINE_PER_CPU(struct callback_head, dl_pull_head);

static void push_dl_tasks(struct rq *);
static void pull_dl_task(struct rq *);

static inline void deadline_queue_push_tasks(struct rq *rq)
{
	if (!has_pushable_dl_tasks(rq))
		return;

	queue_balance_callback(rq, &per_cpu(dl_push_head, rq->cpu), push_dl_tasks);
}

static inline void deadline_queue_pull_task(struct rq *rq)
{
	queue_balance_callback(rq, &per_cpu(dl_pull_head, rq->cpu), pull_dl_task);
}

static struct rq *find_lock_later_rq(struct task_struct *task, struct rq *rq);

static struct rq *dl_task_offline_migration(struct rq *rq, struct task_struct *p)
{
	struct rq *later_rq = NULL;
	struct dl_bw *dl_b;

	later_rq = find_lock_later_rq(p, rq);
	if (!later_rq) {
		int cpu;

		/*
		 * If we cannot preempt any rq, fall back to pick any
		 * online CPU:
		 */
		cpu = cpumask_any_and(cpu_active_mask, &p->cpus_allowed);
		if (cpu >= nr_cpu_ids) {
			/*
			 * Failed to find any suitable CPU.
			 * The task will never come back!
			 */
			BUG_ON(dl_bandwidth_enabled());

			/*
			 * If admission control is disabled we
			 * try a little harder to let the task
			 * run.
			 */
			cpu = cpumask_any(cpu_active_mask);
		}
		later_rq = cpu_rq(cpu);
		double_lock_balance(rq, later_rq);
	}

	if (p->dl.dl_non_contending || p->dl.dl_throttled) {
		/*
		 * Inactive timer is armed (or callback is running, but
		 * waiting for us to release rq locks). In any case, when it
		 * will fire (or continue), it will see running_bw of this
		 * task migrated to later_rq (and correctly handle it).
		 */
		sub_running_bw(&p->dl, &rq->dl);
		sub_rq_bw(&p->dl, &rq->dl);

		add_rq_bw(&p->dl, &later_rq->dl);
		add_running_bw(&p->dl, &later_rq->dl);
	} else {
		sub_rq_bw(&p->dl, &rq->dl);
		add_rq_bw(&p->dl, &later_rq->dl);
	}

	/*
	 * And we finally need to fixup root_domain(s) bandwidth accounting,
	 * since p is still hanging out in the old (now moved to default) root
	 * domain.
	 */
	dl_b = &rq->rd->dl_bw;
	raw_spin_lock(&dl_b->lock);
	__dl_sub(dl_b, p->dl.dl_bw, cpumask_weight(rq->rd->span));
	raw_spin_unlock(&dl_b->lock);

	dl_b = &later_rq->rd->dl_bw;
	raw_spin_lock(&dl_b->lock);
	__dl_add(dl_b, p->dl.dl_bw, cpumask_weight(later_rq->rd->span));
	raw_spin_unlock(&dl_b->lock);

	set_task_cpu(p, later_rq->cpu);
	double_unlock_balance(later_rq, rq);

	return later_rq;
}

#else

static inline
void enqueue_pushable_dl_task(struct rq *rq, struct task_struct *p)
{
}

static inline
void dequeue_pushable_dl_task(struct rq *rq, struct task_struct *p)
{
}

static inline
void inc_dl_migration(struct sched_dl_entity *dl_se, struct dl_rq *dl_rq)
{
}

static inline
void dec_dl_migration(struct sched_dl_entity *dl_se, struct dl_rq *dl_rq)
{
}

static inline bool need_pull_dl_task(struct rq *rq, struct task_struct *prev)
{
	return false;
}

static inline void pull_dl_task(struct rq *rq)
{
}

static inline void deadline_queue_push_tasks(struct rq *rq)
{
}

static inline void deadline_queue_pull_task(struct rq *rq)
{
}
#endif /* CONFIG_SMP */

static void enqueue_task_dl(struct rq *rq, struct task_struct *p, int flags);
static void __dequeue_task_dl(struct rq *rq, struct task_struct *p, int flags);
static void check_preempt_curr_dl(struct rq *rq, struct task_struct *p, int flags);

/*
 * We are being explicitly informed that a new instance is starting,
 * and this means that:
 *  - the absolute deadline of the entity has to be placed at
 *    current time + relative deadline;
 *  - the runtime of the entity has to be set to the maximum value.
 *
 * The capability of specifying such event is useful whenever a -deadline
 * entity wants to (try to!) synchronize its behaviour with the scheduler's
 * one, and to (try to!) reconcile itself with its own scheduling
 * parameters.
 */
static inline void setup_new_dl_entity(struct sched_dl_entity *dl_se)
{
	struct dl_rq *dl_rq = dl_rq_of_se(dl_se);
	struct rq *rq = rq_of_dl_rq(dl_rq);

	WARN_ON(dl_se->dl_boosted);
	WARN_ON(dl_time_before(rq_clock(rq), dl_se->deadline));

	/*
	 * We are racing with the deadline timer. So, do nothing because
	 * the deadline timer handler will take care of properly recharging
	 * the runtime and postponing the deadline
	 */
	if (dl_se->dl_throttled)
		return;

	/*
	 * We use the regular wall clock time to set deadlines in the
	 * future; in fact, we must consider execution overheads (time
	 * spent on hardirq context, etc.).
	 */
	dl_se->deadline = rq_clock(rq) + dl_se->dl_deadline;
	dl_se->runtime = dl_se->dl_runtime;
}

/*
 * Pure Earliest Deadline First (EDF) scheduling does not deal with the
 * possibility of a entity lasting more than what it declared, and thus
 * exhausting its runtime.
 *
 * Here we are interested in making runtime overrun possible, but we do
 * not want a entity which is misbehaving to affect the scheduling of all
 * other entities.
 * Therefore, a budgeting strategy called Constant Bandwidth Server (CBS)
 * is used, in order to confine each entity within its own bandwidth.
 *
 * This function deals exactly with that, and ensures that when the runtime
 * of a entity is replenished, its deadline is also postponed. That ensures
 * the overrunning entity can't interfere with other entity in the system and
 * can't make them miss their deadlines. Reasons why this kind of overruns
 * could happen are, typically, a entity voluntarily trying to overcome its
 * runtime, or it just underestimated it during sched_setattr().
 */
static void replenish_dl_entity(struct sched_dl_entity *dl_se,
				struct sched_dl_entity *pi_se)
{
	struct dl_rq *dl_rq = dl_rq_of_se(dl_se);
	struct rq *rq = rq_of_dl_rq(dl_rq);

	BUG_ON(pi_se->dl_runtime <= 0);

	/*
	 * This could be the case for a !-dl task that is boosted.
	 * Just go with full inherited parameters.
	 */
	if (dl_se->dl_deadline == 0) {
		dl_se->deadline = rq_clock(rq) + pi_se->dl_deadline;
		dl_se->runtime = pi_se->dl_runtime;
	}

	if (dl_se->dl_yielded && dl_se->runtime > 0)
		dl_se->runtime = 0;

	/*
	 * We keep moving the deadline away until we get some
	 * available runtime for the entity. This ensures correct
	 * handling of situations where the runtime overrun is
	 * arbitrary large.
	 */
	while (dl_se->runtime <= 0) {
		dl_se->deadline += pi_se->dl_period;
		dl_se->runtime += pi_se->dl_runtime;
	}

	/*
	 * At this point, the deadline really should be "in
	 * the future" with respect to rq->clock. If it's
	 * not, we are, for some reason, lagging too much!
	 * Anyway, after having warn userspace abut that,
	 * we still try to keep the things running by
	 * resetting the deadline and the budget of the
	 * entity.
	 */
	if (dl_time_before(dl_se->deadline, rq_clock(rq))) {
		printk_deferred_once("sched: DL replenish lagged too much\n");
		dl_se->deadline = rq_clock(rq) + pi_se->dl_deadline;
		dl_se->runtime = pi_se->dl_runtime;
	}

	if (dl_se->dl_yielded)
		dl_se->dl_yielded = 0;
	if (dl_se->dl_throttled)
		dl_se->dl_throttled = 0;
}

/*
 * Here we check if --at time t-- an entity (which is probably being
 * [re]activated or, in general, enqueued) can use its remaining runtime
 * and its current deadline _without_ exceeding the bandwidth it is
 * assigned (function returns true if it can't). We are in fact applying
 * one of the CBS rules: when a task wakes up, if the residual runtime
 * over residual deadline fits within the allocated bandwidth, then we
 * can keep the current (absolute) deadline and residual budget without
 * disrupting the schedulability of the system. Otherwise, we should
 * refill the runtime and set the deadline a period in the future,
 * because keeping the current (absolute) deadline of the task would
 * result in breaking guarantees promised to other tasks (refer to
 * Documentation/scheduler/sched-deadline.txt for more informations).
 *
 * This function returns true if:
 *
 *   runtime / (deadline - t) > dl_runtime / dl_deadline ,
 *
 * IOW we can't recycle current parameters.
 *
 * Notice that the bandwidth check is done against the deadline. For
 * task with deadline equal to period this is the same of using
 * dl_period instead of dl_deadline in the equation above.
 */
static bool dl_entity_overflow(struct sched_dl_entity *dl_se,
			       struct sched_dl_entity *pi_se, u64 t)
{
	u64 left, right;

	/*
	 * left and right are the two sides of the equation above,
	 * after a bit of shuffling to use multiplications instead
	 * of divisions.
	 *
	 * Note that none of the time values involved in the two
	 * multiplications are absolute: dl_deadline and dl_runtime
	 * are the relative deadline and the maximum runtime of each
	 * instance, runtime is the runtime left for the last instance
	 * and (deadline - t), since t is rq->clock, is the time left
	 * to the (absolute) deadline. Even if overflowing the u64 type
	 * is very unlikely to occur in both cases, here we scale down
	 * as we want to avoid that risk at all. Scaling down by 10
	 * means that we reduce granularity to 1us. We are fine with it,
	 * since this is only a true/false check and, anyway, thinking
	 * of anything below microseconds resolution is actually fiction
	 * (but still we want to give the user that illusion >;).
	 */
	left = (pi_se->dl_deadline >> DL_SCALE) * (dl_se->runtime >> DL_SCALE);
	right = ((dl_se->deadline - t) >> DL_SCALE) *
		(pi_se->dl_runtime >> DL_SCALE);

	return dl_time_before(right, left);
}

/*
 * Revised wakeup rule [1]: For self-suspending tasks, rather then
 * re-initializing task's runtime and deadline, the revised wakeup
 * rule adjusts the task's runtime to avoid the task to overrun its
 * density.
 *
 * Reasoning: a task may overrun the density if:
 *    runtime / (deadline - t) > dl_runtime / dl_deadline
 *
 * Therefore, runtime can be adjusted to:
 *     runtime = (dl_runtime / dl_deadline) * (deadline - t)
 *
 * In such way that runtime will be equal to the maximum density
 * the task can use without breaking any rule.
 *
 * [1] Luca Abeni, Giuseppe Lipari, and Juri Lelli. 2015. Constant
 * bandwidth server revisited. SIGBED Rev. 11, 4 (January 2015), 19-24.
 */
static void
update_dl_revised_wakeup(struct sched_dl_entity *dl_se, struct rq *rq)
{
	u64 laxity = dl_se->deadline - rq_clock(rq);

	/*
	 * If the task has deadline < period, and the deadline is in the past,
	 * it should already be throttled before this check.
	 *
	 * See update_dl_entity() comments for further details.
	 */
	WARN_ON(dl_time_before(dl_se->deadline, rq_clock(rq)));

	dl_se->runtime = (dl_se->dl_density * laxity) >> BW_SHIFT;
}

/*
 * Regarding the deadline, a task with implicit deadline has a relative
 * deadline == relative period. A task with constrained deadline has a
 * relative deadline <= relative period.
 *
 * We support constrained deadline tasks. However, there are some restrictions
 * applied only for tasks which do not have an implicit deadline. See
 * update_dl_entity() to know more about such restrictions.
 *
 * The dl_is_implicit() returns true if the task has an implicit deadline.
 */
static inline bool dl_is_implicit(struct sched_dl_entity *dl_se)
{
	return dl_se->dl_deadline == dl_se->dl_period;
}

/*
 * When a deadline entity is placed in the runqueue, its runtime and deadline
 * might need to be updated. This is done by a CBS wake up rule. There are two
 * different rules: 1) the original CBS; and 2) the Revisited CBS.
 *
 * When the task is starting a new period, the Original CBS is used. In this
 * case, the runtime is replenished and a new absolute deadline is set.
 *
 * When a task is queued before the begin of the next period, using the
 * remaining runtime and deadline could make the entity to overflow, see
 * dl_entity_overflow() to find more about runtime overflow. When such case
 * is detected, the runtime and deadline need to be updated.
 *
 * If the task has an implicit deadline, i.e., deadline == period, the Original
 * CBS is applied. the runtime is replenished and a new absolute deadline is
 * set, as in the previous cases.
 *
 * However, the Original CBS does not work properly for tasks with
 * deadline < period, which are said to have a constrained deadline. By
 * applying the Original CBS, a constrained deadline task would be able to run
 * runtime/deadline in a period. With deadline < period, the task would
 * overrun the runtime/period allowed bandwidth, breaking the admission test.
 *
 * In order to prevent this misbehave, the Revisited CBS is used for
 * constrained deadline tasks when a runtime overflow is detected. In the
 * Revisited CBS, rather than replenishing & setting a new absolute deadline,
 * the remaining runtime of the task is reduced to avoid runtime overflow.
 * Please refer to the comments update_dl_revised_wakeup() function to find
 * more about the Revised CBS rule.
 */
static void update_dl_entity(struct sched_dl_entity *dl_se,
			     struct sched_dl_entity *pi_se)
{
	struct dl_rq *dl_rq = dl_rq_of_se(dl_se);
	struct rq *rq = rq_of_dl_rq(dl_rq);

	if (dl_time_before(dl_se->deadline, rq_clock(rq)) ||
	    dl_entity_overflow(dl_se, pi_se, rq_clock(rq))) {

		if (unlikely(!dl_is_implicit(dl_se) &&
			     !dl_time_before(dl_se->deadline, rq_clock(rq)) &&
			     !dl_se->dl_boosted)){
			update_dl_revised_wakeup(dl_se, rq);
			return;
		}

		dl_se->deadline = rq_clock(rq) + pi_se->dl_deadline;
		dl_se->runtime = pi_se->dl_runtime;
	}
}

static inline u64 dl_next_period(struct sched_dl_entity *dl_se)
{
	return dl_se->deadline - dl_se->dl_deadline + dl_se->dl_period;
}

/*
 * If the entity depleted all its runtime, and if we want it to sleep
 * while waiting for some new execution time to become available, we
 * set the bandwidth replenishment timer to the replenishment instant
 * and try to activate it.
 *
 * Notice that it is important for the caller to know if the timer
 * actually started or not (i.e., the replenishment instant is in
 * the future or in the past).
 */
static int start_dl_timer(struct task_struct *p)
{
	struct sched_dl_entity *dl_se = &p->dl;
	struct hrtimer *timer = &dl_se->dl_timer;
	struct rq *rq = task_rq(p);
	ktime_t now, act;
	s64 delta;

	lockdep_assert_held(&rq->lock);

	/*
	 * We want the timer to fire at the deadline, but considering
	 * that it is actually coming from rq->clock and not from
	 * hrtimer's time base reading.
	 */
	act = ns_to_ktime(dl_next_period(dl_se));
	now = hrtimer_cb_get_time(timer);
	delta = ktime_to_ns(now) - rq_clock(rq);
	act = ktime_add_ns(act, delta);

	/*
	 * If the expiry time already passed, e.g., because the value
	 * chosen as the deadline is too small, don't even try to
	 * start the timer in the past!
	 */
	if (ktime_us_delta(act, now) < 0)
		return 0;

	/*
	 * !enqueued will guarantee another callback; even if one is already in
	 * progress. This ensures a balanced {get,put}_task_struct().
	 *
	 * The race against __run_timer() clearing the enqueued state is
	 * harmless because we're holding task_rq()->lock, therefore the timer
	 * expiring after we've done the check will wait on its task_rq_lock()
	 * and observe our state.
	 */
	if (!hrtimer_is_queued(timer)) {
		get_task_struct(p);
		hrtimer_start(timer, act, HRTIMER_MODE_ABS);
	}

	return 1;
}

/*
 * This is the bandwidth enforcement timer callback. If here, we know
 * a task is not on its dl_rq, since the fact that the timer was running
 * means the task is throttled and needs a runtime replenishment.
 *
 * However, what we actually do depends on the fact the task is active,
 * (it is on its rq) or has been removed from there by a call to
 * dequeue_task_dl(). In the former case we must issue the runtime
 * replenishment and add the task back to the dl_rq; in the latter, we just
 * do nothing but clearing dl_throttled, so that runtime and deadline
 * updating (and the queueing back to dl_rq) will be done by the
 * next call to enqueue_task_dl().
 */
static enum hrtimer_restart dl_task_timer(struct hrtimer *timer)
{
	struct sched_dl_entity *dl_se = container_of(timer,
						     struct sched_dl_entity,
						     dl_timer);
	struct task_struct *p = dl_task_of(dl_se);
	struct rq_flags rf;
	struct rq *rq;

	rq = task_rq_lock(p, &rf);

	/*
	 * The task might have changed its scheduling policy to something
	 * different than SCHED_DEADLINE (through switched_from_dl()).
	 */
	if (!dl_task(p))
		goto unlock;

	/*
	 * The task might have been boosted by someone else and might be in the
	 * boosting/deboosting path, its not throttled.
	 */
	if (dl_se->dl_boosted)
		goto unlock;

	/*
	 * Spurious timer due to start_dl_timer() race; or we already received
	 * a replenishment from rt_mutex_setprio().
	 */
	if (!dl_se->dl_throttled)
		goto unlock;

	sched_clock_tick();
	update_rq_clock(rq);

	/*
	 * If the throttle happened during sched-out; like:
	 *
	 *   schedule()
	 *     deactivate_task()
	 *       dequeue_task_dl()
	 *         update_curr_dl()
	 *           start_dl_timer()
	 *         __dequeue_task_dl()
	 *     prev->on_rq = 0;
	 *
	 * We can be both throttled and !queued. Replenish the counter
	 * but do not enqueue -- wait for our wakeup to do that.
	 */
	if (!task_on_rq_queued(p)) {
		replenish_dl_entity(dl_se, dl_se);
		goto unlock;
	}

#ifdef CONFIG_SMP
	if (unlikely(!rq->online)) {
		/*
		 * If the runqueue is no longer available, migrate the
		 * task elsewhere. This necessarily changes rq.
		 */
		lockdep_unpin_lock(&rq->lock, rf.cookie);
		rq = dl_task_offline_migration(rq, p);
		rf.cookie = lockdep_pin_lock(&rq->lock);
		update_rq_clock(rq);

		/*
		 * Now that the task has been migrated to the new RQ and we
		 * have that locked, proceed as normal and enqueue the task
		 * there.
		 */
	}
#endif

	enqueue_task_dl(rq, p, ENQUEUE_REPLENISH);
	if (dl_task(rq->curr))
		check_preempt_curr_dl(rq, p, 0);
	else
		resched_curr(rq);

#ifdef CONFIG_SMP
	/*
	 * Queueing this task back might have overloaded rq, check if we need
	 * to kick someone away.
	 */
	if (has_pushable_dl_tasks(rq)) {
		/*
		 * Nothing relies on rq->lock after this, so its safe to drop
		 * rq->lock.
		 */
		rq_unpin_lock(rq, &rf);
		push_dl_task(rq);
		rq_repin_lock(rq, &rf);
	}
#endif

unlock:
	task_rq_unlock(rq, p, &rf);

	/*
	 * This can free the task_struct, including this hrtimer, do not touch
	 * anything related to that after this.
	 */
	put_task_struct(p);

	return HRTIMER_NORESTART;
}

void init_dl_task_timer(struct sched_dl_entity *dl_se)
{
	struct hrtimer *timer = &dl_se->dl_timer;

	hrtimer_init(timer, CLOCK_MONOTONIC, HRTIMER_MODE_REL);
	timer->function = dl_task_timer;
}

/*
 * During the activation, CBS checks if it can reuse the current task's
 * runtime and period. If the deadline of the task is in the past, CBS
 * cannot use the runtime, and so it replenishes the task. This rule
 * works fine for implicit deadline tasks (deadline == period), and the
 * CBS was designed for implicit deadline tasks. However, a task with
 * constrained deadline (deadine < period) might be awakened after the
 * deadline, but before the next period. In this case, replenishing the
 * task would allow it to run for runtime / deadline. As in this case
 * deadline < period, CBS enables a task to run for more than the
 * runtime / period. In a very loaded system, this can cause a domino
 * effect, making other tasks miss their deadlines.
 *
 * To avoid this problem, in the activation of a constrained deadline
 * task after the deadline but before the next period, throttle the
 * task and set the replenishing timer to the begin of the next period,
 * unless it is boosted.
 */
static inline void dl_check_constrained_dl(struct sched_dl_entity *dl_se)
{
	struct task_struct *p = dl_task_of(dl_se);
	struct rq *rq = rq_of_dl_rq(dl_rq_of_se(dl_se));

	if (dl_time_before(dl_se->deadline, rq_clock(rq)) &&
	    dl_time_before(rq_clock(rq), dl_next_period(dl_se))) {
		if (unlikely(dl_se->dl_boosted || !start_dl_timer(p)))
			return;
		dl_se->dl_throttled = 1;
		if (dl_se->runtime > 0)
			dl_se->runtime = 0;
	}
}

static
int dl_runtime_exceeded(struct sched_dl_entity *dl_se)
{
	return (dl_se->runtime <= 0);
}

extern bool sched_rt_bandwidth_account(struct rt_rq *rt_rq);

/*
 * This function implements the GRUB accounting rule:
 * according to the GRUB reclaiming algorithm, the runtime is
 * not decreased as "dq = -dt", but as
 * "dq = -max{u / Umax, (1 - Uinact - Uextra)} dt",
 * where u is the utilization of the task, Umax is the maximum reclaimable
 * utilization, Uinact is the (per-runqueue) inactive utilization, computed
 * as the difference between the "total runqueue utilization" and the
 * runqueue active utilization, and Uextra is the (per runqueue) extra
 * reclaimable utilization.
 * Since rq->dl.running_bw and rq->dl.this_bw contain utilizations
 * multiplied by 2^BW_SHIFT, the result has to be shifted right by
 * BW_SHIFT.
 * Since rq->dl.bw_ratio contains 1 / Umax multipled by 2^RATIO_SHIFT,
 * dl_bw is multiped by rq->dl.bw_ratio and shifted right by RATIO_SHIFT.
 * Since delta is a 64 bit variable, to have an overflow its value
 * should be larger than 2^(64 - 20 - 8), which is more than 64 seconds.
 * So, overflow is not an issue here.
 */
static u64 grub_reclaim(u64 delta, struct rq *rq, struct sched_dl_entity *dl_se)
{
	u64 u_inact = rq->dl.this_bw - rq->dl.running_bw; /* Utot - Uact */
	u64 u_act;
	u64 u_act_min = (dl_se->dl_bw * rq->dl.bw_ratio) >> RATIO_SHIFT;

	/*
	 * Instead of computing max{u * bw_ratio, (1 - u_inact - u_extra)},
	 * we compare u_inact + rq->dl.extra_bw with
	 * 1 - (u * rq->dl.bw_ratio >> RATIO_SHIFT), because
	 * u_inact + rq->dl.extra_bw can be larger than
	 * 1 * (so, 1 - u_inact - rq->dl.extra_bw would be negative
	 * leading to wrong results)
	 */
	if (u_inact + rq->dl.extra_bw > BW_UNIT - u_act_min)
		u_act = u_act_min;
	else
		u_act = BW_UNIT - u_inact - rq->dl.extra_bw;

	return (delta * u_act) >> BW_SHIFT;
}

/*
 * Update the current task's runtime statistics (provided it is still
 * a -deadline task and has not been removed from the dl_rq).
 */
static void update_curr_dl(struct rq *rq)
{
	struct task_struct *curr = rq->curr;
	struct sched_dl_entity *dl_se = &curr->dl;
	u64 delta_exec, scaled_delta_exec;
	int cpu = cpu_of(rq);
	u64 now;

	if (!dl_task(curr) || !on_dl_rq(dl_se))
		return;

	/*
	 * Consumed budget is computed considering the time as
	 * observed by schedulable tasks (excluding time spent
	 * in hardirq context, etc.). Deadlines are instead
	 * computed using hard walltime. This seems to be the more
	 * natural solution, but the full ramifications of this
	 * approach need further study.
	 */
	now = rq_clock_task(rq);
	delta_exec = now - curr->se.exec_start;
	if (unlikely((s64)delta_exec <= 0)) {
		if (unlikely(dl_se->dl_yielded))
			goto throttle;
		return;
	}

	schedstat_set(curr->se.statistics.exec_max,
		      max(curr->se.statistics.exec_max, delta_exec));

	curr->se.sum_exec_runtime += delta_exec;
	account_group_exec_runtime(curr, delta_exec);

	curr->se.exec_start = now;
	cgroup_account_cputime(curr, delta_exec);

	if (dl_entity_is_special(dl_se))
		return;

	/*
	 * For tasks that participate in GRUB, we implement GRUB-PA: the
	 * spare reclaimed bandwidth is used to clock down frequency.
	 *
	 * For the others, we still need to scale reservation parameters
	 * according to current frequency and CPU maximum capacity.
	 */
	if (unlikely(dl_se->flags & SCHED_FLAG_RECLAIM)) {
		scaled_delta_exec = grub_reclaim(delta_exec,
						 rq,
						 &curr->dl);
	} else {
		unsigned long scale_freq = arch_scale_freq_capacity(cpu);
		unsigned long scale_cpu = arch_scale_cpu_capacity(NULL, cpu);

		scaled_delta_exec = cap_scale(delta_exec, scale_freq);
		scaled_delta_exec = cap_scale(scaled_delta_exec, scale_cpu);
	}

	dl_se->runtime -= scaled_delta_exec;

throttle:
	if (dl_runtime_exceeded(dl_se) || dl_se->dl_yielded) {
		dl_se->dl_throttled = 1;

		/* If requested, inform the user about runtime overruns. */
		if (dl_runtime_exceeded(dl_se) &&
		    (dl_se->flags & SCHED_FLAG_DL_OVERRUN))
			dl_se->dl_overrun = 1;

		__dequeue_task_dl(rq, curr, 0);
		if (unlikely(dl_se->dl_boosted || !start_dl_timer(curr)))
			enqueue_task_dl(rq, curr, ENQUEUE_REPLENISH);

		if (!is_leftmost(curr, &rq->dl))
			resched_curr(rq);
	}

	/*
	 * Because -- for now -- we share the rt bandwidth, we need to
	 * account our runtime there too, otherwise actual rt tasks
	 * would be able to exceed the shared quota.
	 *
	 * Account to the root rt group for now.
	 *
	 * The solution we're working towards is having the RT groups scheduled
	 * using deadline servers -- however there's a few nasties to figure
	 * out before that can happen.
	 */
	if (rt_bandwidth_enabled()) {
		struct rt_rq *rt_rq = &rq->rt;

		raw_spin_lock(&rt_rq->rt_runtime_lock);
		/*
		 * We'll let actual RT tasks worry about the overflow here, we
		 * have our own CBS to keep us inline; only account when RT
		 * bandwidth is relevant.
		 */
		if (sched_rt_bandwidth_account(rt_rq))
			rt_rq->rt_time += delta_exec;
		raw_spin_unlock(&rt_rq->rt_runtime_lock);
	}
}

static enum hrtimer_restart inactive_task_timer(struct hrtimer *timer)
{
	struct sched_dl_entity *dl_se = container_of(timer,
						     struct sched_dl_entity,
						     inactive_timer);
	struct task_struct *p = dl_task_of(dl_se);
	struct rq_flags rf;
	struct rq *rq;

	rq = task_rq_lock(p, &rf);

	sched_clock_tick();
	update_rq_clock(rq);

	if (!dl_task(p) || p->state == TASK_DEAD) {
		struct dl_bw *dl_b = dl_bw_of(task_cpu(p));

		if (p->state == TASK_DEAD && dl_se->dl_non_contending) {
			sub_running_bw(&p->dl, dl_rq_of_se(&p->dl));
			sub_rq_bw(&p->dl, dl_rq_of_se(&p->dl));
			dl_se->dl_non_contending = 0;
		}

		raw_spin_lock(&dl_b->lock);
		__dl_sub(dl_b, p->dl.dl_bw, dl_bw_cpus(task_cpu(p)));
		raw_spin_unlock(&dl_b->lock);
		__dl_clear_params(p);

		goto unlock;
	}
	if (dl_se->dl_non_contending == 0)
		goto unlock;

	sub_running_bw(dl_se, &rq->dl);
	dl_se->dl_non_contending = 0;
unlock:
	task_rq_unlock(rq, p, &rf);
	put_task_struct(p);

	return HRTIMER_NORESTART;
}

void init_dl_inactive_task_timer(struct sched_dl_entity *dl_se)
{
	struct hrtimer *timer = &dl_se->inactive_timer;

	hrtimer_init(timer, CLOCK_MONOTONIC, HRTIMER_MODE_REL);
	timer->function = inactive_task_timer;
}

#ifdef CONFIG_SMP

static void inc_dl_deadline(struct dl_rq *dl_rq, u64 deadline)
{
	struct rq *rq = rq_of_dl_rq(dl_rq);

	if (dl_rq->earliest_dl.curr == 0 ||
	    dl_time_before(deadline, dl_rq->earliest_dl.curr)) {
		dl_rq->earliest_dl.curr = deadline;
		cpudl_set(&rq->rd->cpudl, rq->cpu, deadline);
	}
}

static void dec_dl_deadline(struct dl_rq *dl_rq, u64 deadline)
{
	struct rq *rq = rq_of_dl_rq(dl_rq);

	/*
	 * Since we may have removed our earliest (and/or next earliest)
	 * task we must recompute them.
	 */
	if (!dl_rq->dl_nr_running) {
		dl_rq->earliest_dl.curr = 0;
		dl_rq->earliest_dl.next = 0;
		cpudl_clear(&rq->rd->cpudl, rq->cpu);
	} else {
		struct rb_node *leftmost = dl_rq->root.rb_leftmost;
		struct sched_dl_entity *entry;

		entry = rb_entry(leftmost, struct sched_dl_entity, rb_node);
		dl_rq->earliest_dl.curr = entry->deadline;
		cpudl_set(&rq->rd->cpudl, rq->cpu, entry->deadline);
	}
}

#else

static inline void inc_dl_deadline(struct dl_rq *dl_rq, u64 deadline) {}
static inline void dec_dl_deadline(struct dl_rq *dl_rq, u64 deadline) {}

#endif /* CONFIG_SMP */

static inline
void inc_dl_tasks(struct sched_dl_entity *dl_se, struct dl_rq *dl_rq)
{
	int prio = dl_task_of(dl_se)->prio;
	u64 deadline = dl_se->deadline;

	WARN_ON(!dl_prio(prio));
	dl_rq->dl_nr_running++;
	add_nr_running(rq_of_dl_rq(dl_rq), 1);
	walt_inc_cumulative_runnable_avg(rq_of_dl_rq(dl_rq), dl_task_of(dl_se));

	inc_dl_deadline(dl_rq, deadline);
	inc_dl_migration(dl_se, dl_rq);
}

static inline
void dec_dl_tasks(struct sched_dl_entity *dl_se, struct dl_rq *dl_rq)
{
	int prio = dl_task_of(dl_se)->prio;

	WARN_ON(!dl_prio(prio));
	WARN_ON(!dl_rq->dl_nr_running);
	dl_rq->dl_nr_running--;
	sub_nr_running(rq_of_dl_rq(dl_rq), 1);
	walt_dec_cumulative_runnable_avg(rq_of_dl_rq(dl_rq), dl_task_of(dl_se));

	dec_dl_deadline(dl_rq, dl_se->deadline);
	dec_dl_migration(dl_se, dl_rq);
}

static void __enqueue_dl_entity(struct sched_dl_entity *dl_se)
{
	struct dl_rq *dl_rq = dl_rq_of_se(dl_se);
	struct rb_node **link = &dl_rq->root.rb_root.rb_node;
	struct rb_node *parent = NULL;
	struct sched_dl_entity *entry;
	int leftmost = 1;

	BUG_ON(!RB_EMPTY_NODE(&dl_se->rb_node));

	while (*link) {
		parent = *link;
		entry = rb_entry(parent, struct sched_dl_entity, rb_node);
		if (dl_time_before(dl_se->deadline, entry->deadline))
			link = &parent->rb_left;
		else {
			link = &parent->rb_right;
			leftmost = 0;
		}
	}

	rb_link_node(&dl_se->rb_node, parent, link);
	rb_insert_color_cached(&dl_se->rb_node, &dl_rq->root, leftmost);

	inc_dl_tasks(dl_se, dl_rq);
}

static void __dequeue_dl_entity(struct sched_dl_entity *dl_se)
{
	struct dl_rq *dl_rq = dl_rq_of_se(dl_se);

	if (RB_EMPTY_NODE(&dl_se->rb_node))
		return;

	rb_erase_cached(&dl_se->rb_node, &dl_rq->root);
	RB_CLEAR_NODE(&dl_se->rb_node);

	dec_dl_tasks(dl_se, dl_rq);
}

static void
enqueue_dl_entity(struct sched_dl_entity *dl_se,
		  struct sched_dl_entity *pi_se, int flags)
{
	BUG_ON(on_dl_rq(dl_se));

	/*
	 * If this is a wakeup or a new instance, the scheduling
	 * parameters of the task might need updating. Otherwise,
	 * we want a replenishment of its runtime.
	 */
	if (flags & ENQUEUE_WAKEUP) {
		task_contending(dl_se, flags);
		update_dl_entity(dl_se, pi_se);
	} else if (flags & ENQUEUE_REPLENISH) {
		replenish_dl_entity(dl_se, pi_se);
	} else if ((flags & ENQUEUE_RESTORE) &&
		  dl_time_before(dl_se->deadline,
				 rq_clock(rq_of_dl_rq(dl_rq_of_se(dl_se))))) {
		setup_new_dl_entity(dl_se);
	}

	__enqueue_dl_entity(dl_se);
}

static void dequeue_dl_entity(struct sched_dl_entity *dl_se)
{
	__dequeue_dl_entity(dl_se);
}

static void enqueue_task_dl(struct rq *rq, struct task_struct *p, int flags)
{
	struct task_struct *pi_task = rt_mutex_get_top_task(p);
	struct sched_dl_entity *pi_se = &p->dl;

	/*
	 * Use the scheduling parameters of the top pi-waiter task if:
	 * - we have a top pi-waiter which is a SCHED_DEADLINE task AND
	 * - our dl_boosted is set (i.e. the pi-waiter's (absolute) deadline is
	 *   smaller than our deadline OR we are a !SCHED_DEADLINE task getting
	 *   boosted due to a SCHED_DEADLINE pi-waiter).
	 * Otherwise we keep our runtime and deadline.
	 */
	if (pi_task && dl_prio(pi_task->normal_prio) && p->dl.dl_boosted) {
		pi_se = &pi_task->dl;
		/*
		 * Because of delays in the detection of the overrun of a
		 * thread's runtime, it might be the case that a thread
		 * goes to sleep in a rt mutex with negative runtime. As
		 * a consequence, the thread will be throttled.
		 *
		 * While waiting for the mutex, this thread can also be
		 * boosted via PI, resulting in a thread that is throttled
		 * and boosted at the same time.
		 *
		 * In this case, the boost overrides the throttle.
		 */
		if (p->dl.dl_throttled) {
			/*
			 * The replenish timer needs to be canceled. No
			 * problem if it fires concurrently: boosted threads
			 * are ignored in dl_task_timer().
			 */
			hrtimer_try_to_cancel(&p->dl.dl_timer);
			p->dl.dl_throttled = 0;
		}
	} else if (!dl_prio(p->normal_prio)) {
		/*
		 * Special case in which we have a !SCHED_DEADLINE task that is going
		 * to be deboosted, but exceeds its runtime while doing so. No point in
		 * replenishing it, as it's going to return back to its original
		 * scheduling class after this. If it has been throttled, we need to
		 * clear the flag, otherwise the task may wake up as throttled after
		 * being boosted again with no means to replenish the runtime and clear
		 * the throttle.
		 */
		p->dl.dl_throttled = 0;
		BUG_ON(!p->dl.dl_boosted || flags != ENQUEUE_REPLENISH);
		return;
	}

	/*
	 * Check if a constrained deadline task was activated
	 * after the deadline but before the next period.
	 * If that is the case, the task will be throttled and
	 * the replenishment timer will be set to the next period.
	 */
	if (!p->dl.dl_throttled && !dl_is_implicit(&p->dl))
		dl_check_constrained_dl(&p->dl);

	if (p->on_rq == TASK_ON_RQ_MIGRATING || flags & ENQUEUE_RESTORE) {
		add_rq_bw(&p->dl, &rq->dl);
		add_running_bw(&p->dl, &rq->dl);
	}

	/*
	 * If p is throttled, we do not enqueue it. In fact, if it exhausted
	 * its budget it needs a replenishment and, since it now is on
	 * its rq, the bandwidth timer callback (which clearly has not
	 * run yet) will take care of this.
	 * However, the active utilization does not depend on the fact
	 * that the task is on the runqueue or not (but depends on the
	 * task's state - in GRUB parlance, "inactive" vs "active contending").
	 * In other words, even if a task is throttled its utilization must
	 * be counted in the active utilization; hence, we need to call
	 * add_running_bw().
	 */
	if (p->dl.dl_throttled && !(flags & ENQUEUE_REPLENISH)) {
		if (flags & ENQUEUE_WAKEUP)
			task_contending(&p->dl, flags);

		return;
	}

	enqueue_dl_entity(&p->dl, pi_se, flags);

	if (!task_current(rq, p) && p->nr_cpus_allowed > 1)
		enqueue_pushable_dl_task(rq, p);
}

static void __dequeue_task_dl(struct rq *rq, struct task_struct *p, int flags)
{
	dequeue_dl_entity(&p->dl);
	dequeue_pushable_dl_task(rq, p);
}

static void dequeue_task_dl(struct rq *rq, struct task_struct *p, int flags)
{
	update_curr_dl(rq);
	__dequeue_task_dl(rq, p, flags);

	if (p->on_rq == TASK_ON_RQ_MIGRATING || flags & DEQUEUE_SAVE) {
		sub_running_bw(&p->dl, &rq->dl);
		sub_rq_bw(&p->dl, &rq->dl);
	}

	/*
	 * This check allows to start the inactive timer (or to immediately
	 * decrease the active utilization, if needed) in two cases:
	 * when the task blocks and when it is terminating
	 * (p->state == TASK_DEAD). We can handle the two cases in the same
	 * way, because from GRUB's point of view the same thing is happening
	 * (the task moves from "active contending" to "active non contending"
	 * or "inactive")
	 */
	if (flags & DEQUEUE_SLEEP)
		task_non_contending(p);
}

/*
 * Yield task semantic for -deadline tasks is:
 *
 *   get off from the CPU until our next instance, with
 *   a new runtime. This is of little use now, since we
 *   don't have a bandwidth reclaiming mechanism. Anyway,
 *   bandwidth reclaiming is planned for the future, and
 *   yield_task_dl will indicate that some spare budget
 *   is available for other task instances to use it.
 */
static void yield_task_dl(struct rq *rq)
{
	/*
	 * We make the task go to sleep until its current deadline by
	 * forcing its runtime to zero. This way, update_curr_dl() stops
	 * it and the bandwidth timer will wake it up and will give it
	 * new scheduling parameters (thanks to dl_yielded=1).
	 */
	rq->curr->dl.dl_yielded = 1;

	update_rq_clock(rq);
	update_curr_dl(rq);
	/*
	 * Tell update_rq_clock() that we've just updated,
	 * so we don't do microscopic update in schedule()
	 * and double the fastpath cost.
	 */
	rq_clock_skip_update(rq);
}

#ifdef CONFIG_SMP

static int find_later_rq(struct task_struct *task);

static int
select_task_rq_dl(struct task_struct *p, int cpu, int sd_flag, int flags,
		  int sibling_count_hint)
{
	struct task_struct *curr;
	struct rq *rq;

	if (sd_flag != SD_BALANCE_WAKE)
		goto out;

	rq = cpu_rq(cpu);

	rcu_read_lock();
	curr = READ_ONCE(rq->curr); /* unlocked access */

	/*
	 * If we are dealing with a -deadline task, we must
	 * decide where to wake it up.
	 * If it has a later deadline and the current task
	 * on this rq can't move (provided the waking task
	 * can!) we prefer to send it somewhere else. On the
	 * other hand, if it has a shorter deadline, we
	 * try to make it stay here, it might be important.
	 */
	if (unlikely(dl_task(curr)) &&
	    (curr->nr_cpus_allowed < 2 ||
	     !dl_entity_preempt(&p->dl, &curr->dl)) &&
	    (p->nr_cpus_allowed > 1)) {
		int target = find_later_rq(p);

		if (target != -1 &&
				(dl_time_before(p->dl.deadline,
					cpu_rq(target)->dl.earliest_dl.curr) ||
				(cpu_rq(target)->dl.dl_nr_running == 0)))
			cpu = target;
	}
	rcu_read_unlock();

out:
	return cpu;
}

static void migrate_task_rq_dl(struct task_struct *p, int new_cpu __maybe_unused)
{
	struct rq *rq;

	if (p->state != TASK_WAKING)
		return;

	rq = task_rq(p);
	/*
	 * Since p->state == TASK_WAKING, set_task_cpu() has been called
	 * from try_to_wake_up(). Hence, p->pi_lock is locked, but
	 * rq->lock is not... So, lock it
	 */
	raw_spin_lock(&rq->lock);
	if (p->dl.dl_non_contending) {
		update_rq_clock(rq);
		sub_running_bw(&p->dl, &rq->dl);
		p->dl.dl_non_contending = 0;
		/*
		 * If the timer handler is currently running and the
		 * timer cannot be cancelled, inactive_task_timer()
		 * will see that dl_not_contending is not set, and
		 * will not touch the rq's active utilization,
		 * so we are still safe.
		 */
		if (hrtimer_try_to_cancel(&p->dl.inactive_timer) == 1)
			put_task_struct(p);
	}
	sub_rq_bw(&p->dl, &rq->dl);
	raw_spin_unlock(&rq->lock);
}

static void check_preempt_equal_dl(struct rq *rq, struct task_struct *p)
{
	/*
	 * Current can't be migrated, useless to reschedule,
	 * let's hope p can move out.
	 */
	if (rq->curr->nr_cpus_allowed == 1 ||
	    !cpudl_find(&rq->rd->cpudl, rq->curr, NULL))
		return;

	/*
	 * p is migratable, so let's not schedule it and
	 * see if it is pushed or pulled somewhere else.
	 */
	if (p->nr_cpus_allowed != 1 &&
	    cpudl_find(&rq->rd->cpudl, p, NULL))
		return;

	resched_curr(rq);
}

static int balance_dl(struct rq *rq, struct task_struct *p, struct rq_flags *rf)
{
	if (!on_dl_rq(&p->dl) && need_pull_dl_task(rq, p)) {
		/*
		 * This is OK, because current is on_cpu, which avoids it being
		 * picked for load-balance and preemption/IRQs are still
		 * disabled avoiding further scheduler activity on it and we've
		 * not yet started the picking loop.
		 */
		rq_unpin_lock(rq, rf);
		pull_dl_task(rq);
		rq_repin_lock(rq, rf);
	}

	return sched_stop_runnable(rq) || sched_dl_runnable(rq);
}
#endif /* CONFIG_SMP */

/*
 * Only called when both the current and waking task are -deadline
 * tasks.
 */
static void check_preempt_curr_dl(struct rq *rq, struct task_struct *p,
				  int flags)
{
	if (dl_entity_preempt(&p->dl, &rq->curr->dl)) {
		resched_curr(rq);
		return;
	}

#ifdef CONFIG_SMP
	/*
	 * In the unlikely case current and p have the same deadline
	 * let us try to decide what's the best thing to do...
	 */
	if ((p->dl.deadline == rq->curr->dl.deadline) &&
	    !test_tsk_need_resched(rq->curr))
		check_preempt_equal_dl(rq, p);
#endif /* CONFIG_SMP */
}

#ifdef CONFIG_SCHED_HRTICK
static void start_hrtick_dl(struct rq *rq, struct task_struct *p)
{
	hrtick_start(rq, p->dl.runtime);
}
#else /* !CONFIG_SCHED_HRTICK */
static void start_hrtick_dl(struct rq *rq, struct task_struct *p)
{
}
#endif

static void set_next_task_dl(struct rq *rq, struct task_struct *p, bool first)
{
	p->se.exec_start = rq_clock_task(rq);

	/* You can't push away the running task */
	dequeue_pushable_dl_task(rq, p);

	if (!first)
		return;

	if (hrtick_enabled(rq))
		start_hrtick_dl(rq, p);

	if (rq->curr->sched_class != &dl_sched_class)
		update_dl_rq_load_avg(rq_clock_pelt(rq), rq, 0);

	deadline_queue_push_tasks(rq);
}

static struct sched_dl_entity *pick_next_dl_entity(struct rq *rq,
						   struct dl_rq *dl_rq)
{
	struct rb_node *left = rb_first_cached(&dl_rq->root);

	if (!left)
		return NULL;

	return rb_entry(left, struct sched_dl_entity, rb_node);
}

static struct task_struct *
pick_next_task_dl(struct rq *rq, struct task_struct *prev, struct rq_flags *rf)
{
	struct sched_dl_entity *dl_se;
	struct dl_rq *dl_rq = &rq->dl;
	struct task_struct *p;

	WARN_ON_ONCE(prev || rf);

	if (!sched_dl_runnable(rq))
		return NULL;

	dl_se = pick_next_dl_entity(rq, dl_rq);
	BUG_ON(!dl_se);
	p = dl_task_of(dl_se);
<<<<<<< HEAD
	set_next_task_dl(rq, p, true);
=======
	p->se.exec_start = rq_clock_task(rq);

	/* Running task will never be pushed. */
       dequeue_pushable_dl_task(rq, p);

	if (hrtick_enabled(rq))
		start_hrtick_dl(rq, p);

	deadline_queue_push_tasks(rq);

	if (rq->curr->sched_class != &dl_sched_class)
		update_dl_rq_load_avg(rq_clock_pelt(rq), rq, 0);

>>>>>>> e5445835
	return p;
}

static void put_prev_task_dl(struct rq *rq, struct task_struct *p)
{
	update_curr_dl(rq);

	update_dl_rq_load_avg(rq_clock_pelt(rq), rq, 1);
	if (on_dl_rq(&p->dl) && p->nr_cpus_allowed > 1)
		enqueue_pushable_dl_task(rq, p);
}

/*
 * scheduler tick hitting a task of our scheduling class.
 *
 * NOTE: This function can be called remotely by the tick offload that
 * goes along full dynticks. Therefore no local assumption can be made
 * and everything must be accessed through the @rq and @curr passed in
 * parameters.
 */
static void task_tick_dl(struct rq *rq, struct task_struct *p, int queued)
{
	update_curr_dl(rq);

	update_dl_rq_load_avg(rq_clock_pelt(rq), rq, 1);
	/*
	 * Even when we have runtime, update_curr_dl() might have resulted in us
	 * not being the leftmost task anymore. In that case NEED_RESCHED will
	 * be set and schedule() will start a new hrtick for the next task.
	 */
	if (hrtick_enabled(rq) && queued && p->dl.runtime > 0 &&
	    is_leftmost(p, &rq->dl))
		start_hrtick_dl(rq, p);
}

static void task_fork_dl(struct task_struct *p)
{
	/*
	 * SCHED_DEADLINE tasks cannot fork and this is achieved through
	 * sched_fork()
	 */
}

#ifdef CONFIG_SMP

/* Only try algorithms three times */
#define DL_MAX_TRIES 3

static int pick_dl_task(struct rq *rq, struct task_struct *p, int cpu)
{
	if (!task_running(rq, p) &&
	    cpumask_test_cpu(cpu, &p->cpus_allowed))
		return 1;
	return 0;
}

/*
 * Return the earliest pushable rq's task, which is suitable to be executed
 * on the CPU, NULL otherwise:
 */
static struct task_struct *pick_earliest_pushable_dl_task(struct rq *rq, int cpu)
{
	struct rb_node *next_node = rq->dl.pushable_dl_tasks_root.rb_leftmost;
	struct task_struct *p = NULL;

	if (!has_pushable_dl_tasks(rq))
		return NULL;

next_node:
	if (next_node) {
		p = rb_entry(next_node, struct task_struct, pushable_dl_tasks);

		if (pick_dl_task(rq, p, cpu))
			return p;

		next_node = rb_next(next_node);
		goto next_node;
	}

	return NULL;
}

static DEFINE_PER_CPU(cpumask_var_t, local_cpu_mask_dl);

static int find_later_rq(struct task_struct *task)
{
	struct sched_domain *sd;
	struct cpumask *later_mask = this_cpu_cpumask_var_ptr(local_cpu_mask_dl);
	int this_cpu = smp_processor_id();
	int cpu = task_cpu(task);

	/* Make sure the mask is initialized first */
	if (unlikely(!later_mask))
		return -1;

	if (task->nr_cpus_allowed == 1)
		return -1;

	/*
	 * We have to consider system topology and task affinity
	 * first, then we can look for a suitable CPU.
	 */
	if (!cpudl_find(&task_rq(task)->rd->cpudl, task, later_mask))
		return -1;

	/*
	 * If we are here, some targets have been found, including
	 * the most suitable which is, among the runqueues where the
	 * current tasks have later deadlines than the task's one, the
	 * rq with the latest possible one.
	 *
	 * Now we check how well this matches with task's
	 * affinity and system topology.
	 *
	 * The last CPU where the task run is our first
	 * guess, since it is most likely cache-hot there.
	 */
	if (cpumask_test_cpu(cpu, later_mask))
		return cpu;
	/*
	 * Check if this_cpu is to be skipped (i.e., it is
	 * not in the mask) or not.
	 */
	if (!cpumask_test_cpu(this_cpu, later_mask))
		this_cpu = -1;

	rcu_read_lock();
	for_each_domain(cpu, sd) {
		if (sd->flags & SD_WAKE_AFFINE) {
			int best_cpu;

			/*
			 * If possible, preempting this_cpu is
			 * cheaper than migrating.
			 */
			if (this_cpu != -1 &&
			    cpumask_test_cpu(this_cpu, sched_domain_span(sd))) {
				rcu_read_unlock();
				return this_cpu;
			}

			best_cpu = cpumask_first_and(later_mask,
							sched_domain_span(sd));
			/*
			 * Last chance: if a CPU being in both later_mask
			 * and current sd span is valid, that becomes our
			 * choice. Of course, the latest possible CPU is
			 * already under consideration through later_mask.
			 */
			if (best_cpu < nr_cpu_ids) {
				rcu_read_unlock();
				return best_cpu;
			}
		}
	}
	rcu_read_unlock();

	/*
	 * At this point, all our guesses failed, we just return
	 * 'something', and let the caller sort the things out.
	 */
	if (this_cpu != -1)
		return this_cpu;

	cpu = cpumask_any(later_mask);
	if (cpu < nr_cpu_ids)
		return cpu;

	return -1;
}

/* Locks the rq it finds */
static struct rq *find_lock_later_rq(struct task_struct *task, struct rq *rq)
{
	struct rq *later_rq = NULL;
	int tries;
	int cpu;

	for (tries = 0; tries < DL_MAX_TRIES; tries++) {
		cpu = find_later_rq(task);

		if ((cpu == -1) || (cpu == rq->cpu))
			break;

		later_rq = cpu_rq(cpu);

		if (later_rq->dl.dl_nr_running &&
		    !dl_time_before(task->dl.deadline,
					later_rq->dl.earliest_dl.curr)) {
			/*
			 * Target rq has tasks of equal or earlier deadline,
			 * retrying does not release any lock and is unlikely
			 * to yield a different result.
			 */
			later_rq = NULL;
			break;
		}

		/* Retry if something changed. */
		if (double_lock_balance(rq, later_rq)) {
			if (unlikely(task_rq(task) != rq ||
				     !cpumask_test_cpu(later_rq->cpu, &task->cpus_allowed) ||
				     task_running(rq, task) ||
				     !dl_task(task) ||
				     !task_on_rq_queued(task))) {
				double_unlock_balance(rq, later_rq);
				later_rq = NULL;
				break;
			}
		}

		/*
		 * If the rq we found has no -deadline task, or
		 * its earliest one has a later deadline than our
		 * task, the rq is a good one.
		 */
		if (!later_rq->dl.dl_nr_running ||
		    dl_time_before(task->dl.deadline,
				   later_rq->dl.earliest_dl.curr))
			break;

		/* Otherwise we try again. */
		double_unlock_balance(rq, later_rq);
		later_rq = NULL;
	}

	return later_rq;
}

static struct task_struct *pick_next_pushable_dl_task(struct rq *rq)
{
	struct task_struct *p;

	if (!has_pushable_dl_tasks(rq))
		return NULL;

	p = rb_entry(rq->dl.pushable_dl_tasks_root.rb_leftmost,
		     struct task_struct, pushable_dl_tasks);

	BUG_ON(rq->cpu != task_cpu(p));
	BUG_ON(task_current(rq, p));
	BUG_ON(p->nr_cpus_allowed <= 1);

	BUG_ON(!task_on_rq_queued(p));
	BUG_ON(!dl_task(p));

	return p;
}

/*
 * See if the non running -deadline tasks on this rq
 * can be sent to some other CPU where they can preempt
 * and start executing.
 */
static int push_dl_task(struct rq *rq)
{
	struct task_struct *next_task;
	struct rq *later_rq;
	int ret = 0;

	if (!rq->dl.overloaded)
		return 0;

	next_task = pick_next_pushable_dl_task(rq);
	if (!next_task)
		return 0;

retry:
	if (unlikely(next_task == rq->curr)) {
		WARN_ON(1);
		return 0;
	}

	/*
	 * If next_task preempts rq->curr, and rq->curr
	 * can move away, it makes sense to just reschedule
	 * without going further in pushing next_task.
	 */
	if (dl_task(rq->curr) &&
	    dl_time_before(next_task->dl.deadline, rq->curr->dl.deadline) &&
	    rq->curr->nr_cpus_allowed > 1) {
		resched_curr(rq);
		return 0;
	}

	/* We might release rq lock */
	get_task_struct(next_task);

	/* Will lock the rq it'll find */
	later_rq = find_lock_later_rq(next_task, rq);
	if (!later_rq) {
		struct task_struct *task;

		/*
		 * We must check all this again, since
		 * find_lock_later_rq releases rq->lock and it is
		 * then possible that next_task has migrated.
		 */
		task = pick_next_pushable_dl_task(rq);
		if (task == next_task) {
			/*
			 * The task is still there. We don't try
			 * again, some other CPU will pull it when ready.
			 */
			goto out;
		}

		if (!task)
			/* No more tasks */
			goto out;

		put_task_struct(next_task);
		next_task = task;
		goto retry;
	}

	deactivate_task(rq, next_task, 0);
	sub_running_bw(&next_task->dl, &rq->dl);
	sub_rq_bw(&next_task->dl, &rq->dl);
	next_task->on_rq = TASK_ON_RQ_MIGRATING;
	set_task_cpu(next_task, later_rq->cpu);
	next_task->on_rq = TASK_ON_RQ_QUEUED;
	add_rq_bw(&next_task->dl, &later_rq->dl);

	/*
	 * Update the later_rq clock here, because the clock is used
	 * by the cpufreq_update_util() inside __add_running_bw().
	 */
	update_rq_clock(later_rq);
	add_running_bw(&next_task->dl, &later_rq->dl);
	activate_task(later_rq, next_task, ENQUEUE_NOCLOCK);
	ret = 1;

	resched_curr(later_rq);

	double_unlock_balance(rq, later_rq);

out:
	put_task_struct(next_task);

	return ret;
}

static void push_dl_tasks(struct rq *rq)
{
	/* push_dl_task() will return true if it moved a -deadline task */
	while (push_dl_task(rq))
		;
}

static void pull_dl_task(struct rq *this_rq)
{
	int this_cpu = this_rq->cpu, cpu;
	struct task_struct *p;
	bool resched = false;
	struct rq *src_rq;
	u64 dmin = LONG_MAX;

	if (likely(!dl_overloaded(this_rq)))
		return;

	/*
	 * Match the barrier from dl_set_overloaded; this guarantees that if we
	 * see overloaded we must also see the dlo_mask bit.
	 */
	smp_rmb();

	for_each_cpu(cpu, this_rq->rd->dlo_mask) {
		if (this_cpu == cpu)
			continue;

		src_rq = cpu_rq(cpu);

		/*
		 * It looks racy, abd it is! However, as in sched_rt.c,
		 * we are fine with this.
		 */
		if (this_rq->dl.dl_nr_running &&
		    dl_time_before(this_rq->dl.earliest_dl.curr,
				   src_rq->dl.earliest_dl.next))
			continue;

		/* Might drop this_rq->lock */
		double_lock_balance(this_rq, src_rq);

		/*
		 * If there are no more pullable tasks on the
		 * rq, we're done with it.
		 */
		if (src_rq->dl.dl_nr_running <= 1)
			goto skip;

		p = pick_earliest_pushable_dl_task(src_rq, this_cpu);

		/*
		 * We found a task to be pulled if:
		 *  - it preempts our current (if there's one),
		 *  - it will preempt the last one we pulled (if any).
		 */
		if (p && dl_time_before(p->dl.deadline, dmin) &&
		    (!this_rq->dl.dl_nr_running ||
		     dl_time_before(p->dl.deadline,
				    this_rq->dl.earliest_dl.curr))) {
			WARN_ON(p == src_rq->curr);
			WARN_ON(!task_on_rq_queued(p));

			/*
			 * Then we pull iff p has actually an earlier
			 * deadline than the current task of its runqueue.
			 */
			if (dl_time_before(p->dl.deadline,
					   src_rq->curr->dl.deadline))
				goto skip;

			resched = true;

			deactivate_task(src_rq, p, 0);
			sub_running_bw(&p->dl, &src_rq->dl);
			sub_rq_bw(&p->dl, &src_rq->dl);
			p->on_rq = TASK_ON_RQ_MIGRATING;
			set_task_cpu(p, this_cpu);
			p->on_rq = TASK_ON_RQ_QUEUED;
			add_rq_bw(&p->dl, &this_rq->dl);
			add_running_bw(&p->dl, &this_rq->dl);
			activate_task(this_rq, p, 0);
			dmin = p->dl.deadline;

			/* Is there any other task even earlier? */
		}
skip:
		double_unlock_balance(this_rq, src_rq);
	}

	if (resched)
		resched_curr(this_rq);
}

/*
 * Since the task is not running and a reschedule is not going to happen
 * anytime soon on its runqueue, we try pushing it away now.
 */
static void task_woken_dl(struct rq *rq, struct task_struct *p)
{
	if (!task_running(rq, p) &&
	    !test_tsk_need_resched(rq->curr) &&
	    p->nr_cpus_allowed > 1 &&
	    dl_task(rq->curr) &&
	    (rq->curr->nr_cpus_allowed < 2 ||
	     !dl_entity_preempt(&p->dl, &rq->curr->dl))) {
		push_dl_tasks(rq);
	}
}

static void set_cpus_allowed_dl(struct task_struct *p,
				const struct cpumask *new_mask)
{
	struct root_domain *src_rd;
	struct rq *rq;

	BUG_ON(!dl_task(p));

	rq = task_rq(p);
	src_rd = rq->rd;
	/*
	 * Migrating a SCHED_DEADLINE task between exclusive
	 * cpusets (different root_domains) entails a bandwidth
	 * update. We already made space for us in the destination
	 * domain (see cpuset_can_attach()).
	 */
	if (!cpumask_intersects(src_rd->span, new_mask)) {
		struct dl_bw *src_dl_b;

		src_dl_b = dl_bw_of(cpu_of(rq));
		/*
		 * We now free resources of the root_domain we are migrating
		 * off. In the worst case, sched_setattr() may temporary fail
		 * until we complete the update.
		 */
		raw_spin_lock(&src_dl_b->lock);
		__dl_sub(src_dl_b, p->dl.dl_bw, dl_bw_cpus(task_cpu(p)));
		raw_spin_unlock(&src_dl_b->lock);
	}

	set_cpus_allowed_common(p, new_mask);
}

/* Assumes rq->lock is held */
static void rq_online_dl(struct rq *rq)
{
	if (rq->dl.overloaded)
		dl_set_overload(rq);

	cpudl_set_freecpu(&rq->rd->cpudl, rq->cpu);
	if (rq->dl.dl_nr_running > 0)
		cpudl_set(&rq->rd->cpudl, rq->cpu, rq->dl.earliest_dl.curr);
}

/* Assumes rq->lock is held */
static void rq_offline_dl(struct rq *rq)
{
	if (rq->dl.overloaded)
		dl_clear_overload(rq);

	cpudl_clear(&rq->rd->cpudl, rq->cpu);
	cpudl_clear_freecpu(&rq->rd->cpudl, rq->cpu);
}

void __init init_sched_dl_class(void)
{
	unsigned int i;

	for_each_possible_cpu(i)
		zalloc_cpumask_var_node(&per_cpu(local_cpu_mask_dl, i),
					GFP_KERNEL, cpu_to_node(i));
}

#endif /* CONFIG_SMP */

static void switched_from_dl(struct rq *rq, struct task_struct *p)
{
	/*
	 * task_non_contending() can start the "inactive timer" (if the 0-lag
	 * time is in the future). If the task switches back to dl before
	 * the "inactive timer" fires, it can continue to consume its current
	 * runtime using its current deadline. If it stays outside of
	 * SCHED_DEADLINE until the 0-lag time passes, inactive_task_timer()
	 * will reset the task parameters.
	 */
	if (task_on_rq_queued(p) && p->dl.dl_runtime)
		task_non_contending(p);

	if (!task_on_rq_queued(p)) {
		/*
		 * Inactive timer is armed. However, p is leaving DEADLINE and
		 * might migrate away from this rq while continuing to run on
		 * some other class. We need to remove its contribution from
		 * this rq running_bw now, or sub_rq_bw (below) will complain.
		 */
		if (p->dl.dl_non_contending)
			sub_running_bw(&p->dl, &rq->dl);
		sub_rq_bw(&p->dl, &rq->dl);
	}

	/*
	 * We cannot use inactive_task_timer() to invoke sub_running_bw()
	 * at the 0-lag time, because the task could have been migrated
	 * while SCHED_OTHER in the meanwhile.
	 */
	if (p->dl.dl_non_contending)
		p->dl.dl_non_contending = 0;

	/*
	 * Since this might be the only -deadline task on the rq,
	 * this is the right place to try to pull some other one
	 * from an overloaded CPU, if any.
	 */
	if (!task_on_rq_queued(p) || rq->dl.dl_nr_running)
		return;

	deadline_queue_pull_task(rq);
}

/*
 * When switching to -deadline, we may overload the rq, then
 * we try to push someone off, if possible.
 */
static void switched_to_dl(struct rq *rq, struct task_struct *p)
{
	if (hrtimer_try_to_cancel(&p->dl.inactive_timer) == 1)
		put_task_struct(p);

	/* If p is not queued we will update its parameters at next wakeup. */
	if (!task_on_rq_queued(p)) {
		add_rq_bw(&p->dl, &rq->dl);

		return;
	}

	if (rq->curr != p) {
#ifdef CONFIG_SMP
		if (p->nr_cpus_allowed > 1 && rq->dl.overloaded)
			deadline_queue_push_tasks(rq);
#endif
		if (dl_task(rq->curr))
			check_preempt_curr_dl(rq, p, 0);
		else
			resched_curr(rq);
	} else {
		update_dl_rq_load_avg(rq_clock_pelt(rq), rq, 0);
	}
}

/*
 * If the scheduling parameters of a -deadline task changed,
 * a push or pull operation might be needed.
 */
static void prio_changed_dl(struct rq *rq, struct task_struct *p,
			    int oldprio)
{
	if (task_on_rq_queued(p) || rq->curr == p) {
#ifdef CONFIG_SMP
		/*
		 * This might be too much, but unfortunately
		 * we don't have the old deadline value, and
		 * we can't argue if the task is increasing
		 * or lowering its prio, so...
		 */
		if (!rq->dl.overloaded)
			deadline_queue_pull_task(rq);

		/*
		 * If we now have a earlier deadline task than p,
		 * then reschedule, provided p is still on this
		 * runqueue.
		 */
		if (dl_time_before(rq->dl.earliest_dl.curr, p->dl.deadline))
			resched_curr(rq);
#else
		/*
		 * Again, we don't know if p has a earlier
		 * or later deadline, so let's blindly set a
		 * (maybe not needed) rescheduling point.
		 */
		resched_curr(rq);
#endif /* CONFIG_SMP */
	}
}

const struct sched_class dl_sched_class = {
	.next			= &rt_sched_class,
	.enqueue_task		= enqueue_task_dl,
	.dequeue_task		= dequeue_task_dl,
	.yield_task		= yield_task_dl,

	.check_preempt_curr	= check_preempt_curr_dl,

	.pick_next_task		= pick_next_task_dl,
	.put_prev_task		= put_prev_task_dl,
	.set_next_task		= set_next_task_dl,

#ifdef CONFIG_SMP
	.balance		= balance_dl,
	.select_task_rq		= select_task_rq_dl,
	.migrate_task_rq	= migrate_task_rq_dl,
	.set_cpus_allowed       = set_cpus_allowed_dl,
	.rq_online              = rq_online_dl,
	.rq_offline             = rq_offline_dl,
	.task_woken		= task_woken_dl,
#endif

	.task_tick		= task_tick_dl,
	.task_fork              = task_fork_dl,

	.prio_changed           = prio_changed_dl,
	.switched_from		= switched_from_dl,
	.switched_to		= switched_to_dl,

	.update_curr		= update_curr_dl,
#ifdef CONFIG_SCHED_WALT
	.fixup_walt_sched_stats	= fixup_walt_sched_stats_common,
#endif
};

int sched_dl_global_validate(void)
{
	u64 runtime = global_rt_runtime();
	u64 period = global_rt_period();
	u64 new_bw = to_ratio(period, runtime);
	struct dl_bw *dl_b;
	int cpu, cpus, ret = 0;
	unsigned long flags;

	/*
	 * Here we want to check the bandwidth not being set to some
	 * value smaller than the currently allocated bandwidth in
	 * any of the root_domains.
	 *
	 * FIXME: Cycling on all the CPUs is overdoing, but simpler than
	 * cycling on root_domains... Discussion on different/better
	 * solutions is welcome!
	 */
	for_each_possible_cpu(cpu) {
		rcu_read_lock_sched();
		dl_b = dl_bw_of(cpu);
		cpus = dl_bw_cpus(cpu);

		raw_spin_lock_irqsave(&dl_b->lock, flags);
		if (new_bw * cpus < dl_b->total_bw)
			ret = -EBUSY;
		raw_spin_unlock_irqrestore(&dl_b->lock, flags);

		rcu_read_unlock_sched();

		if (ret)
			break;
	}

	return ret;
}

void init_dl_rq_bw_ratio(struct dl_rq *dl_rq)
{
	if (global_rt_runtime() == RUNTIME_INF) {
		dl_rq->bw_ratio = 1 << RATIO_SHIFT;
		dl_rq->extra_bw = 1 << BW_SHIFT;
	} else {
		dl_rq->bw_ratio = to_ratio(global_rt_runtime(),
			  global_rt_period()) >> (BW_SHIFT - RATIO_SHIFT);
		dl_rq->extra_bw = to_ratio(global_rt_period(),
						    global_rt_runtime());
	}
}

void sched_dl_do_global(void)
{
	u64 new_bw = -1;
	struct dl_bw *dl_b;
	int cpu;
	unsigned long flags;

	def_dl_bandwidth.dl_period = global_rt_period();
	def_dl_bandwidth.dl_runtime = global_rt_runtime();

	if (global_rt_runtime() != RUNTIME_INF)
		new_bw = to_ratio(global_rt_period(), global_rt_runtime());

	/*
	 * FIXME: As above...
	 */
	for_each_possible_cpu(cpu) {
		rcu_read_lock_sched();
		dl_b = dl_bw_of(cpu);

		raw_spin_lock_irqsave(&dl_b->lock, flags);
		dl_b->bw = new_bw;
		raw_spin_unlock_irqrestore(&dl_b->lock, flags);

		rcu_read_unlock_sched();
		init_dl_rq_bw_ratio(&cpu_rq(cpu)->dl);
	}
}

/*
 * We must be sure that accepting a new task (or allowing changing the
 * parameters of an existing one) is consistent with the bandwidth
 * constraints. If yes, this function also accordingly updates the currently
 * allocated bandwidth to reflect the new situation.
 *
 * This function is called while holding p's rq->lock.
 */
int sched_dl_overflow(struct task_struct *p, int policy,
		      const struct sched_attr *attr)
{
	struct dl_bw *dl_b = dl_bw_of(task_cpu(p));
	u64 period = attr->sched_period ?: attr->sched_deadline;
	u64 runtime = attr->sched_runtime;
	u64 new_bw = dl_policy(policy) ? to_ratio(period, runtime) : 0;
	int cpus, err = -1;

	if (attr->sched_flags & SCHED_FLAG_SUGOV)
		return 0;

	/* !deadline task may carry old deadline bandwidth */
	if (new_bw == p->dl.dl_bw && task_has_dl_policy(p))
		return 0;

	/*
	 * Either if a task, enters, leave, or stays -deadline but changes
	 * its parameters, we may need to update accordingly the total
	 * allocated bandwidth of the container.
	 */
	raw_spin_lock(&dl_b->lock);
	cpus = dl_bw_cpus(task_cpu(p));
	if (dl_policy(policy) && !task_has_dl_policy(p) &&
	    !__dl_overflow(dl_b, cpus, 0, new_bw)) {
		if (hrtimer_active(&p->dl.inactive_timer))
			__dl_sub(dl_b, p->dl.dl_bw, cpus);
		__dl_add(dl_b, new_bw, cpus);
		err = 0;
	} else if (dl_policy(policy) && task_has_dl_policy(p) &&
		   !__dl_overflow(dl_b, cpus, p->dl.dl_bw, new_bw)) {
		/*
		 * XXX this is slightly incorrect: when the task
		 * utilization decreases, we should delay the total
		 * utilization change until the task's 0-lag point.
		 * But this would require to set the task's "inactive
		 * timer" when the task is not inactive.
		 */
		__dl_sub(dl_b, p->dl.dl_bw, cpus);
		__dl_add(dl_b, new_bw, cpus);
		dl_change_utilization(p, new_bw);
		err = 0;
	} else if (!dl_policy(policy) && task_has_dl_policy(p)) {
		/*
		 * Do not decrease the total deadline utilization here,
		 * switched_from_dl() will take care to do it at the correct
		 * (0-lag) time.
		 */
		err = 0;
	}
	raw_spin_unlock(&dl_b->lock);

	return err;
}

/*
 * This function initializes the sched_dl_entity of a newly becoming
 * SCHED_DEADLINE task.
 *
 * Only the static values are considered here, the actual runtime and the
 * absolute deadline will be properly calculated when the task is enqueued
 * for the first time with its new policy.
 */
void __setparam_dl(struct task_struct *p, const struct sched_attr *attr)
{
	struct sched_dl_entity *dl_se = &p->dl;

	dl_se->dl_runtime = attr->sched_runtime;
	dl_se->dl_deadline = attr->sched_deadline;
	dl_se->dl_period = attr->sched_period ?: dl_se->dl_deadline;
	dl_se->flags = attr->sched_flags & SCHED_DL_FLAGS;
	dl_se->dl_bw = to_ratio(dl_se->dl_period, dl_se->dl_runtime);
	dl_se->dl_density = to_ratio(dl_se->dl_deadline, dl_se->dl_runtime);
}

void __getparam_dl(struct task_struct *p, struct sched_attr *attr)
{
	struct sched_dl_entity *dl_se = &p->dl;

	attr->sched_priority = p->rt_priority;
	attr->sched_runtime = dl_se->dl_runtime;
	attr->sched_deadline = dl_se->dl_deadline;
	attr->sched_period = dl_se->dl_period;
	attr->sched_flags &= ~SCHED_DL_FLAGS;
	attr->sched_flags |= dl_se->flags;
}

/*
 * This function validates the new parameters of a -deadline task.
 * We ask for the deadline not being zero, and greater or equal
 * than the runtime, as well as the period of being zero or
 * greater than deadline. Furthermore, we have to be sure that
 * user parameters are above the internal resolution of 1us (we
 * check sched_runtime only since it is always the smaller one) and
 * below 2^63 ns (we have to check both sched_deadline and
 * sched_period, as the latter can be zero).
 */
bool __checkparam_dl(const struct sched_attr *attr)
{
	/* special dl tasks don't actually use any parameter */
	if (attr->sched_flags & SCHED_FLAG_SUGOV)
		return true;

	/* deadline != 0 */
	if (attr->sched_deadline == 0)
		return false;

	/*
	 * Since we truncate DL_SCALE bits, make sure we're at least
	 * that big.
	 */
	if (attr->sched_runtime < (1ULL << DL_SCALE))
		return false;

	/*
	 * Since we use the MSB for wrap-around and sign issues, make
	 * sure it's not set (mind that period can be equal to zero).
	 */
	if (attr->sched_deadline & (1ULL << 63) ||
	    attr->sched_period & (1ULL << 63))
		return false;

	/* runtime <= deadline <= period (if period != 0) */
	if ((attr->sched_period != 0 &&
	     attr->sched_period < attr->sched_deadline) ||
	    attr->sched_deadline < attr->sched_runtime)
		return false;

	return true;
}

/*
 * This function clears the sched_dl_entity static params.
 */
void __dl_clear_params(struct task_struct *p)
{
	struct sched_dl_entity *dl_se = &p->dl;

	dl_se->dl_runtime		= 0;
	dl_se->dl_deadline		= 0;
	dl_se->dl_period		= 0;
	dl_se->flags			= 0;
	dl_se->dl_bw			= 0;
	dl_se->dl_density		= 0;

	dl_se->dl_boosted		= 0;
	dl_se->dl_throttled		= 0;
	dl_se->dl_yielded		= 0;
	dl_se->dl_non_contending	= 0;
	dl_se->dl_overrun		= 0;
}

bool dl_param_changed(struct task_struct *p, const struct sched_attr *attr)
{
	struct sched_dl_entity *dl_se = &p->dl;

	if (dl_se->dl_runtime != attr->sched_runtime ||
	    dl_se->dl_deadline != attr->sched_deadline ||
	    dl_se->dl_period != attr->sched_period ||
	    dl_se->flags != (attr->sched_flags & SCHED_DL_FLAGS))
		return true;

	return false;
}

#ifdef CONFIG_SMP
int dl_task_can_attach(struct task_struct *p, const struct cpumask *cs_cpus_allowed)
{
	unsigned int dest_cpu;
	struct dl_bw *dl_b;
	bool overflow;
	int cpus, ret;
	unsigned long flags;

	dest_cpu = cpumask_any_and(cpu_active_mask, cs_cpus_allowed);

	rcu_read_lock_sched();
	dl_b = dl_bw_of(dest_cpu);
	raw_spin_lock_irqsave(&dl_b->lock, flags);
	cpus = dl_bw_cpus(dest_cpu);
	overflow = __dl_overflow(dl_b, cpus, 0, p->dl.dl_bw);
	if (overflow) {
		ret = -EBUSY;
	} else {
		/*
		 * We reserve space for this task in the destination
		 * root_domain, as we can't fail after this point.
		 * We will free resources in the source root_domain
		 * later on (see set_cpus_allowed_dl()).
		 */
		__dl_add(dl_b, p->dl.dl_bw, cpus);
		ret = 0;
	}
	raw_spin_unlock_irqrestore(&dl_b->lock, flags);
	rcu_read_unlock_sched();

	return ret;
}

int dl_cpuset_cpumask_can_shrink(const struct cpumask *cur,
				 const struct cpumask *trial)
{
	int ret = 1, trial_cpus;
	struct dl_bw *cur_dl_b;
	unsigned long flags;

	rcu_read_lock_sched();
	cur_dl_b = dl_bw_of(cpumask_any(cur));
	trial_cpus = cpumask_weight(trial);

	raw_spin_lock_irqsave(&cur_dl_b->lock, flags);
	if (cur_dl_b->bw != -1 &&
	    cur_dl_b->bw * trial_cpus < cur_dl_b->total_bw)
		ret = 0;
	raw_spin_unlock_irqrestore(&cur_dl_b->lock, flags);
	rcu_read_unlock_sched();

	return ret;
}

bool dl_cpu_busy(unsigned int cpu)
{
	unsigned long flags;
	struct dl_bw *dl_b;
	bool overflow;
	int cpus;

	rcu_read_lock_sched();
	dl_b = dl_bw_of(cpu);
	raw_spin_lock_irqsave(&dl_b->lock, flags);
	cpus = dl_bw_cpus(cpu);
	overflow = __dl_overflow(dl_b, cpus, 0, 0);
	raw_spin_unlock_irqrestore(&dl_b->lock, flags);
	rcu_read_unlock_sched();

	return overflow;
}
#endif

#ifdef CONFIG_SCHED_DEBUG
void print_dl_stats(struct seq_file *m, int cpu)
{
	print_dl_rq(m, cpu, &cpu_rq(cpu)->dl);
}
#endif /* CONFIG_SCHED_DEBUG */<|MERGE_RESOLUTION|>--- conflicted
+++ resolved
@@ -1817,23 +1817,7 @@
 	dl_se = pick_next_dl_entity(rq, dl_rq);
 	BUG_ON(!dl_se);
 	p = dl_task_of(dl_se);
-<<<<<<< HEAD
 	set_next_task_dl(rq, p, true);
-=======
-	p->se.exec_start = rq_clock_task(rq);
-
-	/* Running task will never be pushed. */
-       dequeue_pushable_dl_task(rq, p);
-
-	if (hrtick_enabled(rq))
-		start_hrtick_dl(rq, p);
-
-	deadline_queue_push_tasks(rq);
-
-	if (rq->curr->sched_class != &dl_sched_class)
-		update_dl_rq_load_avg(rq_clock_pelt(rq), rq, 0);
-
->>>>>>> e5445835
 	return p;
 }
 
