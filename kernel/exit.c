--- conflicted
+++ resolved
@@ -825,7 +825,6 @@
 	}
 
 	exit_signals(tsk);  /* sets PF_EXITING */
-<<<<<<< HEAD
 	sched_exit(tsk);
 	/*
 	 * Ensure that all new tsk->pi_lock acquisitions must observe
@@ -838,8 +837,6 @@
 	 */
 	raw_spin_lock_irq(&tsk->pi_lock);
 	raw_spin_unlock_irq(&tsk->pi_lock);
-=======
->>>>>>> 22fdca53
 
 	/* sync mm's RSS info before statistics gathering */
 	if (tsk->mm)
