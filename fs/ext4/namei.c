--- conflicted
+++ resolved
@@ -1354,7 +1354,7 @@
 		/* Handle invalid character sequence as either an error
 		 * or as an opaque byte sequence.
 		 */
-		if (sb_has_enc_strict_mode(sb))
+		if (sb_has_strict_encoding(sb))
 			ret = -EINVAL;
 		else if (name->len != entry.len)
 			ret = 1;
@@ -1690,11 +1690,7 @@
 	struct buffer_head *bh;
 
 	err = ext4_fname_prepare_lookup(dir, dentry, &fname);
-<<<<<<< HEAD
-	generic_set_encrypted_ci_d_ops(dir, dentry);
-=======
 	generic_set_encrypted_ci_d_ops(dentry);
->>>>>>> 0fab27ef
 	if (err == -ENOENT)
 		return NULL;
 	if (err)
@@ -2309,7 +2305,7 @@
 		return -EINVAL;
 
 #ifdef CONFIG_UNICODE
-	if (sb_has_enc_strict_mode(sb) && IS_CASEFOLDED(dir) &&
+	if (sb_has_strict_encoding(sb) && IS_CASEFOLDED(dir) &&
 	    sb->s_encoding && utf8_validate(sb->s_encoding, &dentry->d_name))
 		return -EINVAL;
 #endif
