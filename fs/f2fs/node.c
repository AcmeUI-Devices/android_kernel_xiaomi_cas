--- conflicted
+++ resolved
@@ -90,19 +90,10 @@
 				atomic_read(&sbi->total_ext_node) *
 				sizeof(struct extent_node)) >> PAGE_SHIFT;
 		res = mem_size < ((avail_ram * nm_i->ram_thresh / 100) >> 1);
-<<<<<<< HEAD
-	} else if (type == INMEM_PAGES) {
-		/* it allows 20% / total_ram for inmemory pages */
-		mem_size = get_pages(sbi, F2FS_INMEM_PAGES);
-		res = mem_size < (val.totalram / 5);
-=======
->>>>>>> 8bddeeb7
 	} else if (type == DISCARD_CACHE) {
 		mem_size = (atomic_read(&dcc->discard_cmd_cnt) *
 				sizeof(struct discard_cmd)) >> PAGE_SHIFT;
 		res = mem_size < (avail_ram * nm_i->ram_thresh / 100);
-<<<<<<< HEAD
-=======
 	} else if (type == COMPRESS_PAGE) {
 #ifdef CONFIG_F2FS_FS_COMPRESSION
 		unsigned long free_ram = val.freeram;
@@ -117,7 +108,6 @@
 #else
 		res = false;
 #endif
->>>>>>> 8bddeeb7
 	} else {
 		if (!sbi->sb->s_bdi->wb.dirty_exceeded)
 			return true;
@@ -582,18 +572,11 @@
 	 * nat_tree_lock. Therefore, we should retry, if we failed to grab here
 	 * while not bothering checkpoint.
 	 */
-<<<<<<< HEAD
-	if (!rwsem_is_locked(&sbi->cp_global_sem)) {
-		down_read(&curseg->journal_rwsem);
-	} else if (!down_read_trylock(&curseg->journal_rwsem)) {
-		up_read(&nm_i->nat_tree_lock);
-=======
 	if (!f2fs_rwsem_is_locked(&sbi->cp_global_sem) || checkpoint_context) {
 		down_read(&curseg->journal_rwsem);
 	} else if (f2fs_rwsem_is_contended(&nm_i->nat_tree_lock) ||
 				!down_read_trylock(&curseg->journal_rwsem)) {
 		f2fs_up_read(&nm_i->nat_tree_lock);
->>>>>>> 8bddeeb7
 		goto retry;
 	}
 
@@ -2010,29 +1993,16 @@
 				goto write_node;
 
 			/* flush inline_data */
-<<<<<<< HEAD
-			if (is_inline_node(page)) {
-				clear_inline_node(page);
-=======
 			if (page_private_inline(page)) {
 				clear_page_private_inline(page);
->>>>>>> 8bddeeb7
 				unlock_page(page);
 				flush_inline_data(sbi, ino_of_node(page));
 				goto lock_node;
 			}
 
 			/* flush dirty inode */
-<<<<<<< HEAD
-			if (IS_INODE(page) && may_dirty) {
-				may_dirty = false;
-				if (flush_dirty_inode(page))
-					goto lock_node;
-			}
-=======
 			if (IS_INODE(page) && flush_dirty_inode(page))
 				goto lock_node;
->>>>>>> 8bddeeb7
 write_node:
 			f2fs_wait_on_page_writeback(page, NODE, true, true);
 
