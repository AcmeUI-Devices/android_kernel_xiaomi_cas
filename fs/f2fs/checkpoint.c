// SPDX-License-Identifier: GPL-2.0
/*
 * fs/f2fs/checkpoint.c
 *
 * Copyright (c) 2012 Samsung Electronics Co., Ltd.
 *             http://www.samsung.com/
 */
#include <linux/fs.h>
#include <linux/bio.h>
#include <linux/mpage.h>
#include <linux/writeback.h>
#include <linux/blkdev.h>
#include <linux/f2fs_fs.h>
#include <linux/pagevec.h>
#include <linux/swap.h>
#include <linux/kthread.h>

#include "f2fs.h"
#include "node.h"
#include "segment.h"
#include "iostat.h"
#include <trace/events/f2fs.h>

#define DEFAULT_CHECKPOINT_IOPRIO (IOPRIO_PRIO_VALUE(IOPRIO_CLASS_BE, 3))

static struct kmem_cache *ino_entry_slab;
struct kmem_cache *f2fs_inode_entry_slab;

void f2fs_stop_checkpoint(struct f2fs_sb_info *sbi, bool end_io)
{
	f2fs_build_fault_attr(sbi, 0, 0);
	set_ckpt_flags(sbi, CP_ERROR_FLAG);
	if (!end_io)
		f2fs_flush_merged_writes(sbi);
}

/*
 * We guarantee no failure on the returned page.
 */
struct page *f2fs_grab_meta_page(struct f2fs_sb_info *sbi, pgoff_t index)
{
	struct address_space *mapping = META_MAPPING(sbi);
	struct page *page;
repeat:
	page = f2fs_grab_cache_page(mapping, index, false);
	if (!page) {
		cond_resched();
		goto repeat;
	}
	f2fs_wait_on_page_writeback(page, META, true, true);
	if (!PageUptodate(page))
		SetPageUptodate(page);
	return page;
}

static struct page *__get_meta_page(struct f2fs_sb_info *sbi, pgoff_t index,
							bool is_meta)
{
	struct address_space *mapping = META_MAPPING(sbi);
	struct page *page;
	struct f2fs_io_info fio = {
		.sbi = sbi,
		.type = META,
		.op = REQ_OP_READ,
		.op_flags = REQ_META | REQ_PRIO,
		.old_blkaddr = index,
		.new_blkaddr = index,
		.encrypted_page = NULL,
		.is_por = !is_meta,
	};
	int err;

	if (unlikely(!is_meta))
		fio.op_flags &= ~REQ_META;
repeat:
	page = f2fs_grab_cache_page(mapping, index, false);
	if (!page) {
		cond_resched();
		goto repeat;
	}
	if (PageUptodate(page))
		goto out;

	fio.page = page;

	err = f2fs_submit_page_bio(&fio);
	if (err) {
		f2fs_put_page(page, 1);
		return ERR_PTR(err);
	}

	f2fs_update_iostat(sbi, FS_META_READ_IO, F2FS_BLKSIZE);

	lock_page(page);
	if (unlikely(page->mapping != mapping)) {
		f2fs_put_page(page, 1);
		goto repeat;
	}

	if (unlikely(!PageUptodate(page))) {
		f2fs_handle_page_eio(sbi, page->index, META);
		f2fs_put_page(page, 1);
		return ERR_PTR(-EIO);
	}
out:
	return page;
}

struct page *f2fs_get_meta_page(struct f2fs_sb_info *sbi, pgoff_t index)
{
	return __get_meta_page(sbi, index, true);
}

struct page *f2fs_get_meta_page_retry(struct f2fs_sb_info *sbi, pgoff_t index)
{
	struct page *page;
	int count = 0;

retry:
	page = __get_meta_page(sbi, index, true);
	if (IS_ERR(page)) {
		if (PTR_ERR(page) == -EIO &&
				++count <= DEFAULT_RETRY_IO_COUNT)
			goto retry;
		f2fs_stop_checkpoint(sbi, false);
	}
	return page;
}

/* for POR only */
struct page *f2fs_get_tmp_page(struct f2fs_sb_info *sbi, pgoff_t index)
{
	return __get_meta_page(sbi, index, false);
}

static bool __is_bitmap_valid(struct f2fs_sb_info *sbi, block_t blkaddr,
							int type)
{
	struct seg_entry *se;
	unsigned int segno, offset;
	bool exist;

	if (type != DATA_GENERIC_ENHANCE && type != DATA_GENERIC_ENHANCE_READ)
		return true;

	segno = GET_SEGNO(sbi, blkaddr);
	offset = GET_BLKOFF_FROM_SEG0(sbi, blkaddr);
	se = get_seg_entry(sbi, segno);

	exist = f2fs_test_bit(offset, se->cur_valid_map);
	if (!exist && type == DATA_GENERIC_ENHANCE) {
		f2fs_err(sbi, "Inconsistent error blkaddr:%u, sit bitmap:%d",
			 blkaddr, exist);
		set_sbi_flag(sbi, SBI_NEED_FSCK);
		dump_stack();
	}
	return exist;
}

bool f2fs_is_valid_blkaddr(struct f2fs_sb_info *sbi,
					block_t blkaddr, int type)
{
	switch (type) {
	case META_NAT:
		break;
	case META_SIT:
		if (unlikely(blkaddr >= SIT_BLK_CNT(sbi)))
			return false;
		break;
	case META_SSA:
		if (unlikely(blkaddr >= MAIN_BLKADDR(sbi) ||
			blkaddr < SM_I(sbi)->ssa_blkaddr))
			return false;
		break;
	case META_CP:
		if (unlikely(blkaddr >= SIT_I(sbi)->sit_base_addr ||
			blkaddr < __start_cp_addr(sbi)))
			return false;
		break;
	case META_POR:
		if (unlikely(blkaddr >= MAX_BLKADDR(sbi) ||
			blkaddr < MAIN_BLKADDR(sbi)))
			return false;
		break;
	case DATA_GENERIC:
	case DATA_GENERIC_ENHANCE:
	case DATA_GENERIC_ENHANCE_READ:
		if (unlikely(blkaddr >= MAX_BLKADDR(sbi) ||
				blkaddr < MAIN_BLKADDR(sbi))) {
			f2fs_warn(sbi, "access invalid blkaddr:%u",
				  blkaddr);
			set_sbi_flag(sbi, SBI_NEED_FSCK);
			dump_stack();
			return false;
		} else {
			return __is_bitmap_valid(sbi, blkaddr, type);
		}
		break;
	case META_GENERIC:
		if (unlikely(blkaddr < SEG0_BLKADDR(sbi) ||
			blkaddr >= MAIN_BLKADDR(sbi)))
			return false;
		break;
	default:
		BUG();
	}

	return true;
}

/*
 * Readahead CP/NAT/SIT/SSA/POR pages
 */
int f2fs_ra_meta_pages(struct f2fs_sb_info *sbi, block_t start, int nrpages,
							int type, bool sync)
{
	struct page *page;
	block_t blkno = start;
	struct f2fs_io_info fio = {
		.sbi = sbi,
		.type = META,
		.op = REQ_OP_READ,
		.op_flags = sync ? (REQ_META | REQ_PRIO) : REQ_RAHEAD,
		.encrypted_page = NULL,
		.in_list = false,
		.is_por = (type == META_POR),
	};
	struct blk_plug plug;
	int err;

	if (unlikely(type == META_POR))
		fio.op_flags &= ~REQ_META;

	blk_start_plug(&plug);
	for (; nrpages-- > 0; blkno++) {

		if (!f2fs_is_valid_blkaddr(sbi, blkno, type))
			goto out;

		switch (type) {
		case META_NAT:
			if (unlikely(blkno >=
					NAT_BLOCK_OFFSET(NM_I(sbi)->max_nid)))
				blkno = 0;
			/* get nat block addr */
			fio.new_blkaddr = current_nat_addr(sbi,
					blkno * NAT_ENTRY_PER_BLOCK);
			break;
		case META_SIT:
			if (unlikely(blkno >= TOTAL_SEGS(sbi)))
				goto out;
			/* get sit block addr */
			fio.new_blkaddr = current_sit_addr(sbi,
					blkno * SIT_ENTRY_PER_BLOCK);
			break;
		case META_SSA:
		case META_CP:
		case META_POR:
			fio.new_blkaddr = blkno;
			break;
		default:
			BUG();
		}

		page = f2fs_grab_cache_page(META_MAPPING(sbi),
						fio.new_blkaddr, false);
		if (!page)
			continue;
		if (PageUptodate(page)) {
			f2fs_put_page(page, 1);
			continue;
		}

		fio.page = page;
		err = f2fs_submit_page_bio(&fio);
		f2fs_put_page(page, err ? 1 : 0);

		if (!err)
			f2fs_update_iostat(sbi, FS_META_READ_IO, F2FS_BLKSIZE);
	}
out:
	blk_finish_plug(&plug);
	return blkno - start;
}

void f2fs_ra_meta_pages_cond(struct f2fs_sb_info *sbi, pgoff_t index,
							unsigned int ra_blocks)
{
	struct page *page;
	bool readahead = false;

	if (ra_blocks == RECOVERY_MIN_RA_BLOCKS)
		return;

	page = find_get_page(META_MAPPING(sbi), index);
	if (!page || !PageUptodate(page))
		readahead = true;
	f2fs_put_page(page, 0);

	if (readahead)
		f2fs_ra_meta_pages(sbi, index, ra_blocks, META_POR, true);
}

static int __f2fs_write_meta_page(struct page *page,
				struct writeback_control *wbc,
				enum iostat_type io_type)
{
	struct f2fs_sb_info *sbi = F2FS_P_SB(page);

	trace_f2fs_writepage(page, META);

	if (unlikely(f2fs_cp_error(sbi)))
		goto redirty_out;
	if (unlikely(is_sbi_flag_set(sbi, SBI_POR_DOING)))
		goto redirty_out;
	if (wbc->for_reclaim && page->index < GET_SUM_BLOCK(sbi, 0))
		goto redirty_out;

	f2fs_do_write_meta_page(sbi, page, io_type);
	dec_page_count(sbi, F2FS_DIRTY_META);

	if (wbc->for_reclaim)
		f2fs_submit_merged_write_cond(sbi, NULL, page, 0, META);

	unlock_page(page);

	if (unlikely(f2fs_cp_error(sbi)))
		f2fs_submit_merged_write(sbi, META);

	return 0;

redirty_out:
	redirty_page_for_writepage(wbc, page);
	return AOP_WRITEPAGE_ACTIVATE;
}

static int f2fs_write_meta_page(struct page *page,
				struct writeback_control *wbc)
{
	return __f2fs_write_meta_page(page, wbc, FS_META_IO);
}

static int f2fs_write_meta_pages(struct address_space *mapping,
				struct writeback_control *wbc)
{
	struct f2fs_sb_info *sbi = F2FS_M_SB(mapping);
	long diff, written;

	if (unlikely(is_sbi_flag_set(sbi, SBI_POR_DOING)))
		goto skip_write;

	/* collect a number of dirty meta pages and write together */
	if (wbc->sync_mode != WB_SYNC_ALL &&
			get_pages(sbi, F2FS_DIRTY_META) <
					nr_pages_to_skip(sbi, META))
		goto skip_write;

	/* if locked failed, cp will flush dirty pages instead */
<<<<<<< HEAD
	if (!down_write_trylock(&sbi->cp_global_sem))
=======
	if (!f2fs_down_write_trylock(&sbi->cp_global_sem))
>>>>>>> 8bddeeb7
		goto skip_write;

	trace_f2fs_writepages(mapping->host, wbc, META);
	diff = nr_pages_to_write(sbi, META, wbc);
	written = f2fs_sync_meta_pages(sbi, META, wbc->nr_to_write, FS_META_IO);
<<<<<<< HEAD
	up_write(&sbi->cp_global_sem);
=======
	f2fs_up_write(&sbi->cp_global_sem);
>>>>>>> 8bddeeb7
	wbc->nr_to_write = max((long)0, wbc->nr_to_write - written - diff);
	return 0;

skip_write:
	wbc->pages_skipped += get_pages(sbi, F2FS_DIRTY_META);
	trace_f2fs_writepages(mapping->host, wbc, META);
	return 0;
}

long f2fs_sync_meta_pages(struct f2fs_sb_info *sbi, enum page_type type,
				long nr_to_write, enum iostat_type io_type)
{
	struct address_space *mapping = META_MAPPING(sbi);
	pgoff_t index = 0, prev = ULONG_MAX;
	struct pagevec pvec;
	long nwritten = 0;
	int nr_pages;
	struct writeback_control wbc = {
		.for_reclaim = 0,
	};
	struct blk_plug plug;

	pagevec_init(&pvec);

	blk_start_plug(&plug);

	while ((nr_pages = pagevec_lookup_tag(&pvec, mapping, &index,
				PAGECACHE_TAG_DIRTY))) {
		int i;

		for (i = 0; i < nr_pages; i++) {
			struct page *page = pvec.pages[i];

			if (prev == ULONG_MAX)
				prev = page->index - 1;
			if (nr_to_write != LONG_MAX && page->index != prev + 1) {
				pagevec_release(&pvec);
				goto stop;
			}

			lock_page(page);

			if (unlikely(page->mapping != mapping)) {
continue_unlock:
				unlock_page(page);
				continue;
			}
			if (!PageDirty(page)) {
				/* someone wrote it for us */
				goto continue_unlock;
			}

			f2fs_wait_on_page_writeback(page, META, true, true);

			if (!clear_page_dirty_for_io(page))
				goto continue_unlock;

			if (__f2fs_write_meta_page(page, &wbc, io_type)) {
				unlock_page(page);
				break;
			}
			nwritten++;
			prev = page->index;
			if (unlikely(nwritten >= nr_to_write))
				break;
		}
		pagevec_release(&pvec);
		cond_resched();
	}
stop:
	if (nwritten)
		f2fs_submit_merged_write(sbi, type);

	blk_finish_plug(&plug);

	return nwritten;
}

static int f2fs_set_meta_page_dirty(struct page *page)
{
	trace_f2fs_set_page_dirty(page, META);

	if (!PageUptodate(page))
		SetPageUptodate(page);
	if (!PageDirty(page)) {
		__set_page_dirty_nobuffers(page);
		inc_page_count(F2FS_P_SB(page), F2FS_DIRTY_META);
		set_page_private_reference(page);
		return 1;
	}
	return 0;
}

const struct address_space_operations f2fs_meta_aops = {
	.writepage	= f2fs_write_meta_page,
	.writepages	= f2fs_write_meta_pages,
	.set_page_dirty	= f2fs_set_meta_page_dirty,
	.invalidatepage = f2fs_invalidate_page,
	.releasepage	= f2fs_release_page,
#ifdef CONFIG_MIGRATION
	.migratepage    = f2fs_migrate_page,
#endif
};

static void __add_ino_entry(struct f2fs_sb_info *sbi, nid_t ino,
						unsigned int devidx, int type)
{
	struct inode_management *im = &sbi->im[type];
	struct ino_entry *e = NULL, *new = NULL;

	if (type == FLUSH_INO) {
		rcu_read_lock();
		e = radix_tree_lookup(&im->ino_root, ino);
		rcu_read_unlock();
	}

retry:
	if (!e)
		new = f2fs_kmem_cache_alloc(ino_entry_slab,
						GFP_NOFS, true, NULL);

	radix_tree_preload(GFP_NOFS | __GFP_NOFAIL);

	spin_lock(&im->ino_lock);
	e = radix_tree_lookup(&im->ino_root, ino);
	if (!e) {
		if (!new) {
			spin_unlock(&im->ino_lock);
			goto retry;
		}
		e = new;
		if (unlikely(radix_tree_insert(&im->ino_root, ino, e)))
			f2fs_bug_on(sbi, 1);

		memset(e, 0, sizeof(struct ino_entry));
		e->ino = ino;

		list_add_tail(&e->list, &im->ino_list);
		if (type != ORPHAN_INO)
			im->ino_num++;
	}

	if (type == FLUSH_INO)
		f2fs_set_bit(devidx, (char *)&e->dirty_device);

	spin_unlock(&im->ino_lock);
	radix_tree_preload_end();

	if (new && e != new)
		kmem_cache_free(ino_entry_slab, new);
}

static void __remove_ino_entry(struct f2fs_sb_info *sbi, nid_t ino, int type)
{
	struct inode_management *im = &sbi->im[type];
	struct ino_entry *e;

	spin_lock(&im->ino_lock);
	e = radix_tree_lookup(&im->ino_root, ino);
	if (e) {
		list_del(&e->list);
		radix_tree_delete(&im->ino_root, ino);
		im->ino_num--;
		spin_unlock(&im->ino_lock);
		kmem_cache_free(ino_entry_slab, e);
		return;
	}
	spin_unlock(&im->ino_lock);
}

void f2fs_add_ino_entry(struct f2fs_sb_info *sbi, nid_t ino, int type)
{
	/* add new dirty ino entry into list */
	__add_ino_entry(sbi, ino, 0, type);
}

void f2fs_remove_ino_entry(struct f2fs_sb_info *sbi, nid_t ino, int type)
{
	/* remove dirty ino entry from list */
	__remove_ino_entry(sbi, ino, type);
}

/* mode should be APPEND_INO, UPDATE_INO or TRANS_DIR_INO */
bool f2fs_exist_written_data(struct f2fs_sb_info *sbi, nid_t ino, int mode)
{
	struct inode_management *im = &sbi->im[mode];
	struct ino_entry *e;

	spin_lock(&im->ino_lock);
	e = radix_tree_lookup(&im->ino_root, ino);
	spin_unlock(&im->ino_lock);
	return e ? true : false;
}

void f2fs_release_ino_entry(struct f2fs_sb_info *sbi, bool all)
{
	struct ino_entry *e, *tmp;
	int i;

	for (i = all ? ORPHAN_INO : APPEND_INO; i < MAX_INO_ENTRY; i++) {
		struct inode_management *im = &sbi->im[i];

		spin_lock(&im->ino_lock);
		list_for_each_entry_safe(e, tmp, &im->ino_list, list) {
			list_del(&e->list);
			radix_tree_delete(&im->ino_root, e->ino);
			kmem_cache_free(ino_entry_slab, e);
			im->ino_num--;
		}
		spin_unlock(&im->ino_lock);
	}
}

void f2fs_set_dirty_device(struct f2fs_sb_info *sbi, nid_t ino,
					unsigned int devidx, int type)
{
	__add_ino_entry(sbi, ino, devidx, type);
}

bool f2fs_is_dirty_device(struct f2fs_sb_info *sbi, nid_t ino,
					unsigned int devidx, int type)
{
	struct inode_management *im = &sbi->im[type];
	struct ino_entry *e;
	bool is_dirty = false;

	spin_lock(&im->ino_lock);
	e = radix_tree_lookup(&im->ino_root, ino);
	if (e && f2fs_test_bit(devidx, (char *)&e->dirty_device))
		is_dirty = true;
	spin_unlock(&im->ino_lock);
	return is_dirty;
}

int f2fs_acquire_orphan_inode(struct f2fs_sb_info *sbi)
{
	struct inode_management *im = &sbi->im[ORPHAN_INO];
	int err = 0;

	spin_lock(&im->ino_lock);

	if (time_to_inject(sbi, FAULT_ORPHAN)) {
		spin_unlock(&im->ino_lock);
		f2fs_show_injection_info(sbi, FAULT_ORPHAN);
		return -ENOSPC;
	}

	if (unlikely(im->ino_num >= sbi->max_orphans))
		err = -ENOSPC;
	else
		im->ino_num++;
	spin_unlock(&im->ino_lock);

	return err;
}

void f2fs_release_orphan_inode(struct f2fs_sb_info *sbi)
{
	struct inode_management *im = &sbi->im[ORPHAN_INO];

	spin_lock(&im->ino_lock);
	f2fs_bug_on(sbi, im->ino_num == 0);
	im->ino_num--;
	spin_unlock(&im->ino_lock);
}

void f2fs_add_orphan_inode(struct inode *inode)
{
	/* add new orphan ino entry into list */
	__add_ino_entry(F2FS_I_SB(inode), inode->i_ino, 0, ORPHAN_INO);
	f2fs_update_inode_page(inode);
}

void f2fs_remove_orphan_inode(struct f2fs_sb_info *sbi, nid_t ino)
{
	/* remove orphan entry from orphan list */
	__remove_ino_entry(sbi, ino, ORPHAN_INO);
}

static int recover_orphan_inode(struct f2fs_sb_info *sbi, nid_t ino)
{
	struct inode *inode;
	struct node_info ni;
	int err;

	inode = f2fs_iget_retry(sbi->sb, ino);
	if (IS_ERR(inode)) {
		/*
		 * there should be a bug that we can't find the entry
		 * to orphan inode.
		 */
		f2fs_bug_on(sbi, PTR_ERR(inode) == -ENOENT);
		return PTR_ERR(inode);
	}

	err = f2fs_dquot_initialize(inode);
	if (err) {
		iput(inode);
		goto err_out;
	}

	clear_nlink(inode);

	/* truncate all the data during iput */
	iput(inode);

	err = f2fs_get_node_info(sbi, ino, &ni, false);
	if (err)
		goto err_out;

	/* ENOMEM was fully retried in f2fs_evict_inode. */
	if (ni.blk_addr != NULL_ADDR) {
		err = -EIO;
		goto err_out;
	}
	return 0;

err_out:
	set_sbi_flag(sbi, SBI_NEED_FSCK);
	f2fs_warn(sbi, "%s: orphan failed (ino=%x), run fsck to fix.",
		  __func__, ino);
	return err;
}

int f2fs_recover_orphan_inodes(struct f2fs_sb_info *sbi)
{
	block_t start_blk, orphan_blocks, i, j;
	unsigned int s_flags = sbi->sb->s_flags;
	int err = 0;
#ifdef CONFIG_QUOTA
	int quota_enabled;
#endif

	if (!is_set_ckpt_flags(sbi, CP_ORPHAN_PRESENT_FLAG))
		return 0;

	if (bdev_read_only(sbi->sb->s_bdev)) {
		f2fs_info(sbi, "write access unavailable, skipping orphan cleanup");
		return 0;
	}

	if (s_flags & SB_RDONLY) {
		f2fs_info(sbi, "orphan cleanup on readonly fs");
		sbi->sb->s_flags &= ~SB_RDONLY;
	}

#ifdef CONFIG_QUOTA
	/*
	 * Turn on quotas which were not enabled for read-only mounts if
	 * filesystem has quota feature, so that they are updated correctly.
	 */
	quota_enabled = f2fs_enable_quota_files(sbi, s_flags & SB_RDONLY);
#endif

	start_blk = __start_cp_addr(sbi) + 1 + __cp_payload(sbi);
	orphan_blocks = __start_sum_addr(sbi) - 1 - __cp_payload(sbi);

	f2fs_ra_meta_pages(sbi, start_blk, orphan_blocks, META_CP, true);

	for (i = 0; i < orphan_blocks; i++) {
		struct page *page;
		struct f2fs_orphan_block *orphan_blk;

		page = f2fs_get_meta_page(sbi, start_blk + i);
		if (IS_ERR(page)) {
			err = PTR_ERR(page);
			goto out;
		}

		orphan_blk = (struct f2fs_orphan_block *)page_address(page);
		for (j = 0; j < le32_to_cpu(orphan_blk->entry_count); j++) {
			nid_t ino = le32_to_cpu(orphan_blk->ino[j]);

			err = recover_orphan_inode(sbi, ino);
			if (err) {
				f2fs_put_page(page, 1);
				goto out;
			}
		}
		f2fs_put_page(page, 1);
	}
	/* clear Orphan Flag */
	clear_ckpt_flags(sbi, CP_ORPHAN_PRESENT_FLAG);
out:
	set_sbi_flag(sbi, SBI_IS_RECOVERED);

#ifdef CONFIG_QUOTA
	/* Turn quotas off */
	if (quota_enabled)
		f2fs_quota_off_umount(sbi->sb);
#endif
	sbi->sb->s_flags = s_flags; /* Restore SB_RDONLY status */

	return err;
}

static void write_orphan_inodes(struct f2fs_sb_info *sbi, block_t start_blk)
{
	struct list_head *head;
	struct f2fs_orphan_block *orphan_blk = NULL;
	unsigned int nentries = 0;
	unsigned short index = 1;
	unsigned short orphan_blocks;
	struct page *page = NULL;
	struct ino_entry *orphan = NULL;
	struct inode_management *im = &sbi->im[ORPHAN_INO];

	orphan_blocks = GET_ORPHAN_BLOCKS(im->ino_num);

	/*
	 * we don't need to do spin_lock(&im->ino_lock) here, since all the
	 * orphan inode operations are covered under f2fs_lock_op().
	 * And, spin_lock should be avoided due to page operations below.
	 */
	head = &im->ino_list;

	/* loop for each orphan inode entry and write them in Jornal block */
	list_for_each_entry(orphan, head, list) {
		if (!page) {
			page = f2fs_grab_meta_page(sbi, start_blk++);
			orphan_blk =
				(struct f2fs_orphan_block *)page_address(page);
			memset(orphan_blk, 0, sizeof(*orphan_blk));
		}

		orphan_blk->ino[nentries++] = cpu_to_le32(orphan->ino);

		if (nentries == F2FS_ORPHANS_PER_BLOCK) {
			/*
			 * an orphan block is full of 1020 entries,
			 * then we need to flush current orphan blocks
			 * and bring another one in memory
			 */
			orphan_blk->blk_addr = cpu_to_le16(index);
			orphan_blk->blk_count = cpu_to_le16(orphan_blocks);
			orphan_blk->entry_count = cpu_to_le32(nentries);
			set_page_dirty(page);
			f2fs_put_page(page, 1);
			index++;
			nentries = 0;
			page = NULL;
		}
	}

	if (page) {
		orphan_blk->blk_addr = cpu_to_le16(index);
		orphan_blk->blk_count = cpu_to_le16(orphan_blocks);
		orphan_blk->entry_count = cpu_to_le32(nentries);
		set_page_dirty(page);
		f2fs_put_page(page, 1);
	}
}

static __u32 f2fs_checkpoint_chksum(struct f2fs_sb_info *sbi,
						struct f2fs_checkpoint *ckpt)
{
	unsigned int chksum_ofs = le32_to_cpu(ckpt->checksum_offset);
	__u32 chksum;

	chksum = f2fs_crc32(sbi, ckpt, chksum_ofs);
	if (chksum_ofs < CP_CHKSUM_OFFSET) {
		chksum_ofs += sizeof(chksum);
		chksum = f2fs_chksum(sbi, chksum, (__u8 *)ckpt + chksum_ofs,
						F2FS_BLKSIZE - chksum_ofs);
	}
	return chksum;
}

static int get_checkpoint_version(struct f2fs_sb_info *sbi, block_t cp_addr,
		struct f2fs_checkpoint **cp_block, struct page **cp_page,
		unsigned long long *version)
{
	size_t crc_offset = 0;
	__u32 crc;

	*cp_page = f2fs_get_meta_page(sbi, cp_addr);
	if (IS_ERR(*cp_page))
		return PTR_ERR(*cp_page);

	*cp_block = (struct f2fs_checkpoint *)page_address(*cp_page);

	crc_offset = le32_to_cpu((*cp_block)->checksum_offset);
	if (crc_offset < CP_MIN_CHKSUM_OFFSET ||
			crc_offset > CP_CHKSUM_OFFSET) {
		f2fs_put_page(*cp_page, 1);
		f2fs_warn(sbi, "invalid crc_offset: %zu", crc_offset);
		return -EINVAL;
	}

	crc = f2fs_checkpoint_chksum(sbi, *cp_block);
	if (crc != cur_cp_crc(*cp_block)) {
		f2fs_put_page(*cp_page, 1);
		f2fs_warn(sbi, "invalid crc value");
		return -EINVAL;
	}

	*version = cur_cp_version(*cp_block);
	return 0;
}

static struct page *validate_checkpoint(struct f2fs_sb_info *sbi,
				block_t cp_addr, unsigned long long *version)
{
	struct page *cp_page_1 = NULL, *cp_page_2 = NULL;
	struct f2fs_checkpoint *cp_block = NULL;
	unsigned long long cur_version = 0, pre_version = 0;
	unsigned int cp_blocks;
	int err;

	err = get_checkpoint_version(sbi, cp_addr, &cp_block,
					&cp_page_1, version);
	if (err)
		return NULL;

	cp_blocks = le32_to_cpu(cp_block->cp_pack_total_block_count);

	if (cp_blocks > sbi->blocks_per_seg || cp_blocks <= F2FS_CP_PACKS) {
		f2fs_warn(sbi, "invalid cp_pack_total_block_count:%u",
			  le32_to_cpu(cp_block->cp_pack_total_block_count));
		goto invalid_cp;
	}
	pre_version = *version;

	cp_addr += cp_blocks - 1;
	err = get_checkpoint_version(sbi, cp_addr, &cp_block,
					&cp_page_2, version);
	if (err)
		goto invalid_cp;
	cur_version = *version;

	if (cur_version == pre_version) {
		*version = cur_version;
		f2fs_put_page(cp_page_2, 1);
		return cp_page_1;
	}
	f2fs_put_page(cp_page_2, 1);
invalid_cp:
	f2fs_put_page(cp_page_1, 1);
	return NULL;
}

int f2fs_get_valid_checkpoint(struct f2fs_sb_info *sbi)
{
	struct f2fs_checkpoint *cp_block;
	struct f2fs_super_block *fsb = sbi->raw_super;
	struct page *cp1, *cp2, *cur_page;
	unsigned long blk_size = sbi->blocksize;
	unsigned long long cp1_version = 0, cp2_version = 0;
	unsigned long long cp_start_blk_no;
	unsigned int cp_blks = 1 + __cp_payload(sbi);
	block_t cp_blk_no;
	int i;
	int err;

	sbi->ckpt = f2fs_kvzalloc(sbi, array_size(blk_size, cp_blks),
				  GFP_KERNEL);
	if (!sbi->ckpt)
		return -ENOMEM;
	/*
	 * Finding out valid cp block involves read both
	 * sets( cp pack 1 and cp pack 2)
	 */
	cp_start_blk_no = le32_to_cpu(fsb->cp_blkaddr);
	cp1 = validate_checkpoint(sbi, cp_start_blk_no, &cp1_version);

	/* The second checkpoint pack should start at the next segment */
	cp_start_blk_no += ((unsigned long long)1) <<
				le32_to_cpu(fsb->log_blocks_per_seg);
	cp2 = validate_checkpoint(sbi, cp_start_blk_no, &cp2_version);

	if (cp1 && cp2) {
		if (ver_after(cp2_version, cp1_version))
			cur_page = cp2;
		else
			cur_page = cp1;
	} else if (cp1) {
		cur_page = cp1;
	} else if (cp2) {
		cur_page = cp2;
	} else {
		err = -EFSCORRUPTED;
		goto fail_no_cp;
	}

	cp_block = (struct f2fs_checkpoint *)page_address(cur_page);
	memcpy(sbi->ckpt, cp_block, blk_size);

	if (cur_page == cp1)
		sbi->cur_cp_pack = 1;
	else
		sbi->cur_cp_pack = 2;

	/* Sanity checking of checkpoint */
	if (f2fs_sanity_check_ckpt(sbi)) {
		err = -EFSCORRUPTED;
		goto free_fail_no_cp;
	}

	if (cp_blks <= 1)
		goto done;

	cp_blk_no = le32_to_cpu(fsb->cp_blkaddr);
	if (cur_page == cp2)
		cp_blk_no += 1 << le32_to_cpu(fsb->log_blocks_per_seg);

	for (i = 1; i < cp_blks; i++) {
		void *sit_bitmap_ptr;
		unsigned char *ckpt = (unsigned char *)sbi->ckpt;

		cur_page = f2fs_get_meta_page(sbi, cp_blk_no + i);
		if (IS_ERR(cur_page)) {
			err = PTR_ERR(cur_page);
			goto free_fail_no_cp;
		}
		sit_bitmap_ptr = page_address(cur_page);
		memcpy(ckpt + i * blk_size, sit_bitmap_ptr, blk_size);
		f2fs_put_page(cur_page, 1);
	}
done:
	f2fs_put_page(cp1, 1);
	f2fs_put_page(cp2, 1);
	return 0;

free_fail_no_cp:
	f2fs_put_page(cp1, 1);
	f2fs_put_page(cp2, 1);
fail_no_cp:
	kvfree(sbi->ckpt);
	return err;
}

static void __add_dirty_inode(struct inode *inode, enum inode_type type)
{
	struct f2fs_sb_info *sbi = F2FS_I_SB(inode);
	int flag = (type == DIR_INODE) ? FI_DIRTY_DIR : FI_DIRTY_FILE;

	if (is_inode_flag_set(inode, flag))
		return;

	set_inode_flag(inode, flag);
	list_add_tail(&F2FS_I(inode)->dirty_list, &sbi->inode_list[type]);
	stat_inc_dirty_inode(sbi, type);
}

static void __remove_dirty_inode(struct inode *inode, enum inode_type type)
{
	int flag = (type == DIR_INODE) ? FI_DIRTY_DIR : FI_DIRTY_FILE;

	if (get_dirty_pages(inode) || !is_inode_flag_set(inode, flag))
		return;

	list_del_init(&F2FS_I(inode)->dirty_list);
	clear_inode_flag(inode, flag);
	stat_dec_dirty_inode(F2FS_I_SB(inode), type);
}

void f2fs_update_dirty_page(struct inode *inode, struct page *page)
{
	struct f2fs_sb_info *sbi = F2FS_I_SB(inode);
	enum inode_type type = S_ISDIR(inode->i_mode) ? DIR_INODE : FILE_INODE;

	if (!S_ISDIR(inode->i_mode) && !S_ISREG(inode->i_mode) &&
			!S_ISLNK(inode->i_mode))
		return;

	spin_lock(&sbi->inode_lock[type]);
	if (type != FILE_INODE || test_opt(sbi, DATA_FLUSH))
		__add_dirty_inode(inode, type);
	inode_inc_dirty_pages(inode);
	spin_unlock(&sbi->inode_lock[type]);

	set_page_private_reference(page);
}

void f2fs_remove_dirty_inode(struct inode *inode)
{
	struct f2fs_sb_info *sbi = F2FS_I_SB(inode);
	enum inode_type type = S_ISDIR(inode->i_mode) ? DIR_INODE : FILE_INODE;

	if (!S_ISDIR(inode->i_mode) && !S_ISREG(inode->i_mode) &&
			!S_ISLNK(inode->i_mode))
		return;

	if (type == FILE_INODE && !test_opt(sbi, DATA_FLUSH))
		return;

	spin_lock(&sbi->inode_lock[type]);
	__remove_dirty_inode(inode, type);
	spin_unlock(&sbi->inode_lock[type]);
}

int f2fs_sync_dirty_inodes(struct f2fs_sb_info *sbi, enum inode_type type)
{
	struct list_head *head;
	struct inode *inode;
	struct f2fs_inode_info *fi;
	bool is_dir = (type == DIR_INODE);
	unsigned long ino = 0;

	trace_f2fs_sync_dirty_inodes_enter(sbi->sb, is_dir,
				get_pages(sbi, is_dir ?
				F2FS_DIRTY_DENTS : F2FS_DIRTY_DATA));
retry:
	if (unlikely(f2fs_cp_error(sbi))) {
		trace_f2fs_sync_dirty_inodes_exit(sbi->sb, is_dir,
				get_pages(sbi, is_dir ?
				F2FS_DIRTY_DENTS : F2FS_DIRTY_DATA));
		return -EIO;
	}

	spin_lock(&sbi->inode_lock[type]);

	head = &sbi->inode_list[type];
	if (list_empty(head)) {
		spin_unlock(&sbi->inode_lock[type]);
		trace_f2fs_sync_dirty_inodes_exit(sbi->sb, is_dir,
				get_pages(sbi, is_dir ?
				F2FS_DIRTY_DENTS : F2FS_DIRTY_DATA));
		return 0;
	}
	fi = list_first_entry(head, struct f2fs_inode_info, dirty_list);
	inode = igrab(&fi->vfs_inode);
	spin_unlock(&sbi->inode_lock[type]);
	if (inode) {
		unsigned long cur_ino = inode->i_ino;

		F2FS_I(inode)->cp_task = current;

		filemap_fdatawrite(inode->i_mapping);

		F2FS_I(inode)->cp_task = NULL;

		iput(inode);
		/* We need to give cpu to another writers. */
		if (ino == cur_ino)
			cond_resched();
		else
			ino = cur_ino;
	} else {
		/*
		 * We should submit bio, since it exists several
		 * wribacking dentry pages in the freeing inode.
		 */
		f2fs_submit_merged_write(sbi, DATA);
		cond_resched();
	}
	goto retry;
}

int f2fs_sync_inode_meta(struct f2fs_sb_info *sbi)
{
	struct list_head *head = &sbi->inode_list[DIRTY_META];
	struct inode *inode;
	struct f2fs_inode_info *fi;
	s64 total = get_pages(sbi, F2FS_DIRTY_IMETA);

	while (total--) {
		if (unlikely(f2fs_cp_error(sbi)))
			return -EIO;

		spin_lock(&sbi->inode_lock[DIRTY_META]);
		if (list_empty(head)) {
			spin_unlock(&sbi->inode_lock[DIRTY_META]);
			return 0;
		}
		fi = list_first_entry(head, struct f2fs_inode_info,
							gdirty_list);
		inode = igrab(&fi->vfs_inode);
		spin_unlock(&sbi->inode_lock[DIRTY_META]);
		if (inode) {
			sync_inode_metadata(inode, 0);

			/* it's on eviction */
			if (is_inode_flag_set(inode, FI_DIRTY_INODE))
				f2fs_update_inode_page(inode);
			iput(inode);
		}
	}
	return 0;
}

static void __prepare_cp_block(struct f2fs_sb_info *sbi)
{
	struct f2fs_checkpoint *ckpt = F2FS_CKPT(sbi);
	struct f2fs_nm_info *nm_i = NM_I(sbi);
	nid_t last_nid = nm_i->next_scan_nid;

	next_free_nid(sbi, &last_nid);
	ckpt->valid_block_count = cpu_to_le64(valid_user_blocks(sbi));
	ckpt->valid_node_count = cpu_to_le32(valid_node_count(sbi));
	ckpt->valid_inode_count = cpu_to_le32(valid_inode_count(sbi));
	ckpt->next_free_nid = cpu_to_le32(last_nid);
}

static bool __need_flush_quota(struct f2fs_sb_info *sbi)
{
	bool ret = false;

	if (!is_journalled_quota(sbi))
		return false;

	if (!f2fs_down_write_trylock(&sbi->quota_sem))
		return true;
	if (is_sbi_flag_set(sbi, SBI_QUOTA_SKIP_FLUSH)) {
		ret = false;
	} else if (is_sbi_flag_set(sbi, SBI_QUOTA_NEED_REPAIR)) {
		ret = false;
	} else if (is_sbi_flag_set(sbi, SBI_QUOTA_NEED_FLUSH)) {
		clear_sbi_flag(sbi, SBI_QUOTA_NEED_FLUSH);
		ret = true;
	} else if (get_pages(sbi, F2FS_DIRTY_QDATA)) {
		ret = true;
	}
	f2fs_up_write(&sbi->quota_sem);
	return ret;
}

/*
 * Freeze all the FS-operations for checkpoint.
 */
static int block_operations(struct f2fs_sb_info *sbi)
{
	struct writeback_control wbc = {
		.sync_mode = WB_SYNC_ALL,
		.nr_to_write = LONG_MAX,
		.for_reclaim = 0,
	};
	int err = 0, cnt = 0;

	/*
	 * Let's flush inline_data in dirty node pages.
	 */
	f2fs_flush_inline_data(sbi);

retry_flush_quotas:
	f2fs_lock_all(sbi);
	if (__need_flush_quota(sbi)) {
		int locked;

		if (++cnt > DEFAULT_RETRY_QUOTA_FLUSH_COUNT) {
			set_sbi_flag(sbi, SBI_QUOTA_SKIP_FLUSH);
			set_sbi_flag(sbi, SBI_QUOTA_NEED_FLUSH);
			goto retry_flush_dents;
		}
		f2fs_unlock_all(sbi);

		/* only failed during mount/umount/freeze/quotactl */
		locked = down_read_trylock(&sbi->sb->s_umount);
		f2fs_quota_sync(sbi->sb, -1);
		if (locked)
			up_read(&sbi->sb->s_umount);
		cond_resched();
		goto retry_flush_quotas;
	}

retry_flush_dents:
	/* write all the dirty dentry pages */
	if (get_pages(sbi, F2FS_DIRTY_DENTS)) {
		f2fs_unlock_all(sbi);
		err = f2fs_sync_dirty_inodes(sbi, DIR_INODE);
		if (err)
			return err;
		cond_resched();
		goto retry_flush_quotas;
	}

	/*
	 * POR: we should ensure that there are no dirty node pages
	 * until finishing nat/sit flush. inode->i_blocks can be updated.
	 */
	f2fs_down_write(&sbi->node_change);

	if (get_pages(sbi, F2FS_DIRTY_IMETA)) {
		f2fs_up_write(&sbi->node_change);
		f2fs_unlock_all(sbi);
		err = f2fs_sync_inode_meta(sbi);
		if (err)
			return err;
		cond_resched();
		goto retry_flush_quotas;
	}

retry_flush_nodes:
	f2fs_down_write(&sbi->node_write);

	if (get_pages(sbi, F2FS_DIRTY_NODES)) {
		f2fs_up_write(&sbi->node_write);
		atomic_inc(&sbi->wb_sync_req[NODE]);
		err = f2fs_sync_node_pages(sbi, &wbc, false, FS_CP_NODE_IO);
		atomic_dec(&sbi->wb_sync_req[NODE]);
		if (err) {
			f2fs_up_write(&sbi->node_change);
			f2fs_unlock_all(sbi);
			return err;
		}
		cond_resched();
		goto retry_flush_nodes;
	}

	/*
	 * sbi->node_change is used only for AIO write_begin path which produces
	 * dirty node blocks and some checkpoint values by block allocation.
	 */
	__prepare_cp_block(sbi);
	f2fs_up_write(&sbi->node_change);
	return err;
}

static void unblock_operations(struct f2fs_sb_info *sbi)
{
	f2fs_up_write(&sbi->node_write);
	f2fs_unlock_all(sbi);
}

void f2fs_wait_on_all_pages(struct f2fs_sb_info *sbi, int type)
{
	DEFINE_WAIT(wait);

	for (;;) {
		if (!get_pages(sbi, type))
			break;

		if (unlikely(f2fs_cp_error(sbi)))
			break;

		if (type == F2FS_DIRTY_META)
			f2fs_sync_meta_pages(sbi, META, LONG_MAX,
							FS_CP_META_IO);
		else if (type == F2FS_WB_CP_DATA)
			f2fs_submit_merged_write(sbi, DATA);

		prepare_to_wait(&sbi->cp_wait, &wait, TASK_UNINTERRUPTIBLE);
		io_schedule_timeout(DEFAULT_IO_TIMEOUT);
	}
	finish_wait(&sbi->cp_wait, &wait);
}

static void update_ckpt_flags(struct f2fs_sb_info *sbi, struct cp_control *cpc)
{
	unsigned long orphan_num = sbi->im[ORPHAN_INO].ino_num;
	struct f2fs_checkpoint *ckpt = F2FS_CKPT(sbi);
	unsigned long flags;

	if (cpc->reason & CP_UMOUNT) {
		if (le32_to_cpu(ckpt->cp_pack_total_block_count) +
			NM_I(sbi)->nat_bits_blocks > sbi->blocks_per_seg) {
			clear_ckpt_flags(sbi, CP_NAT_BITS_FLAG);
			f2fs_notice(sbi, "Disable nat_bits due to no space");
		} else if (!is_set_ckpt_flags(sbi, CP_NAT_BITS_FLAG) &&
						f2fs_nat_bitmap_enabled(sbi)) {
			f2fs_enable_nat_bits(sbi);
			set_ckpt_flags(sbi, CP_NAT_BITS_FLAG);
			f2fs_notice(sbi, "Rebuild and enable nat_bits");
		}
	}

	spin_lock_irqsave(&sbi->cp_lock, flags);

	if (cpc->reason & CP_TRIMMED)
		__set_ckpt_flags(ckpt, CP_TRIMMED_FLAG);
	else
		__clear_ckpt_flags(ckpt, CP_TRIMMED_FLAG);

	if (cpc->reason & CP_UMOUNT)
		__set_ckpt_flags(ckpt, CP_UMOUNT_FLAG);
	else
		__clear_ckpt_flags(ckpt, CP_UMOUNT_FLAG);

	if (cpc->reason & CP_FASTBOOT)
		__set_ckpt_flags(ckpt, CP_FASTBOOT_FLAG);
	else
		__clear_ckpt_flags(ckpt, CP_FASTBOOT_FLAG);

	if (orphan_num)
		__set_ckpt_flags(ckpt, CP_ORPHAN_PRESENT_FLAG);
	else
		__clear_ckpt_flags(ckpt, CP_ORPHAN_PRESENT_FLAG);

	if (is_sbi_flag_set(sbi, SBI_NEED_FSCK))
		__set_ckpt_flags(ckpt, CP_FSCK_FLAG);

	if (is_sbi_flag_set(sbi, SBI_IS_RESIZEFS))
		__set_ckpt_flags(ckpt, CP_RESIZEFS_FLAG);
	else
		__clear_ckpt_flags(ckpt, CP_RESIZEFS_FLAG);

	if (is_sbi_flag_set(sbi, SBI_CP_DISABLED))
		__set_ckpt_flags(ckpt, CP_DISABLED_FLAG);
	else
		__clear_ckpt_flags(ckpt, CP_DISABLED_FLAG);

	if (is_sbi_flag_set(sbi, SBI_CP_DISABLED_QUICK))
		__set_ckpt_flags(ckpt, CP_DISABLED_QUICK_FLAG);
	else
		__clear_ckpt_flags(ckpt, CP_DISABLED_QUICK_FLAG);

	if (is_sbi_flag_set(sbi, SBI_QUOTA_SKIP_FLUSH))
		__set_ckpt_flags(ckpt, CP_QUOTA_NEED_FSCK_FLAG);
	else
		__clear_ckpt_flags(ckpt, CP_QUOTA_NEED_FSCK_FLAG);

	if (is_sbi_flag_set(sbi, SBI_QUOTA_NEED_REPAIR))
		__set_ckpt_flags(ckpt, CP_QUOTA_NEED_FSCK_FLAG);

	/* set this flag to activate crc|cp_ver for recovery */
	__set_ckpt_flags(ckpt, CP_CRC_RECOVERY_FLAG);
	__clear_ckpt_flags(ckpt, CP_NOCRC_RECOVERY_FLAG);

	spin_unlock_irqrestore(&sbi->cp_lock, flags);
}

static void commit_checkpoint(struct f2fs_sb_info *sbi,
	void *src, block_t blk_addr)
{
	struct writeback_control wbc = {
		.for_reclaim = 0,
	};

	/*
	 * pagevec_lookup_tag and lock_page again will take
	 * some extra time. Therefore, f2fs_update_meta_pages and
	 * f2fs_sync_meta_pages are combined in this function.
	 */
	struct page *page = f2fs_grab_meta_page(sbi, blk_addr);
	int err;

	f2fs_wait_on_page_writeback(page, META, true, true);

	memcpy(page_address(page), src, PAGE_SIZE);

	set_page_dirty(page);
	if (unlikely(!clear_page_dirty_for_io(page)))
		f2fs_bug_on(sbi, 1);

	/* writeout cp pack 2 page */
	err = __f2fs_write_meta_page(page, &wbc, FS_CP_META_IO);
	if (unlikely(err && f2fs_cp_error(sbi))) {
		f2fs_put_page(page, 1);
		return;
	}

	f2fs_bug_on(sbi, err);
	f2fs_put_page(page, 0);

	/* submit checkpoint (with barrier if NOBARRIER is not set) */
	f2fs_submit_merged_write(sbi, META_FLUSH);
}

static inline u64 get_sectors_written(struct block_device *bdev)
{
	return (u64)part_stat_read(bdev->bd_part, sectors[STAT_WRITE]);
}

u64 f2fs_get_sectors_written(struct f2fs_sb_info *sbi)
{
	if (f2fs_is_multi_device(sbi)) {
		u64 sectors = 0;
		int i;

		for (i = 0; i < sbi->s_ndevs; i++)
			sectors += get_sectors_written(FDEV(i).bdev);

		return sectors;
	}

	return get_sectors_written(sbi->sb->s_bdev);
}

static int do_checkpoint(struct f2fs_sb_info *sbi, struct cp_control *cpc)
{
	struct f2fs_checkpoint *ckpt = F2FS_CKPT(sbi);
	struct f2fs_nm_info *nm_i = NM_I(sbi);
	unsigned long orphan_num = sbi->im[ORPHAN_INO].ino_num, flags;
	block_t start_blk;
	unsigned int data_sum_blocks, orphan_blocks;
	__u32 crc32 = 0;
	int i;
	int cp_payload_blks = __cp_payload(sbi);
	struct curseg_info *seg_i = CURSEG_I(sbi, CURSEG_HOT_NODE);
	u64 kbytes_written;
	int err;

	/* Flush all the NAT/SIT pages */
	f2fs_sync_meta_pages(sbi, META, LONG_MAX, FS_CP_META_IO);
	if (get_pages(sbi, F2FS_DIRTY_META) && !f2fs_cp_error(sbi)) {
		WARN_ON(1);
		set_sbi_flag(sbi, SBI_NEED_FSCK);
	}

	/* start to update checkpoint, cp ver is already updated previously */
	ckpt->elapsed_time = cpu_to_le64(get_mtime(sbi, true));
	ckpt->free_segment_count = cpu_to_le32(free_segments(sbi));
	for (i = 0; i < NR_CURSEG_NODE_TYPE; i++) {
		ckpt->cur_node_segno[i] =
			cpu_to_le32(curseg_segno(sbi, i + CURSEG_HOT_NODE));
		ckpt->cur_node_blkoff[i] =
			cpu_to_le16(curseg_blkoff(sbi, i + CURSEG_HOT_NODE));
		ckpt->alloc_type[i + CURSEG_HOT_NODE] =
				curseg_alloc_type(sbi, i + CURSEG_HOT_NODE);
	}
	for (i = 0; i < NR_CURSEG_DATA_TYPE; i++) {
		ckpt->cur_data_segno[i] =
			cpu_to_le32(curseg_segno(sbi, i + CURSEG_HOT_DATA));
		ckpt->cur_data_blkoff[i] =
			cpu_to_le16(curseg_blkoff(sbi, i + CURSEG_HOT_DATA));
		ckpt->alloc_type[i + CURSEG_HOT_DATA] =
				curseg_alloc_type(sbi, i + CURSEG_HOT_DATA);
	}

	/* 2 cp + n data seg summary + orphan inode blocks */
	data_sum_blocks = f2fs_npages_for_summary_flush(sbi, false);
	spin_lock_irqsave(&sbi->cp_lock, flags);
	if (data_sum_blocks < NR_CURSEG_DATA_TYPE)
		__set_ckpt_flags(ckpt, CP_COMPACT_SUM_FLAG);
	else
		__clear_ckpt_flags(ckpt, CP_COMPACT_SUM_FLAG);
	spin_unlock_irqrestore(&sbi->cp_lock, flags);

	orphan_blocks = GET_ORPHAN_BLOCKS(orphan_num);
	ckpt->cp_pack_start_sum = cpu_to_le32(1 + cp_payload_blks +
			orphan_blocks);

	if (__remain_node_summaries(cpc->reason))
		ckpt->cp_pack_total_block_count = cpu_to_le32(F2FS_CP_PACKS +
				cp_payload_blks + data_sum_blocks +
				orphan_blocks + NR_CURSEG_NODE_TYPE);
	else
		ckpt->cp_pack_total_block_count = cpu_to_le32(F2FS_CP_PACKS +
				cp_payload_blks + data_sum_blocks +
				orphan_blocks);

	/* update ckpt flag for checkpoint */
	update_ckpt_flags(sbi, cpc);

	/* update SIT/NAT bitmap */
	get_sit_bitmap(sbi, __bitmap_ptr(sbi, SIT_BITMAP));
	get_nat_bitmap(sbi, __bitmap_ptr(sbi, NAT_BITMAP));

	crc32 = f2fs_checkpoint_chksum(sbi, ckpt);
	*((__le32 *)((unsigned char *)ckpt +
				le32_to_cpu(ckpt->checksum_offset)))
				= cpu_to_le32(crc32);

	start_blk = __start_cp_next_addr(sbi);

	/* write nat bits */
	if ((cpc->reason & CP_UMOUNT) &&
			is_set_ckpt_flags(sbi, CP_NAT_BITS_FLAG)) {
		__u64 cp_ver = cur_cp_version(ckpt);
		block_t blk;

		cp_ver |= ((__u64)crc32 << 32);
		*(__le64 *)nm_i->nat_bits = cpu_to_le64(cp_ver);

		blk = start_blk + sbi->blocks_per_seg - nm_i->nat_bits_blocks;
		for (i = 0; i < nm_i->nat_bits_blocks; i++)
			f2fs_update_meta_page(sbi, nm_i->nat_bits +
					(i << F2FS_BLKSIZE_BITS), blk + i);
	}

	/* write out checkpoint buffer at block 0 */
	f2fs_update_meta_page(sbi, ckpt, start_blk++);

	for (i = 1; i < 1 + cp_payload_blks; i++)
		f2fs_update_meta_page(sbi, (char *)ckpt + i * F2FS_BLKSIZE,
							start_blk++);

	if (orphan_num) {
		write_orphan_inodes(sbi, start_blk);
		start_blk += orphan_blocks;
	}

	f2fs_write_data_summaries(sbi, start_blk);
	start_blk += data_sum_blocks;

	/* Record write statistics in the hot node summary */
	kbytes_written = sbi->kbytes_written;
	kbytes_written += (f2fs_get_sectors_written(sbi) -
				sbi->sectors_written_start) >> 1;
	seg_i->journal->info.kbytes_written = cpu_to_le64(kbytes_written);

	if (__remain_node_summaries(cpc->reason)) {
		f2fs_write_node_summaries(sbi, start_blk);
		start_blk += NR_CURSEG_NODE_TYPE;
	}

	/* update user_block_counts */
	sbi->last_valid_block_count = sbi->total_valid_block_count;
	percpu_counter_set(&sbi->alloc_valid_block_count, 0);
	percpu_counter_set(&sbi->rf_node_block_count, 0);

	/* Here, we have one bio having CP pack except cp pack 2 page */
	f2fs_sync_meta_pages(sbi, META, LONG_MAX, FS_CP_META_IO);
	if (get_pages(sbi, F2FS_DIRTY_META) && !f2fs_cp_error(sbi)) {
		WARN_ON(1);
		set_sbi_flag(sbi, SBI_NEED_FSCK);
	}
	/* Wait for all dirty meta pages to be submitted for IO */
	f2fs_wait_on_all_pages(sbi, F2FS_DIRTY_META);

	/* wait for previous submitted meta pages writeback */
	f2fs_wait_on_all_pages(sbi, F2FS_WB_CP_DATA);

	/* flush all device cache */
	err = f2fs_flush_device_cache(sbi);
	if (err)
		return err;

	/* barrier and flush checkpoint cp pack 2 page if it can */
	commit_checkpoint(sbi, ckpt, start_blk);
	f2fs_wait_on_all_pages(sbi, F2FS_WB_CP_DATA);

	/*
	 * invalidate intermediate page cache borrowed from meta inode which are
	 * used for migration of encrypted, verity or compressed inode's blocks.
	 */
	if (f2fs_sb_has_encrypt(sbi) || f2fs_sb_has_verity(sbi) ||
		f2fs_sb_has_compression(sbi))
		invalidate_mapping_pages(META_MAPPING(sbi),
				MAIN_BLKADDR(sbi), MAX_BLKADDR(sbi) - 1);

	f2fs_release_ino_entry(sbi, false);

	f2fs_reset_fsync_node_info(sbi);

	clear_sbi_flag(sbi, SBI_IS_DIRTY);
	clear_sbi_flag(sbi, SBI_NEED_CP);
	clear_sbi_flag(sbi, SBI_QUOTA_SKIP_FLUSH);

	spin_lock(&sbi->stat_lock);
	sbi->unusable_block_count = 0;
	spin_unlock(&sbi->stat_lock);

	__set_cp_next_pack(sbi);

	/*
	 * redirty superblock if metadata like node page or inode cache is
	 * updated during writing checkpoint.
	 */
	if (get_pages(sbi, F2FS_DIRTY_NODES) ||
			get_pages(sbi, F2FS_DIRTY_IMETA))
		set_sbi_flag(sbi, SBI_IS_DIRTY);

	f2fs_bug_on(sbi, get_pages(sbi, F2FS_DIRTY_DENTS));

	return unlikely(f2fs_cp_error(sbi)) ? -EIO : 0;
}

int f2fs_write_checkpoint(struct f2fs_sb_info *sbi, struct cp_control *cpc)
{
	struct f2fs_checkpoint *ckpt = F2FS_CKPT(sbi);
	unsigned long long ckpt_ver;
	int err = 0;

	if (f2fs_readonly(sbi->sb) || f2fs_hw_is_readonly(sbi))
		return -EROFS;

	if (unlikely(is_sbi_flag_set(sbi, SBI_CP_DISABLED))) {
		if (cpc->reason != CP_PAUSE)
			return 0;
		f2fs_warn(sbi, "Start checkpoint disabled!");
	}
	if (cpc->reason != CP_RESIZE)
<<<<<<< HEAD
		down_write(&sbi->cp_global_sem);
=======
		f2fs_down_write(&sbi->cp_global_sem);
>>>>>>> 8bddeeb7

	if (!is_sbi_flag_set(sbi, SBI_IS_DIRTY) &&
		((cpc->reason & CP_FASTBOOT) || (cpc->reason & CP_SYNC) ||
		((cpc->reason & CP_DISCARD) && !sbi->discard_blks)))
		goto out;
	if (unlikely(f2fs_cp_error(sbi))) {
		err = -EIO;
		goto out;
	}

	trace_f2fs_write_checkpoint(sbi->sb, cpc->reason, "start block_ops");

	err = block_operations(sbi);
	if (err)
		goto out;

	trace_f2fs_write_checkpoint(sbi->sb, cpc->reason, "finish block_ops");

	f2fs_flush_merged_writes(sbi);

	/* this is the case of multiple fstrims without any changes */
	if (cpc->reason & CP_DISCARD) {
		if (!f2fs_exist_trim_candidates(sbi, cpc)) {
			unblock_operations(sbi);
			goto out;
		}

		if (NM_I(sbi)->nat_cnt[DIRTY_NAT] == 0 &&
				SIT_I(sbi)->dirty_sentries == 0 &&
				prefree_segments(sbi) == 0) {
			f2fs_flush_sit_entries(sbi, cpc);
			f2fs_clear_prefree_segments(sbi, cpc);
			unblock_operations(sbi);
			goto out;
		}
	}

	/*
	 * update checkpoint pack index
	 * Increase the version number so that
	 * SIT entries and seg summaries are written at correct place
	 */
	ckpt_ver = cur_cp_version(ckpt);
	ckpt->checkpoint_ver = cpu_to_le64(++ckpt_ver);

	/* write cached NAT/SIT entries to NAT/SIT area */
	err = f2fs_flush_nat_entries(sbi, cpc);
	if (err) {
		f2fs_err(sbi, "f2fs_flush_nat_entries failed err:%d, stop checkpoint", err);
		f2fs_bug_on(sbi, !f2fs_cp_error(sbi));
		goto stop;
	}

	f2fs_flush_sit_entries(sbi, cpc);

	/* save inmem log status */
	f2fs_save_inmem_curseg(sbi);

	err = do_checkpoint(sbi, cpc);
	if (err) {
		f2fs_err(sbi, "do_checkpoint failed err:%d, stop checkpoint", err);
		f2fs_bug_on(sbi, !f2fs_cp_error(sbi));
		f2fs_release_discard_addrs(sbi);
	} else {
		f2fs_clear_prefree_segments(sbi, cpc);
	}

	f2fs_restore_inmem_curseg(sbi);
stop:
	unblock_operations(sbi);
	stat_inc_cp_count(sbi->stat_info);

	if (cpc->reason & CP_RECOVERY)
		f2fs_notice(sbi, "checkpoint: version = %llx", ckpt_ver);

	/* update CP_TIME to trigger checkpoint periodically */
	f2fs_update_time(sbi, CP_TIME);
	trace_f2fs_write_checkpoint(sbi->sb, cpc->reason, "finish checkpoint");
out:
	if (cpc->reason != CP_RESIZE)
<<<<<<< HEAD
		up_write(&sbi->cp_global_sem);
=======
		f2fs_up_write(&sbi->cp_global_sem);
>>>>>>> 8bddeeb7
	return err;
}

void f2fs_init_ino_entry_info(struct f2fs_sb_info *sbi)
{
	int i;

	for (i = 0; i < MAX_INO_ENTRY; i++) {
		struct inode_management *im = &sbi->im[i];

		INIT_RADIX_TREE(&im->ino_root, GFP_ATOMIC);
		spin_lock_init(&im->ino_lock);
		INIT_LIST_HEAD(&im->ino_list);
		im->ino_num = 0;
	}

	sbi->max_orphans = (sbi->blocks_per_seg - F2FS_CP_PACKS -
			NR_CURSEG_PERSIST_TYPE - __cp_payload(sbi)) *
				F2FS_ORPHANS_PER_BLOCK;
}

int __init f2fs_create_checkpoint_caches(void)
{
	ino_entry_slab = f2fs_kmem_cache_create("f2fs_ino_entry",
			sizeof(struct ino_entry));
	if (!ino_entry_slab)
		return -ENOMEM;
	f2fs_inode_entry_slab = f2fs_kmem_cache_create("f2fs_inode_entry",
			sizeof(struct inode_entry));
	if (!f2fs_inode_entry_slab) {
		kmem_cache_destroy(ino_entry_slab);
		return -ENOMEM;
	}
	return 0;
}

void f2fs_destroy_checkpoint_caches(void)
{
	kmem_cache_destroy(ino_entry_slab);
	kmem_cache_destroy(f2fs_inode_entry_slab);
}

static int __write_checkpoint_sync(struct f2fs_sb_info *sbi)
{
	struct cp_control cpc = { .reason = CP_SYNC, };
	int err;

	f2fs_down_write(&sbi->gc_lock);
	err = f2fs_write_checkpoint(sbi, &cpc);
	f2fs_up_write(&sbi->gc_lock);

	return err;
}

static void __checkpoint_and_complete_reqs(struct f2fs_sb_info *sbi)
{
	struct ckpt_req_control *cprc = &sbi->cprc_info;
	struct ckpt_req *req, *next;
	struct llist_node *dispatch_list;
	u64 sum_diff = 0, diff, count = 0;
	int ret;

	dispatch_list = llist_del_all(&cprc->issue_list);
	if (!dispatch_list)
		return;
	dispatch_list = llist_reverse_order(dispatch_list);

	ret = __write_checkpoint_sync(sbi);
	atomic_inc(&cprc->issued_ckpt);

	llist_for_each_entry_safe(req, next, dispatch_list, llnode) {
		diff = (u64)ktime_ms_delta(ktime_get(), req->queue_time);
		req->ret = ret;
		complete(&req->wait);

		sum_diff += diff;
		count++;
	}
	atomic_sub(count, &cprc->queued_ckpt);
	atomic_add(count, &cprc->total_ckpt);

	spin_lock(&cprc->stat_lock);
	cprc->cur_time = (unsigned int)div64_u64(sum_diff, count);
	if (cprc->peak_time < cprc->cur_time)
		cprc->peak_time = cprc->cur_time;
	spin_unlock(&cprc->stat_lock);
}

static int issue_checkpoint_thread(void *data)
{
	struct f2fs_sb_info *sbi = data;
	struct ckpt_req_control *cprc = &sbi->cprc_info;
	wait_queue_head_t *q = &cprc->ckpt_wait_queue;
repeat:
	if (kthread_should_stop())
		return 0;

	if (!llist_empty(&cprc->issue_list))
		__checkpoint_and_complete_reqs(sbi);

	wait_event_interruptible(*q,
		kthread_should_stop() || !llist_empty(&cprc->issue_list));
	goto repeat;
}

static void flush_remained_ckpt_reqs(struct f2fs_sb_info *sbi,
		struct ckpt_req *wait_req)
{
	struct ckpt_req_control *cprc = &sbi->cprc_info;

	if (!llist_empty(&cprc->issue_list)) {
		__checkpoint_and_complete_reqs(sbi);
	} else {
		/* already dispatched by issue_checkpoint_thread */
		if (wait_req)
			wait_for_completion(&wait_req->wait);
	}
}

static void init_ckpt_req(struct ckpt_req *req)
{
	memset(req, 0, sizeof(struct ckpt_req));

	init_completion(&req->wait);
	req->queue_time = ktime_get();
}

int f2fs_issue_checkpoint(struct f2fs_sb_info *sbi)
{
	struct ckpt_req_control *cprc = &sbi->cprc_info;
	struct ckpt_req req;
	struct cp_control cpc;

	cpc.reason = __get_cp_reason(sbi);
	if (!test_opt(sbi, MERGE_CHECKPOINT) || cpc.reason != CP_SYNC) {
		int ret;

		f2fs_down_write(&sbi->gc_lock);
		ret = f2fs_write_checkpoint(sbi, &cpc);
		f2fs_up_write(&sbi->gc_lock);

		return ret;
	}

	if (!cprc->f2fs_issue_ckpt)
		return __write_checkpoint_sync(sbi);

	init_ckpt_req(&req);

	llist_add(&req.llnode, &cprc->issue_list);
	atomic_inc(&cprc->queued_ckpt);

	/*
	 * update issue_list before we wake up issue_checkpoint thread,
	 * this smp_mb() pairs with another barrier in ___wait_event(),
	 * see more details in comments of waitqueue_active().
	 */
	smp_mb();

	if (waitqueue_active(&cprc->ckpt_wait_queue))
		wake_up(&cprc->ckpt_wait_queue);

	if (cprc->f2fs_issue_ckpt)
		wait_for_completion(&req.wait);
	else
		flush_remained_ckpt_reqs(sbi, &req);

	return req.ret;
}

int f2fs_start_ckpt_thread(struct f2fs_sb_info *sbi)
{
	dev_t dev = sbi->sb->s_bdev->bd_dev;
	struct ckpt_req_control *cprc = &sbi->cprc_info;

	if (cprc->f2fs_issue_ckpt)
		return 0;

	cprc->f2fs_issue_ckpt = kthread_run(issue_checkpoint_thread, sbi,
			"f2fs_ckpt-%u:%u", MAJOR(dev), MINOR(dev));
	if (IS_ERR(cprc->f2fs_issue_ckpt)) {
		cprc->f2fs_issue_ckpt = NULL;
		return -ENOMEM;
	}

	set_task_ioprio(cprc->f2fs_issue_ckpt, cprc->ckpt_thread_ioprio);

	return 0;
}

void f2fs_stop_ckpt_thread(struct f2fs_sb_info *sbi)
{
	struct ckpt_req_control *cprc = &sbi->cprc_info;

	if (cprc->f2fs_issue_ckpt) {
		struct task_struct *ckpt_task = cprc->f2fs_issue_ckpt;

		cprc->f2fs_issue_ckpt = NULL;
		kthread_stop(ckpt_task);

		flush_remained_ckpt_reqs(sbi, NULL);
	}
}

void f2fs_init_ckpt_req_control(struct f2fs_sb_info *sbi)
{
	struct ckpt_req_control *cprc = &sbi->cprc_info;

	atomic_set(&cprc->issued_ckpt, 0);
	atomic_set(&cprc->total_ckpt, 0);
	atomic_set(&cprc->queued_ckpt, 0);
	cprc->ckpt_thread_ioprio = DEFAULT_CHECKPOINT_IOPRIO;
	init_waitqueue_head(&cprc->ckpt_wait_queue);
	init_llist_head(&cprc->issue_list);
	spin_lock_init(&cprc->stat_lock);
}<|MERGE_RESOLUTION|>--- conflicted
+++ resolved
@@ -356,21 +356,13 @@
 		goto skip_write;
 
 	/* if locked failed, cp will flush dirty pages instead */
-<<<<<<< HEAD
-	if (!down_write_trylock(&sbi->cp_global_sem))
-=======
 	if (!f2fs_down_write_trylock(&sbi->cp_global_sem))
->>>>>>> 8bddeeb7
 		goto skip_write;
 
 	trace_f2fs_writepages(mapping->host, wbc, META);
 	diff = nr_pages_to_write(sbi, META, wbc);
 	written = f2fs_sync_meta_pages(sbi, META, wbc->nr_to_write, FS_META_IO);
-<<<<<<< HEAD
-	up_write(&sbi->cp_global_sem);
-=======
 	f2fs_up_write(&sbi->cp_global_sem);
->>>>>>> 8bddeeb7
 	wbc->nr_to_write = max((long)0, wbc->nr_to_write - written - diff);
 	return 0;
 
@@ -1634,11 +1626,7 @@
 		f2fs_warn(sbi, "Start checkpoint disabled!");
 	}
 	if (cpc->reason != CP_RESIZE)
-<<<<<<< HEAD
-		down_write(&sbi->cp_global_sem);
-=======
 		f2fs_down_write(&sbi->cp_global_sem);
->>>>>>> 8bddeeb7
 
 	if (!is_sbi_flag_set(sbi, SBI_IS_DIRTY) &&
 		((cpc->reason & CP_FASTBOOT) || (cpc->reason & CP_SYNC) ||
@@ -1719,11 +1707,7 @@
 	trace_f2fs_write_checkpoint(sbi->sb, cpc->reason, "finish checkpoint");
 out:
 	if (cpc->reason != CP_RESIZE)
-<<<<<<< HEAD
-		up_write(&sbi->cp_global_sem);
-=======
 		f2fs_up_write(&sbi->cp_global_sem);
->>>>>>> 8bddeeb7
 	return err;
 }
 
