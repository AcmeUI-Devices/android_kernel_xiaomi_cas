// SPDX-License-Identifier: GPL-2.0
/*
 * fs/f2fs/gc.c
 *
 * Copyright (c) 2012 Samsung Electronics Co., Ltd.
 *             http://www.samsung.com/
 */
#include <linux/fs.h>
#include <linux/module.h>
#include <linux/backing-dev.h>
#include <linux/init.h>
#include <linux/f2fs_fs.h>
#include <linux/kthread.h>
#include <linux/delay.h>
#include <linux/freezer.h>
#include <linux/sched/signal.h>
#include <linux/random.h>

#include "f2fs.h"
#include "node.h"
#include "segment.h"
#include "gc.h"
#include "iostat.h"
#include <trace/events/f2fs.h>

static struct kmem_cache *victim_entry_slab;

static unsigned int count_bits(const unsigned long *addr,
				unsigned int offset, unsigned int len);

static int gc_thread_func(void *data)
{
	struct f2fs_sb_info *sbi = data;
	struct f2fs_gc_kthread *gc_th = sbi->gc_thread;
	wait_queue_head_t *wq = &sbi->gc_thread->gc_wait_queue_head;
	wait_queue_head_t *fggc_wq = &sbi->gc_thread->fggc_wq;
	unsigned int wait_ms;

	wait_ms = gc_th->min_sleep_time;

	set_freezable();
	do {
		bool sync_mode, foreground = false;

		wait_event_interruptible_timeout(*wq,
				kthread_should_stop() || freezing(current) ||
				waitqueue_active(fggc_wq) ||
				gc_th->gc_wake,
				msecs_to_jiffies(wait_ms));

		if (test_opt(sbi, GC_MERGE) && waitqueue_active(fggc_wq))
			foreground = true;

		/* give it a try one time */
		if (gc_th->gc_wake)
			gc_th->gc_wake = 0;

		if (try_to_freeze()) {
			stat_other_skip_bggc_count(sbi);
			continue;
		}
		if (kthread_should_stop())
			break;

		if (sbi->sb->s_writers.frozen >= SB_FREEZE_WRITE) {
			increase_sleep_time(gc_th, &wait_ms);
			stat_other_skip_bggc_count(sbi);
			continue;
		}

		if (time_to_inject(sbi, FAULT_CHECKPOINT)) {
			f2fs_show_injection_info(sbi, FAULT_CHECKPOINT);
			f2fs_stop_checkpoint(sbi, false);
		}

		if (!sb_start_write_trylock(sbi->sb)) {
			stat_other_skip_bggc_count(sbi);
			continue;
		}

		/*
		 * [GC triggering condition]
		 * 0. GC is not conducted currently.
		 * 1. There are enough dirty segments.
		 * 2. IO subsystem is idle by checking the # of writeback pages.
		 * 3. IO subsystem is idle by checking the # of requests in
		 *    bdev's request list.
		 *
		 * Note) We have to avoid triggering GCs frequently.
		 * Because it is possible that some segments can be
		 * invalidated soon after by user update or deletion.
		 * So, I'd like to wait some time to collect dirty segments.
		 */
		if (sbi->gc_mode == GC_URGENT_HIGH) {
			spin_lock(&sbi->gc_urgent_high_lock);
			if (sbi->gc_urgent_high_limited) {
				if (!sbi->gc_urgent_high_remaining) {
					sbi->gc_urgent_high_limited = false;
					spin_unlock(&sbi->gc_urgent_high_lock);
					sbi->gc_mode = GC_NORMAL;
					continue;
				}
				sbi->gc_urgent_high_remaining--;
			}
			spin_unlock(&sbi->gc_urgent_high_lock);
		}

		if (sbi->gc_mode == GC_URGENT_HIGH ||
				sbi->gc_mode == GC_URGENT_MID) {
			wait_ms = gc_th->urgent_sleep_time;
			f2fs_down_write(&sbi->gc_lock);
			goto do_gc;
		}

		if (foreground) {
			f2fs_down_write(&sbi->gc_lock);
			goto do_gc;
		} else if (!f2fs_down_write_trylock(&sbi->gc_lock)) {
			stat_other_skip_bggc_count(sbi);
			goto next;
		}

		if (!is_idle(sbi, GC_TIME)) {
			increase_sleep_time(gc_th, &wait_ms);
			f2fs_up_write(&sbi->gc_lock);
			stat_io_skip_bggc_count(sbi);
			goto next;
		}

		if (has_enough_invalid_blocks(sbi))
			decrease_sleep_time(gc_th, &wait_ms);
		else
			increase_sleep_time(gc_th, &wait_ms);
do_gc:
		if (!foreground)
			stat_inc_bggc_count(sbi->stat_info);

		sync_mode = F2FS_OPTION(sbi).bggc_mode == BGGC_MODE_SYNC;

		/* foreground GC was been triggered via f2fs_balance_fs() */
		if (foreground)
			sync_mode = false;

		/* if return value is not zero, no victim was selected */
		if (f2fs_gc(sbi, sync_mode, !foreground, false, NULL_SEGNO))
			wait_ms = gc_th->no_gc_sleep_time;

		if (foreground)
			wake_up_all(&gc_th->fggc_wq);

		trace_f2fs_background_gc(sbi->sb, wait_ms,
				prefree_segments(sbi), free_segments(sbi));

		/* balancing f2fs's metadata periodically */
		f2fs_balance_fs_bg(sbi, true);
next:
		sb_end_write(sbi->sb);

	} while (!kthread_should_stop());
	return 0;
}

int f2fs_start_gc_thread(struct f2fs_sb_info *sbi)
{
	struct f2fs_gc_kthread *gc_th;
	dev_t dev = sbi->sb->s_bdev->bd_dev;
	int err = 0;

	gc_th = f2fs_kmalloc(sbi, sizeof(struct f2fs_gc_kthread), GFP_KERNEL);
	if (!gc_th) {
		err = -ENOMEM;
		goto out;
	}

	gc_th->urgent_sleep_time = DEF_GC_THREAD_URGENT_SLEEP_TIME;
	gc_th->min_sleep_time = DEF_GC_THREAD_MIN_SLEEP_TIME;
	gc_th->max_sleep_time = DEF_GC_THREAD_MAX_SLEEP_TIME;
	gc_th->no_gc_sleep_time = DEF_GC_THREAD_NOGC_SLEEP_TIME;

	gc_th->gc_wake = 0;

	sbi->gc_thread = gc_th;
	init_waitqueue_head(&sbi->gc_thread->gc_wait_queue_head);
	init_waitqueue_head(&sbi->gc_thread->fggc_wq);
	sbi->gc_thread->f2fs_gc_task = kthread_run(gc_thread_func, sbi,
			"f2fs_gc-%u:%u", MAJOR(dev), MINOR(dev));
	if (IS_ERR(gc_th->f2fs_gc_task)) {
		err = PTR_ERR(gc_th->f2fs_gc_task);
		kfree(gc_th);
		sbi->gc_thread = NULL;
	}
out:
	return err;
}

void f2fs_stop_gc_thread(struct f2fs_sb_info *sbi)
{
	struct f2fs_gc_kthread *gc_th = sbi->gc_thread;

	if (!gc_th)
		return;
	kthread_stop(gc_th->f2fs_gc_task);
	wake_up_all(&gc_th->fggc_wq);
	kfree(gc_th);
	sbi->gc_thread = NULL;
}

static int select_gc_type(struct f2fs_sb_info *sbi, int gc_type)
{
	int gc_mode;

	if (gc_type == BG_GC) {
		if (sbi->am.atgc_enabled)
			gc_mode = GC_AT;
		else
			gc_mode = GC_CB;
	} else {
		gc_mode = GC_GREEDY;
	}

	switch (sbi->gc_mode) {
	case GC_IDLE_CB:
		gc_mode = GC_CB;
		break;
	case GC_IDLE_GREEDY:
	case GC_URGENT_HIGH:
		gc_mode = GC_GREEDY;
		break;
	case GC_IDLE_AT:
		gc_mode = GC_AT;
		break;
	}

	return gc_mode;
}

static void select_policy(struct f2fs_sb_info *sbi, int gc_type,
			int type, struct victim_sel_policy *p)
{
	struct dirty_seglist_info *dirty_i = DIRTY_I(sbi);

	if (p->alloc_mode == SSR) {
		p->gc_mode = GC_GREEDY;
		p->dirty_bitmap = dirty_i->dirty_segmap[type];
		p->max_search = dirty_i->nr_dirty[type];
		p->ofs_unit = 1;
	} else if (p->alloc_mode == AT_SSR) {
		p->gc_mode = GC_GREEDY;
		p->dirty_bitmap = dirty_i->dirty_segmap[type];
		p->max_search = dirty_i->nr_dirty[type];
		p->ofs_unit = 1;
	} else {
		p->gc_mode = select_gc_type(sbi, gc_type);
		p->ofs_unit = sbi->segs_per_sec;
		if (__is_large_section(sbi)) {
			p->dirty_bitmap = dirty_i->dirty_secmap;
			p->max_search = count_bits(p->dirty_bitmap,
						0, MAIN_SECS(sbi));
		} else {
			p->dirty_bitmap = dirty_i->dirty_segmap[DIRTY];
			p->max_search = dirty_i->nr_dirty[DIRTY];
		}
	}

	/*
	 * adjust candidates range, should select all dirty segments for
	 * foreground GC and urgent GC cases.
	 */
	if (gc_type != FG_GC &&
			(sbi->gc_mode != GC_URGENT_HIGH) &&
			(p->gc_mode != GC_AT && p->alloc_mode != AT_SSR) &&
			p->max_search > sbi->max_victim_search)
		p->max_search = sbi->max_victim_search;

	/* let's select beginning hot/small space first in no_heap mode*/
	if (f2fs_need_rand_seg(sbi))
		p->offset = prandom_u32() % (MAIN_SECS(sbi) * sbi->segs_per_sec);
	else if (test_opt(sbi, NOHEAP) &&
		(type == CURSEG_HOT_DATA || IS_NODESEG(type)))
		p->offset = 0;
	else
		p->offset = SIT_I(sbi)->last_victim[p->gc_mode];
}

static unsigned int get_max_cost(struct f2fs_sb_info *sbi,
				struct victim_sel_policy *p)
{
	/* SSR allocates in a segment unit */
	if (p->alloc_mode == SSR)
		return sbi->blocks_per_seg;
	else if (p->alloc_mode == AT_SSR)
		return UINT_MAX;

	/* LFS */
	if (p->gc_mode == GC_GREEDY)
		return 2 * sbi->blocks_per_seg * p->ofs_unit;
	else if (p->gc_mode == GC_CB)
		return UINT_MAX;
	else if (p->gc_mode == GC_AT)
		return UINT_MAX;
	else /* No other gc_mode */
		return 0;
}

static unsigned int check_bg_victims(struct f2fs_sb_info *sbi)
{
	struct dirty_seglist_info *dirty_i = DIRTY_I(sbi);
	unsigned int secno;

	/*
	 * If the gc_type is FG_GC, we can select victim segments
	 * selected by background GC before.
	 * Those segments guarantee they have small valid blocks.
	 */
	for_each_set_bit(secno, dirty_i->victim_secmap, MAIN_SECS(sbi)) {
		if (sec_usage_check(sbi, secno))
			continue;
		clear_bit(secno, dirty_i->victim_secmap);
		return GET_SEG_FROM_SEC(sbi, secno);
	}
	return NULL_SEGNO;
}

static unsigned int get_cb_cost(struct f2fs_sb_info *sbi, unsigned int segno)
{
	struct sit_info *sit_i = SIT_I(sbi);
	unsigned int secno = GET_SEC_FROM_SEG(sbi, segno);
	unsigned int start = GET_SEG_FROM_SEC(sbi, secno);
	unsigned long long mtime = 0;
	unsigned int vblocks;
	unsigned char age = 0;
	unsigned char u;
	unsigned int i;
	unsigned int usable_segs_per_sec = f2fs_usable_segs_in_sec(sbi, segno);

	for (i = 0; i < usable_segs_per_sec; i++)
		mtime += get_seg_entry(sbi, start + i)->mtime;
	vblocks = get_valid_blocks(sbi, segno, true);

	mtime = div_u64(mtime, usable_segs_per_sec);
	vblocks = div_u64(vblocks, usable_segs_per_sec);

	u = (vblocks * 100) >> sbi->log_blocks_per_seg;

	/* Handle if the system time has changed by the user */
	if (mtime < sit_i->min_mtime)
		sit_i->min_mtime = mtime;
	if (mtime > sit_i->max_mtime)
		sit_i->max_mtime = mtime;
	if (sit_i->max_mtime != sit_i->min_mtime)
		age = 100 - div64_u64(100 * (mtime - sit_i->min_mtime),
				sit_i->max_mtime - sit_i->min_mtime);

	return UINT_MAX - ((100 * (100 - u) * age) / (100 + u));
}

static inline unsigned int get_gc_cost(struct f2fs_sb_info *sbi,
			unsigned int segno, struct victim_sel_policy *p)
{
	if (p->alloc_mode == SSR)
		return get_seg_entry(sbi, segno)->ckpt_valid_blocks;

	/* alloc_mode == LFS */
	if (p->gc_mode == GC_GREEDY)
		return get_valid_blocks(sbi, segno, true);
	else if (p->gc_mode == GC_CB)
		return get_cb_cost(sbi, segno);

	f2fs_bug_on(sbi, 1);
	return 0;
}

static unsigned int count_bits(const unsigned long *addr,
				unsigned int offset, unsigned int len)
{
	unsigned int end = offset + len, sum = 0;

	while (offset < end) {
		if (test_bit(offset++, addr))
			++sum;
	}
	return sum;
}

static struct victim_entry *attach_victim_entry(struct f2fs_sb_info *sbi,
				unsigned long long mtime, unsigned int segno,
				struct rb_node *parent, struct rb_node **p,
				bool left_most)
{
	struct atgc_management *am = &sbi->am;
	struct victim_entry *ve;

	ve =  f2fs_kmem_cache_alloc(victim_entry_slab,
				GFP_NOFS, true, NULL);

	ve->mtime = mtime;
	ve->segno = segno;

	rb_link_node(&ve->rb_node, parent, p);
	rb_insert_color_cached(&ve->rb_node, &am->root, left_most);

	list_add_tail(&ve->list, &am->victim_list);

	am->victim_count++;

	return ve;
}

static void insert_victim_entry(struct f2fs_sb_info *sbi,
				unsigned long long mtime, unsigned int segno)
{
	struct atgc_management *am = &sbi->am;
	struct rb_node **p;
	struct rb_node *parent = NULL;
	bool left_most = true;

	p = f2fs_lookup_rb_tree_ext(sbi, &am->root, &parent, mtime, &left_most);
	attach_victim_entry(sbi, mtime, segno, parent, p, left_most);
}

static void add_victim_entry(struct f2fs_sb_info *sbi,
				struct victim_sel_policy *p, unsigned int segno)
{
	struct sit_info *sit_i = SIT_I(sbi);
	unsigned int secno = GET_SEC_FROM_SEG(sbi, segno);
	unsigned int start = GET_SEG_FROM_SEC(sbi, secno);
	unsigned long long mtime = 0;
	unsigned int i;

	if (unlikely(is_sbi_flag_set(sbi, SBI_CP_DISABLED))) {
		if (p->gc_mode == GC_AT &&
			get_valid_blocks(sbi, segno, true) == 0)
			return;
	}

	for (i = 0; i < sbi->segs_per_sec; i++)
		mtime += get_seg_entry(sbi, start + i)->mtime;
	mtime = div_u64(mtime, sbi->segs_per_sec);

	/* Handle if the system time has changed by the user */
	if (mtime < sit_i->min_mtime)
		sit_i->min_mtime = mtime;
	if (mtime > sit_i->max_mtime)
		sit_i->max_mtime = mtime;
	if (mtime < sit_i->dirty_min_mtime)
		sit_i->dirty_min_mtime = mtime;
	if (mtime > sit_i->dirty_max_mtime)
		sit_i->dirty_max_mtime = mtime;

	/* don't choose young section as candidate */
	if (sit_i->dirty_max_mtime - mtime < p->age_threshold)
		return;

	insert_victim_entry(sbi, mtime, segno);
}

static struct rb_node *lookup_central_victim(struct f2fs_sb_info *sbi,
						struct victim_sel_policy *p)
{
	struct atgc_management *am = &sbi->am;
	struct rb_node *parent = NULL;
	bool left_most;

	f2fs_lookup_rb_tree_ext(sbi, &am->root, &parent, p->age, &left_most);

	return parent;
}

static void atgc_lookup_victim(struct f2fs_sb_info *sbi,
						struct victim_sel_policy *p)
{
	struct sit_info *sit_i = SIT_I(sbi);
	struct atgc_management *am = &sbi->am;
	struct rb_root_cached *root = &am->root;
	struct rb_node *node;
	struct rb_entry *re;
	struct victim_entry *ve;
	unsigned long long total_time;
	unsigned long long age, u, accu;
	unsigned long long max_mtime = sit_i->dirty_max_mtime;
	unsigned long long min_mtime = sit_i->dirty_min_mtime;
	unsigned int sec_blocks = BLKS_PER_SEC(sbi);
	unsigned int vblocks;
	unsigned int dirty_threshold = max(am->max_candidate_count,
					am->candidate_ratio *
					am->victim_count / 100);
	unsigned int age_weight = am->age_weight;
	unsigned int cost;
	unsigned int iter = 0;

	if (max_mtime < min_mtime)
		return;

	max_mtime += 1;
	total_time = max_mtime - min_mtime;

	accu = div64_u64(ULLONG_MAX, total_time);
	accu = min_t(unsigned long long, div_u64(accu, 100),
					DEFAULT_ACCURACY_CLASS);

	node = rb_first_cached(root);
next:
	re = rb_entry_safe(node, struct rb_entry, rb_node);
	if (!re)
		return;

	ve = (struct victim_entry *)re;

	if (ve->mtime >= max_mtime || ve->mtime < min_mtime)
		goto skip;

	/* age = 10000 * x% * 60 */
	age = div64_u64(accu * (max_mtime - ve->mtime), total_time) *
								age_weight;

	vblocks = get_valid_blocks(sbi, ve->segno, true);
	f2fs_bug_on(sbi, !vblocks || vblocks == sec_blocks);

	/* u = 10000 * x% * 40 */
	u = div64_u64(accu * (sec_blocks - vblocks), sec_blocks) *
							(100 - age_weight);

	f2fs_bug_on(sbi, age + u >= UINT_MAX);

	cost = UINT_MAX - (age + u);
	iter++;

	if (cost < p->min_cost ||
			(cost == p->min_cost && age > p->oldest_age)) {
		p->min_cost = cost;
		p->oldest_age = age;
		p->min_segno = ve->segno;
	}
skip:
	if (iter < dirty_threshold) {
		node = rb_next(node);
		goto next;
	}
}

/*
 * select candidates around source section in range of
 * [target - dirty_threshold, target + dirty_threshold]
 */
static void atssr_lookup_victim(struct f2fs_sb_info *sbi,
						struct victim_sel_policy *p)
{
	struct sit_info *sit_i = SIT_I(sbi);
	struct atgc_management *am = &sbi->am;
	struct rb_node *node;
	struct rb_entry *re;
	struct victim_entry *ve;
	unsigned long long age;
	unsigned long long max_mtime = sit_i->dirty_max_mtime;
	unsigned long long min_mtime = sit_i->dirty_min_mtime;
	unsigned int seg_blocks = sbi->blocks_per_seg;
	unsigned int vblocks;
	unsigned int dirty_threshold = max(am->max_candidate_count,
					am->candidate_ratio *
					am->victim_count / 100);
	unsigned int cost;
	unsigned int iter = 0;
	int stage = 0;

	if (max_mtime < min_mtime)
		return;
	max_mtime += 1;
next_stage:
	node = lookup_central_victim(sbi, p);
next_node:
	re = rb_entry_safe(node, struct rb_entry, rb_node);
	if (!re) {
		if (stage == 0)
			goto skip_stage;
		return;
	}

	ve = (struct victim_entry *)re;

	if (ve->mtime >= max_mtime || ve->mtime < min_mtime)
		goto skip_node;

	age = max_mtime - ve->mtime;

	vblocks = get_seg_entry(sbi, ve->segno)->ckpt_valid_blocks;
	f2fs_bug_on(sbi, !vblocks);

	/* rare case */
	if (vblocks == seg_blocks)
		goto skip_node;

	iter++;

	age = max_mtime - abs(p->age - age);
	cost = UINT_MAX - vblocks;

	if (cost < p->min_cost ||
			(cost == p->min_cost && age > p->oldest_age)) {
		p->min_cost = cost;
		p->oldest_age = age;
		p->min_segno = ve->segno;
	}
skip_node:
	if (iter < dirty_threshold) {
		if (stage == 0)
			node = rb_prev(node);
		else if (stage == 1)
			node = rb_next(node);
		goto next_node;
	}
skip_stage:
	if (stage < 1) {
		stage++;
		iter = 0;
		goto next_stage;
	}
}
static void lookup_victim_by_age(struct f2fs_sb_info *sbi,
						struct victim_sel_policy *p)
{
	f2fs_bug_on(sbi, !f2fs_check_rb_tree_consistence(sbi,
						&sbi->am.root, true));

	if (p->gc_mode == GC_AT)
		atgc_lookup_victim(sbi, p);
	else if (p->alloc_mode == AT_SSR)
		atssr_lookup_victim(sbi, p);
	else
		f2fs_bug_on(sbi, 1);
}

static void release_victim_entry(struct f2fs_sb_info *sbi)
{
	struct atgc_management *am = &sbi->am;
	struct victim_entry *ve, *tmp;

	list_for_each_entry_safe(ve, tmp, &am->victim_list, list) {
		list_del(&ve->list);
		kmem_cache_free(victim_entry_slab, ve);
		am->victim_count--;
	}

	am->root = RB_ROOT_CACHED;

	f2fs_bug_on(sbi, am->victim_count);
	f2fs_bug_on(sbi, !list_empty(&am->victim_list));
}

static void pin_section(struct f2fs_sb_info *sbi, unsigned int segno)
{
	struct dirty_seglist_info *dirty_i = DIRTY_I(sbi);

	set_bit(GET_SEC_FROM_SEG(sbi, segno), dirty_i->pinned_secmap);
	dirty_i->pinned_secmap_cnt++;
}

static bool pinned_section_exists(struct dirty_seglist_info *dirty_i)
{
	return dirty_i->pinned_secmap_cnt;
}

static bool section_is_pinned(struct dirty_seglist_info *dirty_i,
						unsigned int secno)
{
	return pinned_section_exists(dirty_i) &&
			test_bit(secno, dirty_i->pinned_secmap);
}

static void unpin_all_sections(struct f2fs_sb_info *sbi)
{
	unsigned int bitmap_size = f2fs_bitmap_size(MAIN_SECS(sbi));

	memset(DIRTY_I(sbi)->pinned_secmap, 0, bitmap_size);
	DIRTY_I(sbi)->pinned_secmap_cnt = 0;
}

/*
 * This function is called from two paths.
 * One is garbage collection and the other is SSR segment selection.
 * When it is called during GC, it just gets a victim segment
 * and it does not remove it from dirty seglist.
 * When it is called from SSR segment selection, it finds a segment
 * which has minimum valid blocks and removes it from dirty seglist.
 */
static int get_victim_by_default(struct f2fs_sb_info *sbi,
			unsigned int *result, int gc_type, int type,
			char alloc_mode, unsigned long long age)
{
	struct dirty_seglist_info *dirty_i = DIRTY_I(sbi);
	struct sit_info *sm = SIT_I(sbi);
	struct victim_sel_policy p;
	unsigned int secno, last_victim;
	unsigned int last_segment;
	unsigned int nsearched;
	bool is_atgc;
	int ret = 0;

	mutex_lock(&dirty_i->seglist_lock);
	last_segment = MAIN_SECS(sbi) * sbi->segs_per_sec;

	p.alloc_mode = alloc_mode;
	p.age = age;
	p.age_threshold = sbi->am.age_threshold;

retry:
	select_policy(sbi, gc_type, type, &p);
	p.min_segno = NULL_SEGNO;
	p.oldest_age = 0;
	p.min_cost = get_max_cost(sbi, &p);

	is_atgc = (p.gc_mode == GC_AT || p.alloc_mode == AT_SSR);
	nsearched = 0;

	if (is_atgc)
		SIT_I(sbi)->dirty_min_mtime = ULLONG_MAX;

	if (*result != NULL_SEGNO) {
		if (!get_valid_blocks(sbi, *result, false)) {
			ret = -ENODATA;
			goto out;
		}

		if (sec_usage_check(sbi, GET_SEC_FROM_SEG(sbi, *result)))
			ret = -EBUSY;
		else
			p.min_segno = *result;
		goto out;
	}

	ret = -ENODATA;
	if (p.max_search == 0)
		goto out;

	if (__is_large_section(sbi) && p.alloc_mode == LFS) {
		if (sbi->next_victim_seg[BG_GC] != NULL_SEGNO) {
			p.min_segno = sbi->next_victim_seg[BG_GC];
			*result = p.min_segno;
			sbi->next_victim_seg[BG_GC] = NULL_SEGNO;
			goto got_result;
		}
		if (gc_type == FG_GC &&
				sbi->next_victim_seg[FG_GC] != NULL_SEGNO) {
			p.min_segno = sbi->next_victim_seg[FG_GC];
			*result = p.min_segno;
			sbi->next_victim_seg[FG_GC] = NULL_SEGNO;
			goto got_result;
		}
	}

	last_victim = sm->last_victim[p.gc_mode];
	if (p.alloc_mode == LFS && gc_type == FG_GC) {
		p.min_segno = check_bg_victims(sbi);
		if (p.min_segno != NULL_SEGNO)
			goto got_it;
	}

	while (1) {
		unsigned long cost, *dirty_bitmap;
		unsigned int unit_no, segno;

		dirty_bitmap = p.dirty_bitmap;
		unit_no = find_next_bit(dirty_bitmap,
				last_segment / p.ofs_unit,
				p.offset / p.ofs_unit);
		segno = unit_no * p.ofs_unit;
		if (segno >= last_segment) {
			if (sm->last_victim[p.gc_mode]) {
				last_segment =
					sm->last_victim[p.gc_mode];
				sm->last_victim[p.gc_mode] = 0;
				p.offset = 0;
				continue;
			}
			break;
		}

		p.offset = segno + p.ofs_unit;
		nsearched++;

#ifdef CONFIG_F2FS_CHECK_FS
		/*
		 * skip selecting the invalid segno (that is failed due to block
		 * validity check failure during GC) to avoid endless GC loop in
		 * such cases.
		 */
		if (test_bit(segno, sm->invalid_segmap))
			goto next;
#endif

		secno = GET_SEC_FROM_SEG(sbi, segno);

		if (sec_usage_check(sbi, secno))
			goto next;

		/* Don't touch checkpointed data */
		if (unlikely(is_sbi_flag_set(sbi, SBI_CP_DISABLED))) {
			if (p.alloc_mode == LFS) {
				/*
				 * LFS is set to find source section during GC.
				 * The victim should have no checkpointed data.
				 */
				if (get_ckpt_valid_blocks(sbi, segno, true))
					goto next;
			} else {
				/*
				 * SSR | AT_SSR are set to find target segment
				 * for writes which can be full by checkpointed
				 * and newly written blocks.
				 */
				if (!f2fs_segment_has_free_slot(sbi, segno))
					goto next;
			}
		}

		if (gc_type == BG_GC && test_bit(secno, dirty_i->victim_secmap))
			goto next;

		if (gc_type == FG_GC && section_is_pinned(dirty_i, secno))
			goto next;

		if (is_atgc) {
			add_victim_entry(sbi, &p, segno);
			goto next;
		}

		cost = get_gc_cost(sbi, segno, &p);

		if (p.min_cost > cost) {
			p.min_segno = segno;
			p.min_cost = cost;
		}
next:
		if (nsearched >= p.max_search) {
			if (!sm->last_victim[p.gc_mode] && segno <= last_victim)
				sm->last_victim[p.gc_mode] =
					last_victim + p.ofs_unit;
			else
				sm->last_victim[p.gc_mode] = segno + p.ofs_unit;
			sm->last_victim[p.gc_mode] %=
				(MAIN_SECS(sbi) * sbi->segs_per_sec);
			break;
		}
	}

	/* get victim for GC_AT/AT_SSR */
	if (is_atgc) {
		lookup_victim_by_age(sbi, &p);
		release_victim_entry(sbi);
	}

	if (is_atgc && p.min_segno == NULL_SEGNO &&
			sm->elapsed_time < p.age_threshold) {
		p.age_threshold = 0;
		goto retry;
	}

	if (p.min_segno != NULL_SEGNO) {
got_it:
		*result = (p.min_segno / p.ofs_unit) * p.ofs_unit;
got_result:
		if (p.alloc_mode == LFS) {
			secno = GET_SEC_FROM_SEG(sbi, p.min_segno);
			if (gc_type == FG_GC)
				sbi->cur_victim_sec = secno;
			else
				set_bit(secno, dirty_i->victim_secmap);
		}
		ret = 0;

	}
out:
	if (p.min_segno != NULL_SEGNO)
		trace_f2fs_get_victim(sbi->sb, type, gc_type, &p,
				sbi->cur_victim_sec,
				prefree_segments(sbi), free_segments(sbi));
	mutex_unlock(&dirty_i->seglist_lock);

	return ret;
}

static const struct victim_selection default_v_ops = {
	.get_victim = get_victim_by_default,
};

static struct inode *find_gc_inode(struct gc_inode_list *gc_list, nid_t ino)
{
	struct inode_entry *ie;

	ie = radix_tree_lookup(&gc_list->iroot, ino);
	if (ie)
		return ie->inode;
	return NULL;
}

static void add_gc_inode(struct gc_inode_list *gc_list, struct inode *inode)
{
	struct inode_entry *new_ie;

	if (inode == find_gc_inode(gc_list, inode->i_ino)) {
		iput(inode);
		return;
	}
	new_ie = f2fs_kmem_cache_alloc(f2fs_inode_entry_slab,
					GFP_NOFS, true, NULL);
	new_ie->inode = inode;

	f2fs_radix_tree_insert(&gc_list->iroot, inode->i_ino, new_ie);
	list_add_tail(&new_ie->list, &gc_list->ilist);
}

static void put_gc_inode(struct gc_inode_list *gc_list)
{
	struct inode_entry *ie, *next_ie;

	list_for_each_entry_safe(ie, next_ie, &gc_list->ilist, list) {
		radix_tree_delete(&gc_list->iroot, ie->inode->i_ino);
		iput(ie->inode);
		list_del(&ie->list);
		kmem_cache_free(f2fs_inode_entry_slab, ie);
	}
}

static int check_valid_map(struct f2fs_sb_info *sbi,
				unsigned int segno, int offset)
{
	struct sit_info *sit_i = SIT_I(sbi);
	struct seg_entry *sentry;
	int ret;

	down_read(&sit_i->sentry_lock);
	sentry = get_seg_entry(sbi, segno);
	ret = f2fs_test_bit(offset, sentry->cur_valid_map);
	up_read(&sit_i->sentry_lock);
	return ret;
}

/*
 * This function compares node address got in summary with that in NAT.
 * On validity, copy that node with cold status, otherwise (invalid node)
 * ignore that.
 */
static int gc_node_segment(struct f2fs_sb_info *sbi,
		struct f2fs_summary *sum, unsigned int segno, int gc_type)
{
	struct f2fs_summary *entry;
	block_t start_addr;
	int off;
	int phase = 0;
	bool fggc = (gc_type == FG_GC);
	int submitted = 0;
	unsigned int usable_blks_in_seg = f2fs_usable_blks_in_seg(sbi, segno);

	start_addr = START_BLOCK(sbi, segno);

next_step:
	entry = sum;

	if (fggc && phase == 2)
		atomic_inc(&sbi->wb_sync_req[NODE]);

	for (off = 0; off < usable_blks_in_seg; off++, entry++) {
		nid_t nid = le32_to_cpu(entry->nid);
		struct page *node_page;
		struct node_info ni;
		int err;

		/* stop BG_GC if there is not enough free sections. */
		if (gc_type == BG_GC && has_not_enough_free_secs(sbi, 0, 0))
			return submitted;

		if (check_valid_map(sbi, segno, off) == 0)
			continue;

		if (phase == 0) {
			f2fs_ra_meta_pages(sbi, NAT_BLOCK_OFFSET(nid), 1,
							META_NAT, true);
			continue;
		}

		if (phase == 1) {
			f2fs_ra_node_page(sbi, nid);
			continue;
		}

		/* phase == 2 */
		node_page = f2fs_get_node_page(sbi, nid);
		if (IS_ERR(node_page))
			continue;

		/* block may become invalid during f2fs_get_node_page */
		if (check_valid_map(sbi, segno, off) == 0) {
			f2fs_put_page(node_page, 1);
			continue;
		}

		if (f2fs_get_node_info(sbi, nid, &ni, false)) {
			f2fs_put_page(node_page, 1);
			continue;
		}

		if (ni.blk_addr != start_addr + off) {
			f2fs_put_page(node_page, 1);
			continue;
		}

		err = f2fs_move_node_page(node_page, gc_type);
		if (!err && gc_type == FG_GC)
			submitted++;
		stat_inc_node_blk_count(sbi, 1, gc_type);
	}

	if (++phase < 3)
		goto next_step;

	if (fggc)
		atomic_dec(&sbi->wb_sync_req[NODE]);
	return submitted;
}

/*
 * Calculate start block index indicating the given node offset.
 * Be careful, caller should give this node offset only indicating direct node
 * blocks. If any node offsets, which point the other types of node blocks such
 * as indirect or double indirect node blocks, are given, it must be a caller's
 * bug.
 */
block_t f2fs_start_bidx_of_node(unsigned int node_ofs, struct inode *inode)
{
	unsigned int indirect_blks = 2 * NIDS_PER_BLOCK + 4;
	unsigned int bidx;

	if (node_ofs == 0)
		return 0;

	if (node_ofs <= 2) {
		bidx = node_ofs - 1;
	} else if (node_ofs <= indirect_blks) {
		int dec = (node_ofs - 4) / (NIDS_PER_BLOCK + 1);

		bidx = node_ofs - 2 - dec;
	} else {
		int dec = (node_ofs - indirect_blks - 3) / (NIDS_PER_BLOCK + 1);

		bidx = node_ofs - 5 - dec;
	}
	return bidx * ADDRS_PER_BLOCK(inode) + ADDRS_PER_INODE(inode);
}

static bool is_alive(struct f2fs_sb_info *sbi, struct f2fs_summary *sum,
		struct node_info *dni, block_t blkaddr, unsigned int *nofs)
{
	struct page *node_page;
	nid_t nid;
	unsigned int ofs_in_node;
	block_t source_blkaddr;

	nid = le32_to_cpu(sum->nid);
	ofs_in_node = le16_to_cpu(sum->ofs_in_node);

	node_page = f2fs_get_node_page(sbi, nid);
	if (IS_ERR(node_page))
		return false;

	if (f2fs_get_node_info(sbi, nid, dni, false)) {
		f2fs_put_page(node_page, 1);
		return false;
	}

	if (sum->version != dni->version) {
		f2fs_warn(sbi, "%s: valid data with mismatched node version.",
			  __func__);
		set_sbi_flag(sbi, SBI_NEED_FSCK);
	}

<<<<<<< HEAD
	if (f2fs_check_nid_range(sbi, dni->ino))
		return false;
=======
	if (f2fs_check_nid_range(sbi, dni->ino)) {
		f2fs_put_page(node_page, 1);
		return false;
	}
>>>>>>> 0fab27ef

	*nofs = ofs_of_node(node_page);
	source_blkaddr = data_blkaddr(NULL, node_page, ofs_in_node);
	f2fs_put_page(node_page, 1);

	if (source_blkaddr != blkaddr) {
#ifdef CONFIG_F2FS_CHECK_FS
		unsigned int segno = GET_SEGNO(sbi, blkaddr);
		unsigned long offset = GET_BLKOFF_FROM_SEG0(sbi, blkaddr);

		if (unlikely(check_valid_map(sbi, segno, offset))) {
			if (!test_and_set_bit(segno, SIT_I(sbi)->invalid_segmap)) {
				f2fs_err(sbi, "mismatched blkaddr %u (source_blkaddr %u) in seg %u",
					 blkaddr, source_blkaddr, segno);
				set_sbi_flag(sbi, SBI_NEED_FSCK);
			}
		}
#endif
		return false;
	}
	return true;
}

static int ra_data_block(struct inode *inode, pgoff_t index)
{
	struct f2fs_sb_info *sbi = F2FS_I_SB(inode);
	struct address_space *mapping = inode->i_mapping;
	struct dnode_of_data dn;
	struct page *page;
	struct extent_info ei = {0, 0, 0};
	struct f2fs_io_info fio = {
		.sbi = sbi,
		.ino = inode->i_ino,
		.type = DATA,
		.temp = COLD,
		.op = REQ_OP_READ,
		.op_flags = 0,
		.encrypted_page = NULL,
		.in_list = false,
		.retry = false,
	};
	int err;

	page = f2fs_grab_cache_page(mapping, index, true);
	if (!page)
		return -ENOMEM;

	if (f2fs_lookup_extent_cache(inode, index, &ei)) {
		dn.data_blkaddr = ei.blk + index - ei.fofs;
		if (unlikely(!f2fs_is_valid_blkaddr(sbi, dn.data_blkaddr,
						DATA_GENERIC_ENHANCE_READ))) {
			err = -EFSCORRUPTED;
			goto put_page;
		}
		goto got_it;
	}

	set_new_dnode(&dn, inode, NULL, NULL, 0);
	err = f2fs_get_dnode_of_data(&dn, index, LOOKUP_NODE);
	if (err)
		goto put_page;
	f2fs_put_dnode(&dn);

	if (!__is_valid_data_blkaddr(dn.data_blkaddr)) {
		err = -ENOENT;
		goto put_page;
	}
	if (unlikely(!f2fs_is_valid_blkaddr(sbi, dn.data_blkaddr,
						DATA_GENERIC_ENHANCE))) {
		err = -EFSCORRUPTED;
		goto put_page;
	}
got_it:
	/* read page */
	fio.page = page;
	fio.new_blkaddr = fio.old_blkaddr = dn.data_blkaddr;

	/*
	 * don't cache encrypted data into meta inode until previous dirty
	 * data were writebacked to avoid racing between GC and flush.
	 */
	f2fs_wait_on_page_writeback(page, DATA, true, true);

	f2fs_wait_on_block_writeback(inode, dn.data_blkaddr);

	fio.encrypted_page = f2fs_pagecache_get_page(META_MAPPING(sbi),
					dn.data_blkaddr,
					FGP_LOCK | FGP_CREAT, GFP_NOFS);
	if (!fio.encrypted_page) {
		err = -ENOMEM;
		goto put_page;
	}

	err = f2fs_submit_page_bio(&fio);
	if (err)
		goto put_encrypted_page;
	f2fs_put_page(fio.encrypted_page, 0);
	f2fs_put_page(page, 1);

	f2fs_update_iostat(sbi, FS_DATA_READ_IO, F2FS_BLKSIZE);
	f2fs_update_iostat(sbi, FS_GDATA_READ_IO, F2FS_BLKSIZE);

	return 0;
put_encrypted_page:
	f2fs_put_page(fio.encrypted_page, 1);
put_page:
	f2fs_put_page(page, 1);
	return err;
}

/*
 * Move data block via META_MAPPING while keeping locked data page.
 * This can be used to move blocks, aka LBAs, directly on disk.
 */
static int move_data_block(struct inode *inode, block_t bidx,
				int gc_type, unsigned int segno, int off)
{
	struct f2fs_io_info fio = {
		.sbi = F2FS_I_SB(inode),
		.ino = inode->i_ino,
		.type = DATA,
		.temp = COLD,
		.op = REQ_OP_READ,
		.op_flags = 0,
		.encrypted_page = NULL,
		.in_list = false,
		.retry = false,
	};
	struct dnode_of_data dn;
	struct f2fs_summary sum;
	struct node_info ni;
	struct page *page, *mpage;
	block_t newaddr;
	int err = 0;
	bool lfs_mode = f2fs_lfs_mode(fio.sbi);
	int type = fio.sbi->am.atgc_enabled && (gc_type == BG_GC) &&
				(fio.sbi->gc_mode != GC_URGENT_HIGH) ?
				CURSEG_ALL_DATA_ATGC : CURSEG_COLD_DATA;

	/* do not read out */
	page = f2fs_grab_cache_page(inode->i_mapping, bidx, false);
	if (!page)
		return -ENOMEM;

	if (!check_valid_map(F2FS_I_SB(inode), segno, off)) {
		err = -ENOENT;
		goto out;
	}

	if (f2fs_is_atomic_file(inode)) {
		F2FS_I(inode)->i_gc_failures[GC_FAILURE_ATOMIC]++;
		F2FS_I_SB(inode)->skipped_atomic_files[gc_type]++;
		err = -EAGAIN;
		goto out;
	}

	if (f2fs_is_pinned_file(inode)) {
		if (gc_type == FG_GC) {
			f2fs_pin_file_control(inode, true);
			pin_section(F2FS_I_SB(inode), segno);
		}
		err = -EAGAIN;
		goto out;
	}

	set_new_dnode(&dn, inode, NULL, NULL, 0);
	err = f2fs_get_dnode_of_data(&dn, bidx, LOOKUP_NODE);
	if (err)
		goto out;

	if (unlikely(dn.data_blkaddr == NULL_ADDR)) {
		ClearPageUptodate(page);
		err = -ENOENT;
		goto put_out;
	}

	/*
	 * don't cache encrypted data into meta inode until previous dirty
	 * data were writebacked to avoid racing between GC and flush.
	 */
	f2fs_wait_on_page_writeback(page, DATA, true, true);

	f2fs_wait_on_block_writeback(inode, dn.data_blkaddr);

	err = f2fs_get_node_info(fio.sbi, dn.nid, &ni, false);
	if (err)
		goto put_out;

	/* read page */
	fio.page = page;
	fio.new_blkaddr = fio.old_blkaddr = dn.data_blkaddr;

	if (lfs_mode)
		f2fs_down_write(&fio.sbi->io_order_lock);

	mpage = f2fs_grab_cache_page(META_MAPPING(fio.sbi),
					fio.old_blkaddr, false);
	if (!mpage) {
		err = -ENOMEM;
		goto up_out;
	}

	fio.encrypted_page = mpage;

	/* read source block in mpage */
	if (!PageUptodate(mpage)) {
		err = f2fs_submit_page_bio(&fio);
		if (err) {
			f2fs_put_page(mpage, 1);
			goto up_out;
		}

		f2fs_update_iostat(fio.sbi, FS_DATA_READ_IO, F2FS_BLKSIZE);
		f2fs_update_iostat(fio.sbi, FS_GDATA_READ_IO, F2FS_BLKSIZE);

		lock_page(mpage);
		if (unlikely(mpage->mapping != META_MAPPING(fio.sbi) ||
						!PageUptodate(mpage))) {
			err = -EIO;
			f2fs_put_page(mpage, 1);
			goto up_out;
		}
	}

	set_summary(&sum, dn.nid, dn.ofs_in_node, ni.version);

	/* allocate block address */
	f2fs_allocate_data_block(fio.sbi, NULL, fio.old_blkaddr, &newaddr,
				&sum, type, NULL);

	fio.encrypted_page = f2fs_pagecache_get_page(META_MAPPING(fio.sbi),
				newaddr, FGP_LOCK | FGP_CREAT, GFP_NOFS);
	if (!fio.encrypted_page) {
		err = -ENOMEM;
		f2fs_put_page(mpage, 1);
		goto recover_block;
	}

	/* write target block */
	f2fs_wait_on_page_writeback(fio.encrypted_page, DATA, true, true);
	memcpy(page_address(fio.encrypted_page),
				page_address(mpage), PAGE_SIZE);
	f2fs_put_page(mpage, 1);
	invalidate_mapping_pages(META_MAPPING(fio.sbi),
				fio.old_blkaddr, fio.old_blkaddr);
	f2fs_invalidate_compress_page(fio.sbi, fio.old_blkaddr);

	set_page_dirty(fio.encrypted_page);
	if (clear_page_dirty_for_io(fio.encrypted_page))
		dec_page_count(fio.sbi, F2FS_DIRTY_META);

	set_page_writeback(fio.encrypted_page);
	ClearPageError(page);

	fio.op = REQ_OP_WRITE;
	fio.op_flags = REQ_SYNC;
	fio.new_blkaddr = newaddr;
	f2fs_submit_page_write(&fio);
	if (fio.retry) {
		err = -EAGAIN;
		if (PageWriteback(fio.encrypted_page))
			end_page_writeback(fio.encrypted_page);
		goto put_page_out;
	}

	f2fs_update_iostat(fio.sbi, FS_GC_DATA_IO, F2FS_BLKSIZE);

	f2fs_update_data_blkaddr(&dn, newaddr);
	set_inode_flag(inode, FI_APPEND_WRITE);
	if (page->index == 0)
		set_inode_flag(inode, FI_FIRST_BLOCK_WRITTEN);
put_page_out:
	f2fs_put_page(fio.encrypted_page, 1);
recover_block:
	if (err)
		f2fs_do_replace_block(fio.sbi, &sum, newaddr, fio.old_blkaddr,
							true, true, true);
up_out:
	if (lfs_mode)
		f2fs_up_write(&fio.sbi->io_order_lock);
put_out:
	f2fs_put_dnode(&dn);
out:
	f2fs_put_page(page, 1);
	return err;
}

static int move_data_page(struct inode *inode, block_t bidx, int gc_type,
							unsigned int segno, int off)
{
	struct page *page;
	int err = 0;

	page = f2fs_get_lock_data_page(inode, bidx, true);
	if (IS_ERR(page))
		return PTR_ERR(page);

	if (!check_valid_map(F2FS_I_SB(inode), segno, off)) {
		err = -ENOENT;
		goto out;
	}

	if (f2fs_is_atomic_file(inode)) {
		F2FS_I(inode)->i_gc_failures[GC_FAILURE_ATOMIC]++;
		F2FS_I_SB(inode)->skipped_atomic_files[gc_type]++;
		err = -EAGAIN;
		goto out;
	}
	if (f2fs_is_pinned_file(inode)) {
		if (gc_type == FG_GC) {
			f2fs_pin_file_control(inode, true);
			pin_section(F2FS_I_SB(inode), segno);
		}
		err = -EAGAIN;
		goto out;
	}

	if (gc_type == BG_GC) {
		if (PageWriteback(page)) {
			err = -EAGAIN;
			goto out;
		}
		set_page_dirty(page);
		set_page_private_gcing(page);
	} else {
		struct f2fs_io_info fio = {
			.sbi = F2FS_I_SB(inode),
			.ino = inode->i_ino,
			.type = DATA,
			.temp = COLD,
			.op = REQ_OP_WRITE,
			.op_flags = REQ_SYNC,
			.old_blkaddr = NULL_ADDR,
			.page = page,
			.encrypted_page = NULL,
			.need_lock = LOCK_REQ,
			.io_type = FS_GC_DATA_IO,
		};
		bool is_dirty = PageDirty(page);

retry:
		f2fs_wait_on_page_writeback(page, DATA, true, true);

		set_page_dirty(page);
		if (clear_page_dirty_for_io(page)) {
			inode_dec_dirty_pages(inode);
			f2fs_remove_dirty_inode(inode);
		}

		set_page_private_gcing(page);

		err = f2fs_do_write_data_page(&fio);
		if (err) {
			clear_page_private_gcing(page);
			if (err == -ENOMEM) {
				congestion_wait(BLK_RW_ASYNC,
						DEFAULT_IO_TIMEOUT);
				goto retry;
			}
			if (is_dirty)
				set_page_dirty(page);
		}
	}
out:
	f2fs_put_page(page, 1);
	return err;
}

/*
 * This function tries to get parent node of victim data block, and identifies
 * data block validity. If the block is valid, copy that with cold status and
 * modify parent node.
 * If the parent node is not valid or the data block address is different,
 * the victim data block is ignored.
 */
static int gc_data_segment(struct f2fs_sb_info *sbi, struct f2fs_summary *sum,
		struct gc_inode_list *gc_list, unsigned int segno, int gc_type,
		bool force_migrate)
{
	struct super_block *sb = sbi->sb;
	struct f2fs_summary *entry;
	block_t start_addr;
	int off;
	int phase = 0;
	int submitted = 0;
	unsigned int usable_blks_in_seg = f2fs_usable_blks_in_seg(sbi, segno);

	start_addr = START_BLOCK(sbi, segno);

next_step:
	entry = sum;

	for (off = 0; off < usable_blks_in_seg; off++, entry++) {
		struct page *data_page;
		struct inode *inode;
		struct node_info dni; /* dnode info for the data */
		unsigned int ofs_in_node, nofs;
		block_t start_bidx;
		nid_t nid = le32_to_cpu(entry->nid);

		/*
		 * stop BG_GC if there is not enough free sections.
		 * Or, stop GC if the segment becomes fully valid caused by
		 * race condition along with SSR block allocation.
		 */
		if ((gc_type == BG_GC && has_not_enough_free_secs(sbi, 0, 0)) ||
			(!force_migrate && get_valid_blocks(sbi, segno, true) ==
							BLKS_PER_SEC(sbi)))
			return submitted;

		if (check_valid_map(sbi, segno, off) == 0)
			continue;

		if (phase == 0) {
			f2fs_ra_meta_pages(sbi, NAT_BLOCK_OFFSET(nid), 1,
							META_NAT, true);
			continue;
		}

		if (phase == 1) {
			f2fs_ra_node_page(sbi, nid);
			continue;
		}

		/* Get an inode by ino with checking validity */
		if (!is_alive(sbi, entry, &dni, start_addr + off, &nofs))
			continue;

		if (phase == 2) {
			f2fs_ra_node_page(sbi, dni.ino);
			continue;
		}

		ofs_in_node = le16_to_cpu(entry->ofs_in_node);

		if (phase == 3) {
			inode = f2fs_iget(sb, dni.ino);
			if (IS_ERR(inode) || is_bad_inode(inode) ||
					special_file(inode->i_mode))
				continue;

			if (is_inode_flag_set(inode, FI_PIN_FILE) &&
							gc_type == FG_GC) {
				f2fs_pin_file_control(inode, true);
				iput(inode);
				pin_section(sbi, segno);
				return submitted;
			}

			if (!f2fs_down_write_trylock(
				&F2FS_I(inode)->i_gc_rwsem[WRITE])) {
				iput(inode);
				sbi->skipped_gc_rwsem++;
				continue;
			}

			start_bidx = f2fs_start_bidx_of_node(nofs, inode) +
								ofs_in_node;

			if (f2fs_post_read_required(inode)) {
				int err = ra_data_block(inode, start_bidx);

				f2fs_up_write(&F2FS_I(inode)->i_gc_rwsem[WRITE]);
				if (err) {
					iput(inode);
					continue;
				}
				add_gc_inode(gc_list, inode);
				continue;
			}

			data_page = f2fs_get_read_data_page(inode,
						start_bidx, REQ_RAHEAD, true);
			f2fs_up_write(&F2FS_I(inode)->i_gc_rwsem[WRITE]);
			if (IS_ERR(data_page)) {
				iput(inode);
				continue;
			}

			f2fs_put_page(data_page, 0);
			add_gc_inode(gc_list, inode);
			continue;
		}

		/* phase 4 */
		inode = find_gc_inode(gc_list, dni.ino);
		if (inode) {
			struct f2fs_inode_info *fi = F2FS_I(inode);
			bool locked = false;
			int err;

			if (S_ISREG(inode->i_mode)) {
<<<<<<< HEAD
				if (!down_write_trylock(&fi->i_gc_rwsem[READ])) {
					sbi->skipped_gc_rwsem++;
					continue;
				}
				if (!down_write_trylock(
=======
				if (!f2fs_down_write_trylock(&fi->i_gc_rwsem[READ])) {
					sbi->skipped_gc_rwsem++;
					continue;
				}
				if (!f2fs_down_write_trylock(
>>>>>>> 0fab27ef
						&fi->i_gc_rwsem[WRITE])) {
					sbi->skipped_gc_rwsem++;
					f2fs_up_write(&fi->i_gc_rwsem[READ]);
					continue;
				}
				locked = true;

				/* wait for all inflight aio data */
				inode_dio_wait(inode);
			}

			start_bidx = f2fs_start_bidx_of_node(nofs, inode)
								+ ofs_in_node;
			if (f2fs_post_read_required(inode))
				err = move_data_block(inode, start_bidx,
							gc_type, segno, off);
			else
				err = move_data_page(inode, start_bidx, gc_type,
								segno, off);

			if (!err && (gc_type == FG_GC ||
					f2fs_post_read_required(inode)))
				submitted++;

			if (locked) {
				f2fs_up_write(&fi->i_gc_rwsem[WRITE]);
				f2fs_up_write(&fi->i_gc_rwsem[READ]);
			}

			stat_inc_data_blk_count(sbi, 1, gc_type);
		}
	}

	if (++phase < 5)
		goto next_step;

	return submitted;
}

static int __get_victim(struct f2fs_sb_info *sbi, unsigned int *victim,
			int gc_type)
{
	struct sit_info *sit_i = SIT_I(sbi);
	int ret;

	down_write(&sit_i->sentry_lock);
	ret = DIRTY_I(sbi)->v_ops->get_victim(sbi, victim, gc_type,
					      NO_CHECK_TYPE, LFS, 0);
	up_write(&sit_i->sentry_lock);
	return ret;
}

static int do_garbage_collect(struct f2fs_sb_info *sbi,
				unsigned int start_segno,
				struct gc_inode_list *gc_list, int gc_type,
				bool force_migrate)
{
	struct page *sum_page;
	struct f2fs_summary_block *sum;
	struct blk_plug plug;
	unsigned int segno = start_segno;
	unsigned int end_segno = start_segno + sbi->segs_per_sec;
	int seg_freed = 0, migrated = 0;
	unsigned char type = IS_DATASEG(get_seg_entry(sbi, segno)->type) ?
						SUM_TYPE_DATA : SUM_TYPE_NODE;
	int submitted = 0;

	if (__is_large_section(sbi))
		end_segno = rounddown(end_segno, sbi->segs_per_sec);

	/*
	 * zone-capacity can be less than zone-size in zoned devices,
	 * resulting in less than expected usable segments in the zone,
	 * calculate the end segno in the zone which can be garbage collected
	 */
	if (f2fs_sb_has_blkzoned(sbi))
		end_segno -= sbi->segs_per_sec -
					f2fs_usable_segs_in_sec(sbi, segno);

	sanity_check_seg_type(sbi, get_seg_entry(sbi, segno)->type);

	/* readahead multi ssa blocks those have contiguous address */
	if (__is_large_section(sbi))
		f2fs_ra_meta_pages(sbi, GET_SUM_BLOCK(sbi, segno),
					end_segno - segno, META_SSA, true);

	/* reference all summary page */
	while (segno < end_segno) {
		sum_page = f2fs_get_sum_page(sbi, segno++);
		if (IS_ERR(sum_page)) {
			int err = PTR_ERR(sum_page);

			end_segno = segno - 1;
			for (segno = start_segno; segno < end_segno; segno++) {
				sum_page = find_get_page(META_MAPPING(sbi),
						GET_SUM_BLOCK(sbi, segno));
				f2fs_put_page(sum_page, 0);
				f2fs_put_page(sum_page, 0);
			}
			return err;
		}
		unlock_page(sum_page);
	}

	blk_start_plug(&plug);

	for (segno = start_segno; segno < end_segno; segno++) {

		/* find segment summary of victim */
		sum_page = find_get_page(META_MAPPING(sbi),
					GET_SUM_BLOCK(sbi, segno));
		f2fs_put_page(sum_page, 0);

		if (get_valid_blocks(sbi, segno, false) == 0)
			goto freed;
		if (gc_type == BG_GC && __is_large_section(sbi) &&
				migrated >= sbi->migration_granularity)
			goto skip;
		if (!PageUptodate(sum_page) || unlikely(f2fs_cp_error(sbi)))
			goto skip;

		sum = page_address(sum_page);
		if (type != GET_SUM_TYPE((&sum->footer))) {
			f2fs_err(sbi, "Inconsistent segment (%u) type [%d, %d] in SSA and SIT",
				 segno, type, GET_SUM_TYPE((&sum->footer)));
			set_sbi_flag(sbi, SBI_NEED_FSCK);
			f2fs_stop_checkpoint(sbi, false);
			goto skip;
		}

		/*
		 * this is to avoid deadlock:
		 * - lock_page(sum_page)         - f2fs_replace_block
		 *  - check_valid_map()            - down_write(sentry_lock)
		 *   - down_read(sentry_lock)     - change_curseg()
		 *                                  - lock_page(sum_page)
		 */
		if (type == SUM_TYPE_NODE)
			submitted += gc_node_segment(sbi, sum->entries, segno,
								gc_type);
		else
			submitted += gc_data_segment(sbi, sum->entries, gc_list,
							segno, gc_type,
							force_migrate);

		stat_inc_seg_count(sbi, type, gc_type);
		sbi->gc_reclaimed_segs[sbi->gc_mode]++;
		migrated++;

freed:
		if (gc_type == FG_GC &&
				get_valid_blocks(sbi, segno, false) == 0)
			seg_freed++;

		if (__is_large_section(sbi) && segno + 1 < end_segno)
			sbi->next_victim_seg[gc_type] = segno + 1;
skip:
		f2fs_put_page(sum_page, 0);
	}

	if (submitted)
		f2fs_submit_merged_write(sbi,
				(type == SUM_TYPE_NODE) ? NODE : DATA);

	blk_finish_plug(&plug);

	stat_inc_call_count(sbi->stat_info);

	return seg_freed;
}

int f2fs_gc(struct f2fs_sb_info *sbi, bool sync,
			bool background, bool force, unsigned int segno)
{
	int gc_type = sync ? FG_GC : BG_GC;
	int sec_freed = 0, seg_freed = 0, total_freed = 0;
	int ret = 0;
	struct cp_control cpc;
	unsigned int init_segno = segno;
	struct gc_inode_list gc_list = {
		.ilist = LIST_HEAD_INIT(gc_list.ilist),
		.iroot = RADIX_TREE_INIT(gc_list.iroot, GFP_NOFS),
	};
	unsigned long long last_skipped = sbi->skipped_atomic_files[FG_GC];
	unsigned long long first_skipped;
	unsigned int skipped_round = 0, round = 0;

	trace_f2fs_gc_begin(sbi->sb, sync, background,
				get_pages(sbi, F2FS_DIRTY_NODES),
				get_pages(sbi, F2FS_DIRTY_DENTS),
				get_pages(sbi, F2FS_DIRTY_IMETA),
				free_sections(sbi),
				free_segments(sbi),
				reserved_segments(sbi),
				prefree_segments(sbi));

	cpc.reason = __get_cp_reason(sbi);
	sbi->skipped_gc_rwsem = 0;
	first_skipped = last_skipped;
gc_more:
	if (unlikely(!(sbi->sb->s_flags & SB_ACTIVE))) {
		ret = -EINVAL;
		goto stop;
	}
	if (unlikely(f2fs_cp_error(sbi))) {
		ret = -EIO;
		goto stop;
	}

	if (gc_type == BG_GC && has_not_enough_free_secs(sbi, 0, 0)) {
		/*
		 * For example, if there are many prefree_segments below given
		 * threshold, we can make them free by checkpoint. Then, we
		 * secure free segments which doesn't need fggc any more.
		 */
		if (prefree_segments(sbi) &&
				!is_sbi_flag_set(sbi, SBI_CP_DISABLED)) {
			ret = f2fs_write_checkpoint(sbi, &cpc);
			if (ret)
				goto stop;
		}
		if (has_not_enough_free_secs(sbi, 0, 0))
			gc_type = FG_GC;
	}

	/* f2fs_balance_fs doesn't need to do BG_GC in critical path. */
	if (gc_type == BG_GC && !background) {
		ret = -EINVAL;
		goto stop;
	}
retry:
	ret = __get_victim(sbi, &segno, gc_type);
	if (ret) {
		/* allow to search victim from sections has pinned data */
		if (ret == -ENODATA && gc_type == FG_GC &&
				pinned_section_exists(DIRTY_I(sbi))) {
			unpin_all_sections(sbi);
			goto retry;
		}
		goto stop;
	}

	seg_freed = do_garbage_collect(sbi, segno, &gc_list, gc_type, force);
	if (gc_type == FG_GC &&
		seg_freed == f2fs_usable_segs_in_sec(sbi, segno))
		sec_freed++;
	total_freed += seg_freed;

	if (gc_type == FG_GC) {
		if (sbi->skipped_atomic_files[FG_GC] > last_skipped ||
						sbi->skipped_gc_rwsem)
			skipped_round++;
		last_skipped = sbi->skipped_atomic_files[FG_GC];
		round++;
	}

	if (gc_type == FG_GC)
		sbi->cur_victim_sec = NULL_SEGNO;

	if (sync)
		goto stop;

	if (has_not_enough_free_secs(sbi, sec_freed, 0)) {
		if (skipped_round <= MAX_SKIP_GC_COUNT ||
					skipped_round * 2 < round) {
			segno = NULL_SEGNO;
			goto gc_more;
		}

		if (first_skipped < last_skipped &&
				(last_skipped - first_skipped) >
						sbi->skipped_gc_rwsem) {
			f2fs_drop_inmem_pages_all(sbi, true);
			segno = NULL_SEGNO;
			goto gc_more;
		}
		if (gc_type == FG_GC && !is_sbi_flag_set(sbi, SBI_CP_DISABLED))
			ret = f2fs_write_checkpoint(sbi, &cpc);
	}
stop:
	SIT_I(sbi)->last_victim[ALLOC_NEXT] = 0;
	SIT_I(sbi)->last_victim[FLUSH_DEVICE] = init_segno;

	if (gc_type == FG_GC && pinned_section_exists(DIRTY_I(sbi)))
		unpin_all_sections(sbi);

	trace_f2fs_gc_end(sbi->sb, ret, total_freed, sec_freed,
				get_pages(sbi, F2FS_DIRTY_NODES),
				get_pages(sbi, F2FS_DIRTY_DENTS),
				get_pages(sbi, F2FS_DIRTY_IMETA),
				free_sections(sbi),
				free_segments(sbi),
				reserved_segments(sbi),
				prefree_segments(sbi));

	f2fs_up_write(&sbi->gc_lock);

	put_gc_inode(&gc_list);

	if (sync && !ret)
		ret = sec_freed ? 0 : -EAGAIN;
	return ret;
}

int __init f2fs_create_garbage_collection_cache(void)
{
	victim_entry_slab = f2fs_kmem_cache_create("f2fs_victim_entry",
					sizeof(struct victim_entry));
	if (!victim_entry_slab)
		return -ENOMEM;
	return 0;
}

void f2fs_destroy_garbage_collection_cache(void)
{
	kmem_cache_destroy(victim_entry_slab);
}

static void init_atgc_management(struct f2fs_sb_info *sbi)
{
	struct atgc_management *am = &sbi->am;

	if (test_opt(sbi, ATGC) &&
		SIT_I(sbi)->elapsed_time >= DEF_GC_THREAD_AGE_THRESHOLD)
		am->atgc_enabled = true;

	am->root = RB_ROOT_CACHED;
	INIT_LIST_HEAD(&am->victim_list);
	am->victim_count = 0;

	am->candidate_ratio = DEF_GC_THREAD_CANDIDATE_RATIO;
	am->max_candidate_count = DEF_GC_THREAD_MAX_CANDIDATE_COUNT;
	am->age_weight = DEF_GC_THREAD_AGE_WEIGHT;
	am->age_threshold = DEF_GC_THREAD_AGE_THRESHOLD;
}

void f2fs_build_gc_manager(struct f2fs_sb_info *sbi)
{
	DIRTY_I(sbi)->v_ops = &default_v_ops;

	sbi->gc_pin_file_threshold = DEF_GC_FAILED_PINNED_FILES;

	/* give warm/cold data area from slower device */
	if (f2fs_is_multi_device(sbi) && !__is_large_section(sbi))
		SIT_I(sbi)->last_victim[ALLOC_NEXT] =
				GET_SEGNO(sbi, FDEV(0).end_blk) + 1;

	init_atgc_management(sbi);
}

static int free_segment_range(struct f2fs_sb_info *sbi,
				unsigned int secs, bool gc_only)
{
	unsigned int segno, next_inuse, start, end;
	struct cp_control cpc = { CP_RESIZE, 0, 0, 0 };
	int gc_mode, gc_type;
	int err = 0;
	int type;

	/* Force block allocation for GC */
	MAIN_SECS(sbi) -= secs;
	start = MAIN_SECS(sbi) * sbi->segs_per_sec;
	end = MAIN_SEGS(sbi) - 1;

	mutex_lock(&DIRTY_I(sbi)->seglist_lock);
	for (gc_mode = 0; gc_mode < MAX_GC_POLICY; gc_mode++)
		if (SIT_I(sbi)->last_victim[gc_mode] >= start)
			SIT_I(sbi)->last_victim[gc_mode] = 0;

	for (gc_type = BG_GC; gc_type <= FG_GC; gc_type++)
		if (sbi->next_victim_seg[gc_type] >= start)
			sbi->next_victim_seg[gc_type] = NULL_SEGNO;
	mutex_unlock(&DIRTY_I(sbi)->seglist_lock);

	/* Move out cursegs from the target range */
	for (type = CURSEG_HOT_DATA; type < NR_CURSEG_PERSIST_TYPE; type++)
		f2fs_allocate_segment_for_resize(sbi, type, start, end);

	/* do GC to move out valid blocks in the range */
	for (segno = start; segno <= end; segno += sbi->segs_per_sec) {
		struct gc_inode_list gc_list = {
			.ilist = LIST_HEAD_INIT(gc_list.ilist),
			.iroot = RADIX_TREE_INIT(gc_list.iroot, GFP_NOFS),
		};

		do_garbage_collect(sbi, segno, &gc_list, FG_GC, true);
		put_gc_inode(&gc_list);

		if (!gc_only && get_valid_blocks(sbi, segno, true)) {
			err = -EAGAIN;
			goto out;
		}
		if (fatal_signal_pending(current)) {
			err = -ERESTARTSYS;
			goto out;
		}
	}
	if (gc_only)
		goto out;

	err = f2fs_write_checkpoint(sbi, &cpc);
	if (err)
		goto out;

	next_inuse = find_next_inuse(FREE_I(sbi), end + 1, start);
	if (next_inuse <= end) {
		f2fs_err(sbi, "segno %u should be free but still inuse!",
			 next_inuse);
		f2fs_bug_on(sbi, 1);
	}
out:
	MAIN_SECS(sbi) += secs;
	return err;
}

static void update_sb_metadata(struct f2fs_sb_info *sbi, int secs)
{
	struct f2fs_super_block *raw_sb = F2FS_RAW_SUPER(sbi);
	int section_count;
	int segment_count;
	int segment_count_main;
	long long block_count;
	int segs = secs * sbi->segs_per_sec;

	f2fs_down_write(&sbi->sb_lock);

	section_count = le32_to_cpu(raw_sb->section_count);
	segment_count = le32_to_cpu(raw_sb->segment_count);
	segment_count_main = le32_to_cpu(raw_sb->segment_count_main);
	block_count = le64_to_cpu(raw_sb->block_count);

	raw_sb->section_count = cpu_to_le32(section_count + secs);
	raw_sb->segment_count = cpu_to_le32(segment_count + segs);
	raw_sb->segment_count_main = cpu_to_le32(segment_count_main + segs);
	raw_sb->block_count = cpu_to_le64(block_count +
					(long long)segs * sbi->blocks_per_seg);
	if (f2fs_is_multi_device(sbi)) {
		int last_dev = sbi->s_ndevs - 1;
		int dev_segs =
			le32_to_cpu(raw_sb->devs[last_dev].total_segments);

		raw_sb->devs[last_dev].total_segments =
						cpu_to_le32(dev_segs + segs);
	}

	f2fs_up_write(&sbi->sb_lock);
}

static void update_fs_metadata(struct f2fs_sb_info *sbi, int secs)
{
	int segs = secs * sbi->segs_per_sec;
	long long blks = (long long)segs * sbi->blocks_per_seg;
	long long user_block_count =
				le64_to_cpu(F2FS_CKPT(sbi)->user_block_count);

	SM_I(sbi)->segment_count = (int)SM_I(sbi)->segment_count + segs;
	MAIN_SEGS(sbi) = (int)MAIN_SEGS(sbi) + segs;
	MAIN_SECS(sbi) += secs;
	FREE_I(sbi)->free_sections = (int)FREE_I(sbi)->free_sections + secs;
	FREE_I(sbi)->free_segments = (int)FREE_I(sbi)->free_segments + segs;
	F2FS_CKPT(sbi)->user_block_count = cpu_to_le64(user_block_count + blks);

	if (f2fs_is_multi_device(sbi)) {
		int last_dev = sbi->s_ndevs - 1;

		FDEV(last_dev).total_segments =
				(int)FDEV(last_dev).total_segments + segs;
		FDEV(last_dev).end_blk =
				(long long)FDEV(last_dev).end_blk + blks;
#ifdef CONFIG_BLK_DEV_ZONED
		FDEV(last_dev).nr_blkz = (int)FDEV(last_dev).nr_blkz +
					(int)(blks >> sbi->log_blocks_per_blkz);
#endif
	}
}

int f2fs_resize_fs(struct f2fs_sb_info *sbi, __u64 block_count)
{
	__u64 old_block_count, shrunk_blocks;
	struct cp_control cpc = { CP_RESIZE, 0, 0, 0 };
	unsigned int secs;
	int err = 0;
	__u32 rem;

	old_block_count = le64_to_cpu(F2FS_RAW_SUPER(sbi)->block_count);
	if (block_count > old_block_count)
		return -EINVAL;

	if (f2fs_is_multi_device(sbi)) {
		int last_dev = sbi->s_ndevs - 1;
		__u64 last_segs = FDEV(last_dev).total_segments;

		if (block_count + last_segs * sbi->blocks_per_seg <=
								old_block_count)
			return -EINVAL;
	}

	/* new fs size should align to section size */
	div_u64_rem(block_count, BLKS_PER_SEC(sbi), &rem);
	if (rem)
		return -EINVAL;

	if (block_count == old_block_count)
		return 0;

	if (is_sbi_flag_set(sbi, SBI_NEED_FSCK)) {
		f2fs_err(sbi, "Should run fsck to repair first.");
		return -EFSCORRUPTED;
	}

	if (test_opt(sbi, DISABLE_CHECKPOINT)) {
		f2fs_err(sbi, "Checkpoint should be enabled.");
		return -EINVAL;
	}

	shrunk_blocks = old_block_count - block_count;
	secs = div_u64(shrunk_blocks, BLKS_PER_SEC(sbi));

	/* stop other GC */
	if (!f2fs_down_write_trylock(&sbi->gc_lock))
		return -EAGAIN;

	/* stop CP to protect MAIN_SEC in free_segment_range */
	f2fs_lock_op(sbi);

	spin_lock(&sbi->stat_lock);
	if (shrunk_blocks + valid_user_blocks(sbi) +
		sbi->current_reserved_blocks + sbi->unusable_block_count +
		F2FS_OPTION(sbi).root_reserved_blocks > sbi->user_block_count)
		err = -ENOSPC;
	spin_unlock(&sbi->stat_lock);

	if (err)
		goto out_unlock;

	err = free_segment_range(sbi, secs, true);

out_unlock:
	f2fs_unlock_op(sbi);
	f2fs_up_write(&sbi->gc_lock);
	if (err)
		return err;

	set_sbi_flag(sbi, SBI_IS_RESIZEFS);

	freeze_super(sbi->sb);
<<<<<<< HEAD
	down_write(&sbi->gc_lock);
	down_write(&sbi->cp_global_sem);
=======
	f2fs_down_write(&sbi->gc_lock);
	f2fs_down_write(&sbi->cp_global_sem);
>>>>>>> 0fab27ef

	spin_lock(&sbi->stat_lock);
	if (shrunk_blocks + valid_user_blocks(sbi) +
		sbi->current_reserved_blocks + sbi->unusable_block_count +
		F2FS_OPTION(sbi).root_reserved_blocks > sbi->user_block_count)
		err = -ENOSPC;
	else
		sbi->user_block_count -= shrunk_blocks;
	spin_unlock(&sbi->stat_lock);
	if (err)
		goto out_err;

	err = free_segment_range(sbi, secs, false);
	if (err)
		goto recover_out;

	update_sb_metadata(sbi, -secs);

	err = f2fs_commit_super(sbi, false);
	if (err) {
		update_sb_metadata(sbi, secs);
		goto recover_out;
	}

	update_fs_metadata(sbi, -secs);
	clear_sbi_flag(sbi, SBI_IS_RESIZEFS);
	set_sbi_flag(sbi, SBI_IS_DIRTY);

	err = f2fs_write_checkpoint(sbi, &cpc);
	if (err) {
		update_fs_metadata(sbi, secs);
		update_sb_metadata(sbi, secs);
		f2fs_commit_super(sbi, false);
	}
recover_out:
	if (err) {
		set_sbi_flag(sbi, SBI_NEED_FSCK);
		f2fs_err(sbi, "resize_fs failed, should run fsck to repair!");

		spin_lock(&sbi->stat_lock);
		sbi->user_block_count += shrunk_blocks;
		spin_unlock(&sbi->stat_lock);
	}
out_err:
<<<<<<< HEAD
	up_write(&sbi->cp_global_sem);
	up_write(&sbi->gc_lock);
=======
	f2fs_up_write(&sbi->cp_global_sem);
	f2fs_up_write(&sbi->gc_lock);
>>>>>>> 0fab27ef
	thaw_super(sbi->sb);
	clear_sbi_flag(sbi, SBI_IS_RESIZEFS);
	return err;
}<|MERGE_RESOLUTION|>--- conflicted
+++ resolved
@@ -1072,15 +1072,10 @@
 		set_sbi_flag(sbi, SBI_NEED_FSCK);
 	}
 
-<<<<<<< HEAD
-	if (f2fs_check_nid_range(sbi, dni->ino))
-		return false;
-=======
 	if (f2fs_check_nid_range(sbi, dni->ino)) {
 		f2fs_put_page(node_page, 1);
 		return false;
 	}
->>>>>>> 0fab27ef
 
 	*nofs = ofs_of_node(node_page);
 	source_blkaddr = data_blkaddr(NULL, node_page, ofs_in_node);
@@ -1573,19 +1568,11 @@
 			int err;
 
 			if (S_ISREG(inode->i_mode)) {
-<<<<<<< HEAD
-				if (!down_write_trylock(&fi->i_gc_rwsem[READ])) {
-					sbi->skipped_gc_rwsem++;
-					continue;
-				}
-				if (!down_write_trylock(
-=======
 				if (!f2fs_down_write_trylock(&fi->i_gc_rwsem[READ])) {
 					sbi->skipped_gc_rwsem++;
 					continue;
 				}
 				if (!f2fs_down_write_trylock(
->>>>>>> 0fab27ef
 						&fi->i_gc_rwsem[WRITE])) {
 					sbi->skipped_gc_rwsem++;
 					f2fs_up_write(&fi->i_gc_rwsem[READ]);
@@ -2132,13 +2119,8 @@
 	set_sbi_flag(sbi, SBI_IS_RESIZEFS);
 
 	freeze_super(sbi->sb);
-<<<<<<< HEAD
-	down_write(&sbi->gc_lock);
-	down_write(&sbi->cp_global_sem);
-=======
 	f2fs_down_write(&sbi->gc_lock);
 	f2fs_down_write(&sbi->cp_global_sem);
->>>>>>> 0fab27ef
 
 	spin_lock(&sbi->stat_lock);
 	if (shrunk_blocks + valid_user_blocks(sbi) +
@@ -2183,13 +2165,8 @@
 		spin_unlock(&sbi->stat_lock);
 	}
 out_err:
-<<<<<<< HEAD
-	up_write(&sbi->cp_global_sem);
-	up_write(&sbi->gc_lock);
-=======
 	f2fs_up_write(&sbi->cp_global_sem);
 	f2fs_up_write(&sbi->gc_lock);
->>>>>>> 0fab27ef
 	thaw_super(sbi->sb);
 	clear_sbi_flag(sbi, SBI_IS_RESIZEFS);
 	return err;
