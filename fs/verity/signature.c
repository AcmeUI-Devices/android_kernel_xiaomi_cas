--- conflicted
+++ resolved
@@ -27,27 +27,6 @@
 static struct key *fsverity_keyring;
 
 /**
-<<<<<<< HEAD
- * __fsverity_verify_signature() - check a verity file's signature
- * @inode: the file's inode
- * @signature: the file's signature
- * @sig_size: size of @signature. Can be 0 if there is no signature
- * @file_digest: the file's digest
- * @digest_algorithm: the digest algorithm used
- *
- * Takes the file's digest and optional signature and verifies the signature
- * against the digest and the fs-verity keyring if appropriate
- *
- * Return: 0 on success (signature valid or not required); -errno on failure
- */
-int __fsverity_verify_signature(const struct inode *inode, const u8 *signature,
-				u32 sig_size, const u8 *file_digest,
-				unsigned int digest_algorithm)
-{
-	struct fsverity_formatted_digest *d;
-	struct fsverity_hash_alg *hash_alg = fsverity_get_hash_alg(inode,
-							digest_algorithm);
-=======
  * fsverity_verify_signature() - check a verity file's signature
  * @vi: the file's fsverity_info
  * @signature: the file's built-in signature
@@ -64,11 +43,7 @@
 	const struct inode *inode = vi->inode;
 	const struct fsverity_hash_alg *hash_alg = vi->tree_params.hash_alg;
 	struct fsverity_formatted_digest *d;
->>>>>>> 0fab27ef
 	int err;
-
-	if (IS_ERR(hash_alg))
-		return PTR_ERR(hash_alg);
 
 	if (sig_size == 0) {
 		if (fsverity_require_signatures) {
@@ -85,18 +60,10 @@
 	memcpy(d->magic, "FSVerity", 8);
 	d->digest_algorithm = cpu_to_le16(hash_alg - fsverity_hash_algs);
 	d->digest_size = cpu_to_le16(hash_alg->digest_size);
-<<<<<<< HEAD
-	memcpy(d->digest, file_digest, hash_alg->digest_size);
-
-	err = verify_pkcs7_signature(d, sizeof(*d) + hash_alg->digest_size,
-				     signature, sig_size,
-				     fsverity_keyring,
-=======
 	memcpy(d->digest, vi->file_digest, hash_alg->digest_size);
 
 	err = verify_pkcs7_signature(d, sizeof(*d) + hash_alg->digest_size,
 				     signature, sig_size, fsverity_keyring,
->>>>>>> 0fab27ef
 				     VERIFYING_UNSPECIFIED_SIGNATURE,
 				     NULL, NULL);
 	kfree(d);
@@ -116,41 +83,8 @@
 	}
 
 	pr_debug("Valid signature for file digest %s:%*phN\n",
-<<<<<<< HEAD
-		 hash_alg->name, hash_alg->digest_size, file_digest);
-=======
 		 hash_alg->name, hash_alg->digest_size, vi->file_digest);
->>>>>>> 0fab27ef
 	return 0;
-}
-EXPORT_SYMBOL_GPL(__fsverity_verify_signature);
-
-/**
- * fsverity_verify_signature() - check a verity file's signature
- * @vi: the file's fsverity_info
- * @desc: the file's fsverity_descriptor
- * @desc_size: size of @desc
- *
- * If the file's fs-verity descriptor includes a signature of the file digest,
- * verify it against the certificates in the fs-verity keyring.
- *
- * Return: 0 on success (signature valid or not required); -errno on failure
- */
-int fsverity_verify_signature(const struct fsverity_info *vi,
-			      const struct fsverity_descriptor *desc,
-			      size_t desc_size)
-{
-	const struct inode *inode = vi->inode;
-	const struct fsverity_hash_alg *hash_alg = vi->tree_params.hash_alg;
-	const u32 sig_size = le32_to_cpu(desc->sig_size);
-
-	if (sig_size > desc_size - sizeof(*desc)) {
-		fsverity_err(inode, "Signature overflows verity descriptor");
-		return -EBADMSG;
-	}
-
-	return __fsverity_verify_signature(inode, desc->signature, sig_size,
-				vi->file_digest, hash_alg - fsverity_hash_algs);
 }
 
 #ifdef CONFIG_SYSCTL
