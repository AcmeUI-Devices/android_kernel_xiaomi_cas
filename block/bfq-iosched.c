/*
 * Budget Fair Queueing (BFQ) I/O scheduler.
 *
 * Based on ideas and code from CFQ:
 * Copyright (C) 2003 Jens Axboe <axboe@kernel.dk>
 *
 * Copyright (C) 2008 Fabio Checconi <fabio@gandalf.sssup.it>
 *		      Paolo Valente <paolo.valente@unimore.it>
 *
 * Copyright (C) 2010 Paolo Valente <paolo.valente@unimore.it>
 *                    Arianna Avanzini <avanzini@google.com>
 *
 * Copyright (C) 2017 Paolo Valente <paolo.valente@linaro.org>
 *
 *  This program is free software; you can redistribute it and/or
 *  modify it under the terms of the GNU General Public License as
 *  published by the Free Software Foundation; either version 2 of the
 *  License, or (at your option) any later version.
 *
 *  This program is distributed in the hope that it will be useful,
 *  but WITHOUT ANY WARRANTY; without even the implied warranty of
 *  MERCHANTABILITY or FITNESS FOR A PARTICULAR PURPOSE.  See the GNU
 *  General Public License for more details.
 *
 * BFQ is a proportional-share I/O scheduler, with some extra
 * low-latency capabilities. BFQ also supports full hierarchical
 * scheduling through cgroups. Next paragraphs provide an introduction
 * on BFQ inner workings. Details on BFQ benefits, usage and
 * limitations can be found in Documentation/block/bfq-iosched.txt.
 *
 * BFQ is a proportional-share storage-I/O scheduling algorithm based
 * on the slice-by-slice service scheme of CFQ. But BFQ assigns
 * budgets, measured in number of sectors, to processes instead of
 * time slices. The device is not granted to the in-service process
 * for a given time slice, but until it has exhausted its assigned
 * budget. This change from the time to the service domain enables BFQ
 * to distribute the device throughput among processes as desired,
 * without any distortion due to throughput fluctuations, or to device
 * internal queueing. BFQ uses an ad hoc internal scheduler, called
 * B-WF2Q+, to schedule processes according to their budgets. More
 * precisely, BFQ schedules queues associated with processes. Each
 * process/queue is assigned a user-configurable weight, and B-WF2Q+
 * guarantees that each queue receives a fraction of the throughput
 * proportional to its weight. Thanks to the accurate policy of
 * B-WF2Q+, BFQ can afford to assign high budgets to I/O-bound
 * processes issuing sequential requests (to boost the throughput),
 * and yet guarantee a low latency to interactive and soft real-time
 * applications.
 *
 * In particular, to provide these low-latency guarantees, BFQ
 * explicitly privileges the I/O of two classes of time-sensitive
 * applications: interactive and soft real-time. In more detail, BFQ
 * behaves this way if the low_latency parameter is set (default
 * configuration). This feature enables BFQ to provide applications in
 * these classes with a very low latency.
 *
 * To implement this feature, BFQ constantly tries to detect whether
 * the I/O requests in a bfq_queue come from an interactive or a soft
 * real-time application. For brevity, in these cases, the queue is
 * said to be interactive or soft real-time. In both cases, BFQ
 * privileges the service of the queue, over that of non-interactive
 * and non-soft-real-time queues. This privileging is performed,
 * mainly, by raising the weight of the queue. So, for brevity, we
 * call just weight-raising periods the time periods during which a
 * queue is privileged, because deemed interactive or soft real-time.
 *
 * The detection of soft real-time queues/applications is described in
 * detail in the comments on the function
 * bfq_bfqq_softrt_next_start. On the other hand, the detection of an
 * interactive queue works as follows: a queue is deemed interactive
 * if it is constantly non empty only for a limited time interval,
 * after which it does become empty. The queue may be deemed
 * interactive again (for a limited time), if it restarts being
 * constantly non empty, provided that this happens only after the
 * queue has remained empty for a given minimum idle time.
 *
 * By default, BFQ computes automatically the above maximum time
 * interval, i.e., the time interval after which a constantly
 * non-empty queue stops being deemed interactive. Since a queue is
 * weight-raised while it is deemed interactive, this maximum time
 * interval happens to coincide with the (maximum) duration of the
 * weight-raising for interactive queues.
 *
 * Finally, BFQ also features additional heuristics for
 * preserving both a low latency and a high throughput on NCQ-capable,
 * rotational or flash-based devices, and to get the job done quickly
 * for applications consisting in many I/O-bound processes.
 *
 * NOTE: if the main or only goal, with a given device, is to achieve
 * the maximum-possible throughput at all times, then do switch off
 * all low-latency heuristics for that device, by setting low_latency
 * to 0.
 *
 * BFQ is described in [1], where also a reference to the initial,
 * more theoretical paper on BFQ can be found. The interested reader
 * can find in the latter paper full details on the main algorithm, as
 * well as formulas of the guarantees and formal proofs of all the
 * properties.  With respect to the version of BFQ presented in these
 * papers, this implementation adds a few more heuristics, such as the
 * ones that guarantee a low latency to interactive and soft real-time
 * applications, and a hierarchical extension based on H-WF2Q+.
 *
 * B-WF2Q+ is based on WF2Q+, which is described in [2], together with
 * H-WF2Q+, while the augmented tree used here to implement B-WF2Q+
 * with O(log N) complexity derives from the one introduced with EEVDF
 * in [3].
 *
 * [1] P. Valente, A. Avanzini, "Evolution of the BFQ Storage I/O
 *     Scheduler", Proceedings of the First Workshop on Mobile System
 *     Technologies (MST-2015), May 2015.
 *     http://algogroup.unimore.it/people/paolo/disk_sched/mst-2015.pdf
 *
 * [2] Jon C.R. Bennett and H. Zhang, "Hierarchical Packet Fair Queueing
 *     Algorithms", IEEE/ACM Transactions on Networking, 5(5):675-689,
 *     Oct 1997.
 *
 * http://www.cs.cmu.edu/~hzhang/papers/TON-97-Oct.ps.gz
 *
 * [3] I. Stoica and H. Abdel-Wahab, "Earliest Eligible Virtual Deadline
 *     First: A Flexible and Accurate Mechanism for Proportional Share
 *     Resource Allocation", technical report.
 *
 * http://www.cs.berkeley.edu/~istoica/papers/eevdf-tr-95.pdf
 */
#include <linux/module.h>
#include <linux/slab.h>
#include <linux/blkdev.h>
#include <linux/cgroup.h>
#include <linux/elevator.h>
#include <linux/ktime.h>
#include <linux/rbtree.h>
#include <linux/ioprio.h>
#include <linux/sbitmap.h>
#include <linux/delay.h>
#include <linux/backing-dev.h>

#include "blk.h"
#include "blk-mq.h"
#include "blk-mq-tag.h"
#include "blk-mq-sched.h"
#include "bfq-iosched.h"
#include "blk-wbt.h"

#define BFQ_BFQQ_FNS(name)						\
void bfq_mark_bfqq_##name(struct bfq_queue *bfqq)			\
{									\
	__set_bit(BFQQF_##name, &(bfqq)->flags);			\
}									\
void bfq_clear_bfqq_##name(struct bfq_queue *bfqq)			\
{									\
	__clear_bit(BFQQF_##name, &(bfqq)->flags);		\
}									\
int bfq_bfqq_##name(const struct bfq_queue *bfqq)			\
{									\
	return test_bit(BFQQF_##name, &(bfqq)->flags);		\
}

BFQ_BFQQ_FNS(just_created);
BFQ_BFQQ_FNS(busy);
BFQ_BFQQ_FNS(wait_request);
BFQ_BFQQ_FNS(non_blocking_wait_rq);
BFQ_BFQQ_FNS(fifo_expire);
BFQ_BFQQ_FNS(has_short_ttime);
BFQ_BFQQ_FNS(sync);
BFQ_BFQQ_FNS(IO_bound);
BFQ_BFQQ_FNS(in_large_burst);
BFQ_BFQQ_FNS(coop);
BFQ_BFQQ_FNS(split_coop);
BFQ_BFQQ_FNS(softrt_update);
#undef BFQ_BFQQ_FNS						\

/* Expiration time of sync (0) and async (1) requests, in ns. */
static const u64 bfq_fifo_expire[2] = { NSEC_PER_SEC / 4, NSEC_PER_SEC / 8 };

/* Maximum backwards seek (magic number lifted from CFQ), in KiB. */
static const int bfq_back_max = 16 * 1024;

/* Penalty of a backwards seek, in number of sectors. */
static const int bfq_back_penalty = 2;

/* Idling period duration, in ns. */
static u64 bfq_slice_idle = NSEC_PER_SEC / 125;

/* Minimum number of assigned budgets for which stats are safe to compute. */
static const int bfq_stats_min_budgets = 194;

/* Default maximum budget values, in sectors and number of requests. */
static const int bfq_default_max_budget = 16 * 1024;

/*
 * When a sync request is dispatched, the queue that contains that
 * request, and all the ancestor entities of that queue, are charged
 * with the number of sectors of the request. In constrast, if the
 * request is async, then the queue and its ancestor entities are
 * charged with the number of sectors of the request, multiplied by
 * the factor below. This throttles the bandwidth for async I/O,
 * w.r.t. to sync I/O, and it is done to counter the tendency of async
 * writes to steal I/O throughput to reads.
 *
 * The current value of this parameter is the result of a tuning with
 * several hardware and software configurations. We tried to find the
 * lowest value for which writes do not cause noticeable problems to
 * reads. In fact, the lower this parameter, the stabler I/O control,
 * in the following respect.  The lower this parameter is, the less
 * the bandwidth enjoyed by a group decreases
 * - when the group does writes, w.r.t. to when it does reads;
 * - when other groups do reads, w.r.t. to when they do writes.
 */
static const int bfq_async_charge_factor = 3;

/* Default timeout values, in jiffies, approximating CFQ defaults. */
const int bfq_timeout = HZ / 8;

/*
 * Time limit for merging (see comments in bfq_setup_cooperator). Set
 * to the slowest value that, in our tests, proved to be effective in
 * removing false positives, while not causing true positives to miss
 * queue merging.
 *
 * As can be deduced from the low time limit below, queue merging, if
 * successful, happens at the very beggining of the I/O of the involved
 * cooperating processes, as a consequence of the arrival of the very
 * first requests from each cooperator.  After that, there is very
 * little chance to find cooperators.
 */
static const unsigned long bfq_merge_time_limit = HZ/10;

static struct kmem_cache *bfq_pool;

/* Below this threshold (in ns), we consider thinktime immediate. */
#define BFQ_MIN_TT		(2 * NSEC_PER_MSEC)

/* hw_tag detection: parallel requests threshold and min samples needed. */
#define BFQ_HW_QUEUE_THRESHOLD	4
#define BFQ_HW_QUEUE_SAMPLES	32

#define BFQQ_SEEK_THR		(sector_t)(8 * 100)
#define BFQQ_SECT_THR_NONROT	(sector_t)(2 * 32)
#define BFQQ_CLOSE_THR		(sector_t)(8 * 1024)
#define BFQQ_SEEKY(bfqq)	(hweight32(bfqq->seek_history) > 19)

/* Min number of samples required to perform peak-rate update */
#define BFQ_RATE_MIN_SAMPLES	32
/* Min observation time interval required to perform a peak-rate update (ns) */
#define BFQ_RATE_MIN_INTERVAL	(300*NSEC_PER_MSEC)
/* Target observation time interval for a peak-rate update (ns) */
#define BFQ_RATE_REF_INTERVAL	NSEC_PER_SEC

/*
 * Shift used for peak-rate fixed precision calculations.
 * With
 * - the current shift: 16 positions
 * - the current type used to store rate: u32
 * - the current unit of measure for rate: [sectors/usec], or, more precisely,
 *   [(sectors/usec) / 2^BFQ_RATE_SHIFT] to take into account the shift,
 * the range of rates that can be stored is
 * [1 / 2^BFQ_RATE_SHIFT, 2^(32 - BFQ_RATE_SHIFT)] sectors/usec =
 * [1 / 2^16, 2^16] sectors/usec = [15e-6, 65536] sectors/usec =
 * [15, 65G] sectors/sec
 * Which, assuming a sector size of 512B, corresponds to a range of
 * [7.5K, 33T] B/sec
 */
#define BFQ_RATE_SHIFT		16

/*
 * When configured for computing the duration of the weight-raising
 * for interactive queues automatically (see the comments at the
 * beginning of this file), BFQ does it using the following formula:
 * duration = (ref_rate / r) * ref_wr_duration,
 * where r is the peak rate of the device, and ref_rate and
 * ref_wr_duration are two reference parameters.  In particular,
 * ref_rate is the peak rate of the reference storage device (see
 * below), and ref_wr_duration is about the maximum time needed, with
 * BFQ and while reading two files in parallel, to load typical large
 * applications on the reference device (see the comments on
 * max_service_from_wr below, for more details on how ref_wr_duration
 * is obtained).  In practice, the slower/faster the device at hand
 * is, the more/less it takes to load applications with respect to the
 * reference device.  Accordingly, the longer/shorter BFQ grants
 * weight raising to interactive applications.
 *
 * BFQ uses two different reference pairs (ref_rate, ref_wr_duration),
 * depending on whether the device is rotational or non-rotational.
 *
 * In the following definitions, ref_rate[0] and ref_wr_duration[0]
 * are the reference values for a rotational device, whereas
 * ref_rate[1] and ref_wr_duration[1] are the reference values for a
 * non-rotational device. The reference rates are not the actual peak
 * rates of the devices used as a reference, but slightly lower
 * values. The reason for using slightly lower values is that the
 * peak-rate estimator tends to yield slightly lower values than the
 * actual peak rate (it can yield the actual peak rate only if there
 * is only one process doing I/O, and the process does sequential
 * I/O).
 *
 * The reference peak rates are measured in sectors/usec, left-shifted
 * by BFQ_RATE_SHIFT.
 */
static int ref_rate[2] = {14000, 33000};
/*
 * To improve readability, a conversion function is used to initialize
 * the following array, which entails that the array can be
 * initialized only in a function.
 */
static int ref_wr_duration[2];

/*
 * BFQ uses the above-detailed, time-based weight-raising mechanism to
 * privilege interactive tasks. This mechanism is vulnerable to the
 * following false positives: I/O-bound applications that will go on
 * doing I/O for much longer than the duration of weight
 * raising. These applications have basically no benefit from being
 * weight-raised at the beginning of their I/O. On the opposite end,
 * while being weight-raised, these applications
 * a) unjustly steal throughput to applications that may actually need
 * low latency;
 * b) make BFQ uselessly perform device idling; device idling results
 * in loss of device throughput with most flash-based storage, and may
 * increase latencies when used purposelessly.
 *
 * BFQ tries to reduce these problems, by adopting the following
 * countermeasure. To introduce this countermeasure, we need first to
 * finish explaining how the duration of weight-raising for
 * interactive tasks is computed.
 *
 * For a bfq_queue deemed as interactive, the duration of weight
 * raising is dynamically adjusted, as a function of the estimated
 * peak rate of the device, so as to be equal to the time needed to
 * execute the 'largest' interactive task we benchmarked so far. By
 * largest task, we mean the task for which each involved process has
 * to do more I/O than for any of the other tasks we benchmarked. This
 * reference interactive task is the start-up of LibreOffice Writer,
 * and in this task each process/bfq_queue needs to have at most ~110K
 * sectors transferred.
 *
 * This last piece of information enables BFQ to reduce the actual
 * duration of weight-raising for at least one class of I/O-bound
 * applications: those doing sequential or quasi-sequential I/O. An
 * example is file copy. In fact, once started, the main I/O-bound
 * processes of these applications usually consume the above 110K
 * sectors in much less time than the processes of an application that
 * is starting, because these I/O-bound processes will greedily devote
 * almost all their CPU cycles only to their target,
 * throughput-friendly I/O operations. This is even more true if BFQ
 * happens to be underestimating the device peak rate, and thus
 * overestimating the duration of weight raising. But, according to
 * our measurements, once transferred 110K sectors, these processes
 * have no right to be weight-raised any longer.
 *
 * Basing on the last consideration, BFQ ends weight-raising for a
 * bfq_queue if the latter happens to have received an amount of
 * service at least equal to the following constant. The constant is
 * set to slightly more than 110K, to have a minimum safety margin.
 *
 * This early ending of weight-raising reduces the amount of time
 * during which interactive false positives cause the two problems
 * described at the beginning of these comments.
 */
static const unsigned long max_service_from_wr = 120000;

#define RQ_BIC(rq)		icq_to_bic((rq)->elv.priv[0])
#define RQ_BFQQ(rq)		((rq)->elv.priv[1])

struct bfq_queue *bic_to_bfqq(struct bfq_io_cq *bic, bool is_sync)
{
	return bic->bfqq[is_sync];
}

void bic_set_bfqq(struct bfq_io_cq *bic, struct bfq_queue *bfqq, bool is_sync)
{
	bic->bfqq[is_sync] = bfqq;
}

struct bfq_data *bic_to_bfqd(struct bfq_io_cq *bic)
{
	return bic->icq.q->elevator->elevator_data;
}

/**
 * icq_to_bic - convert iocontext queue structure to bfq_io_cq.
 * @icq: the iocontext queue.
 */
static struct bfq_io_cq *icq_to_bic(struct io_cq *icq)
{
	/* bic->icq is the first member, %NULL will convert to %NULL */
	return container_of(icq, struct bfq_io_cq, icq);
}

/**
 * bfq_bic_lookup - search into @ioc a bic associated to @bfqd.
 * @bfqd: the lookup key.
 * @ioc: the io_context of the process doing I/O.
 * @q: the request queue.
 */
static struct bfq_io_cq *bfq_bic_lookup(struct bfq_data *bfqd,
					struct io_context *ioc,
					struct request_queue *q)
{
	if (ioc) {
		unsigned long flags;
		struct bfq_io_cq *icq;

		spin_lock_irqsave(q->queue_lock, flags);
		icq = icq_to_bic(ioc_lookup_icq(ioc, q));
		spin_unlock_irqrestore(q->queue_lock, flags);

		return icq;
	}

	return NULL;
}

/*
 * Scheduler run of queue, if there are requests pending and no one in the
 * driver that will restart queueing.
 */
void bfq_schedule_dispatch(struct bfq_data *bfqd)
{
	if (bfqd->queued != 0) {
		bfq_log(bfqd, "schedule dispatch");
		blk_mq_run_hw_queues(bfqd->queue, true);
	}
}

#define bfq_class_idle(bfqq)	((bfqq)->ioprio_class == IOPRIO_CLASS_IDLE)
#define bfq_class_rt(bfqq)	((bfqq)->ioprio_class == IOPRIO_CLASS_RT)

#define bfq_sample_valid(samples)	((samples) > 80)

/*
 * Lifted from AS - choose which of rq1 and rq2 that is best served now.
 * We choose the request that is closesr to the head right now.  Distance
 * behind the head is penalized and only allowed to a certain extent.
 */
static struct request *bfq_choose_req(struct bfq_data *bfqd,
				      struct request *rq1,
				      struct request *rq2,
				      sector_t last)
{
	sector_t s1, s2, d1 = 0, d2 = 0;
	unsigned long back_max;
#define BFQ_RQ1_WRAP	0x01 /* request 1 wraps */
#define BFQ_RQ2_WRAP	0x02 /* request 2 wraps */
	unsigned int wrap = 0; /* bit mask: requests behind the disk head? */

	if (!rq1 || rq1 == rq2)
		return rq2;
	if (!rq2)
		return rq1;

	if (rq_is_sync(rq1) && !rq_is_sync(rq2))
		return rq1;
	else if (rq_is_sync(rq2) && !rq_is_sync(rq1))
		return rq2;
	if ((rq1->cmd_flags & REQ_META) && !(rq2->cmd_flags & REQ_META))
		return rq1;
	else if ((rq2->cmd_flags & REQ_META) && !(rq1->cmd_flags & REQ_META))
		return rq2;

	s1 = blk_rq_pos(rq1);
	s2 = blk_rq_pos(rq2);

	/*
	 * By definition, 1KiB is 2 sectors.
	 */
	back_max = bfqd->bfq_back_max * 2;

	/*
	 * Strict one way elevator _except_ in the case where we allow
	 * short backward seeks which are biased as twice the cost of a
	 * similar forward seek.
	 */
	if (s1 >= last)
		d1 = s1 - last;
	else if (s1 + back_max >= last)
		d1 = (last - s1) * bfqd->bfq_back_penalty;
	else
		wrap |= BFQ_RQ1_WRAP;

	if (s2 >= last)
		d2 = s2 - last;
	else if (s2 + back_max >= last)
		d2 = (last - s2) * bfqd->bfq_back_penalty;
	else
		wrap |= BFQ_RQ2_WRAP;

	/* Found required data */

	/*
	 * By doing switch() on the bit mask "wrap" we avoid having to
	 * check two variables for all permutations: --> faster!
	 */
	switch (wrap) {
	case 0: /* common case for CFQ: rq1 and rq2 not wrapped */
		if (d1 < d2)
			return rq1;
		else if (d2 < d1)
			return rq2;

		if (s1 >= s2)
			return rq1;
		else
			return rq2;

	case BFQ_RQ2_WRAP:
		return rq1;
	case BFQ_RQ1_WRAP:
		return rq2;
	case BFQ_RQ1_WRAP|BFQ_RQ2_WRAP: /* both rqs wrapped */
	default:
		/*
		 * Since both rqs are wrapped,
		 * start with the one that's further behind head
		 * (--> only *one* back seek required),
		 * since back seek takes more time than forward.
		 */
		if (s1 <= s2)
			return rq1;
		else
			return rq2;
	}
}

/*
 * Async I/O can easily starve sync I/O (both sync reads and sync
 * writes), by consuming all tags. Similarly, storms of sync writes,
 * such as those that sync(2) may trigger, can starve sync reads.
 * Limit depths of async I/O and sync writes so as to counter both
 * problems.
 */
static void bfq_limit_depth(unsigned int op, struct blk_mq_alloc_data *data)
{
	struct bfq_data *bfqd = data->q->elevator->elevator_data;

	if (op_is_sync(op) && !op_is_write(op))
		return;

	data->shallow_depth =
		bfqd->word_depths[!!bfqd->wr_busy_queues][op_is_sync(op)];

	bfq_log(bfqd, "[%s] wr_busy %d sync %d depth %u",
			__func__, bfqd->wr_busy_queues, op_is_sync(op),
			data->shallow_depth);
}

static struct bfq_queue *
bfq_rq_pos_tree_lookup(struct bfq_data *bfqd, struct rb_root *root,
		     sector_t sector, struct rb_node **ret_parent,
		     struct rb_node ***rb_link)
{
	struct rb_node **p, *parent;
	struct bfq_queue *bfqq = NULL;

	parent = NULL;
	p = &root->rb_node;
	while (*p) {
		struct rb_node **n;

		parent = *p;
		bfqq = rb_entry(parent, struct bfq_queue, pos_node);

		/*
		 * Sort strictly based on sector. Smallest to the left,
		 * largest to the right.
		 */
		if (sector > blk_rq_pos(bfqq->next_rq))
			n = &(*p)->rb_right;
		else if (sector < blk_rq_pos(bfqq->next_rq))
			n = &(*p)->rb_left;
		else
			break;
		p = n;
		bfqq = NULL;
	}

	*ret_parent = parent;
	if (rb_link)
		*rb_link = p;

	bfq_log(bfqd, "rq_pos_tree_lookup %llu: returning %d",
		(unsigned long long)sector,
		bfqq ? bfqq->pid : 0);

	return bfqq;
}

static bool bfq_too_late_for_merging(struct bfq_queue *bfqq)
{
	return bfqq->service_from_backlogged > 0 &&
		time_is_before_jiffies(bfqq->first_IO_time +
				       bfq_merge_time_limit);
}

void bfq_pos_tree_add_move(struct bfq_data *bfqd, struct bfq_queue *bfqq)
{
	struct rb_node **p, *parent;
	struct bfq_queue *__bfqq;

	if (bfqq->pos_root) {
		rb_erase(&bfqq->pos_node, bfqq->pos_root);
		bfqq->pos_root = NULL;
	}

	/*
	 * bfqq cannot be merged any longer (see comments in
	 * bfq_setup_cooperator): no point in adding bfqq into the
	 * position tree.
	 */
	if (bfq_too_late_for_merging(bfqq))
		return;

	if (bfq_class_idle(bfqq))
		return;
	if (!bfqq->next_rq)
		return;

	bfqq->pos_root = &bfq_bfqq_to_bfqg(bfqq)->rq_pos_tree;
	__bfqq = bfq_rq_pos_tree_lookup(bfqd, bfqq->pos_root,
			blk_rq_pos(bfqq->next_rq), &parent, &p);
	if (!__bfqq) {
		rb_link_node(&bfqq->pos_node, parent, p);
		rb_insert_color(&bfqq->pos_node, bfqq->pos_root);
	} else
		bfqq->pos_root = NULL;
}

/*
 * Tell whether there are active queues with different weights or
 * active groups.
 */
static bool bfq_varied_queue_weights_or_active_groups(struct bfq_data *bfqd)
{
	/*
	 * For queue weights to differ, queue_weights_tree must contain
	 * at least two nodes.
	 */
	return (!RB_EMPTY_ROOT(&bfqd->queue_weights_tree) &&
		(bfqd->queue_weights_tree.rb_node->rb_left ||
		 bfqd->queue_weights_tree.rb_node->rb_right)
#ifdef CONFIG_BFQ_GROUP_IOSCHED
	       ) ||
		(bfqd->num_groups_with_pending_reqs > 0
#endif
	       );
}

/*
 * The following function returns true if every queue must receive the
 * same share of the throughput (this condition is used when deciding
 * whether idling may be disabled, see the comments in the function
 * bfq_better_to_idle()).
 *
 * Such a scenario occurs when:
 * 1) all active queues have the same weight,
 * 2) all active groups at the same level in the groups tree have the same
 *    weight,
 * 3) all active groups at the same level in the groups tree have the same
 *    number of children.
 *
 * Unfortunately, keeping the necessary state for evaluating exactly
 * the last two symmetry sub-conditions above would be quite complex
 * and time consuming.  Therefore this function evaluates, instead,
 * only the following stronger two sub-conditions, for which it is
 * much easier to maintain the needed state:
 * 1) all active queues have the same weight,
 * 2) there are no active groups.
 * In particular, the last condition is always true if hierarchical
 * support or the cgroups interface are not enabled, thus no state
 * needs to be maintained in this case.
 */
static bool bfq_symmetric_scenario(struct bfq_data *bfqd)
{
	return !bfq_varied_queue_weights_or_active_groups(bfqd);
}

/*
 * If the weight-counter tree passed as input contains no counter for
 * the weight of the input queue, then add that counter; otherwise just
 * increment the existing counter.
 *
 * Note that weight-counter trees contain few nodes in mostly symmetric
 * scenarios. For example, if all queues have the same weight, then the
 * weight-counter tree for the queues may contain at most one node.
 * This holds even if low_latency is on, because weight-raised queues
 * are not inserted in the tree.
 * In most scenarios, the rate at which nodes are created/destroyed
 * should be low too.
 */
void bfq_weights_tree_add(struct bfq_data *bfqd, struct bfq_queue *bfqq,
			  struct rb_root *root)
{
	struct bfq_entity *entity = &bfqq->entity;
	struct rb_node **new = &(root->rb_node), *parent = NULL;

	/*
	 * Do not insert if the queue is already associated with a
	 * counter, which happens if:
	 *   1) a request arrival has caused the queue to become both
	 *      non-weight-raised, and hence change its weight, and
	 *      backlogged; in this respect, each of the two events
	 *      causes an invocation of this function,
	 *   2) this is the invocation of this function caused by the
	 *      second event. This second invocation is actually useless,
	 *      and we handle this fact by exiting immediately. More
	 *      efficient or clearer solutions might possibly be adopted.
	 */
	if (bfqq->weight_counter)
		return;

	while (*new) {
		struct bfq_weight_counter *__counter = container_of(*new,
						struct bfq_weight_counter,
						weights_node);
		parent = *new;

		if (entity->weight == __counter->weight) {
			bfqq->weight_counter = __counter;
			goto inc_counter;
		}
		if (entity->weight < __counter->weight)
			new = &((*new)->rb_left);
		else
			new = &((*new)->rb_right);
	}

	bfqq->weight_counter = kzalloc(sizeof(struct bfq_weight_counter),
				       GFP_ATOMIC);

	/*
	 * In the unlucky event of an allocation failure, we just
	 * exit. This will cause the weight of queue to not be
	 * considered in bfq_varied_queue_weights_or_active_groups,
	 * which, in its turn, causes the scenario to be deemed
	 * wrongly symmetric in case bfqq's weight would have been
	 * the only weight making the scenario asymmetric.  On the
	 * bright side, no unbalance will however occur when bfqq
	 * becomes inactive again (the invocation of this function
	 * is triggered by an activation of queue).  In fact,
	 * bfq_weights_tree_remove does nothing if
	 * !bfqq->weight_counter.
	 */
	if (unlikely(!bfqq->weight_counter))
		return;

	bfqq->weight_counter->weight = entity->weight;
	rb_link_node(&bfqq->weight_counter->weights_node, parent, new);
	rb_insert_color(&bfqq->weight_counter->weights_node, root);

inc_counter:
	bfqq->weight_counter->num_active++;
	bfqq->ref++;
}

/*
 * Decrement the weight counter associated with the queue, and, if the
 * counter reaches 0, remove the counter from the tree.
 * See the comments to the function bfq_weights_tree_add() for considerations
 * about overhead.
 */
void __bfq_weights_tree_remove(struct bfq_data *bfqd,
			       struct bfq_queue *bfqq,
			       struct rb_root *root)
{
	if (!bfqq->weight_counter)
		return;

	bfqq->weight_counter->num_active--;
	if (bfqq->weight_counter->num_active > 0)
		goto reset_entity_pointer;

	rb_erase(&bfqq->weight_counter->weights_node, root);
	kfree(bfqq->weight_counter);

reset_entity_pointer:
	bfqq->weight_counter = NULL;
	bfq_put_queue(bfqq);
}

/*
 * Invoke __bfq_weights_tree_remove on bfqq and decrement the number
 * of active groups for each queue's inactive parent entity.
 */
void bfq_weights_tree_remove(struct bfq_data *bfqd,
			     struct bfq_queue *bfqq)
{
	struct bfq_entity *entity = bfqq->entity.parent;

	for_each_entity(entity) {
		struct bfq_sched_data *sd = entity->my_sched_data;

		if (sd->next_in_service || sd->in_service_entity) {
			/*
			 * entity is still active, because either
			 * next_in_service or in_service_entity is not
			 * NULL (see the comments on the definition of
			 * next_in_service for details on why
			 * in_service_entity must be checked too).
			 *
			 * As a consequence, its parent entities are
			 * active as well, and thus this loop must
			 * stop here.
			 */
			break;
		}

		/*
		 * The decrement of num_groups_with_pending_reqs is
		 * not performed immediately upon the deactivation of
		 * entity, but it is delayed to when it also happens
		 * that the first leaf descendant bfqq of entity gets
		 * all its pending requests completed. The following
		 * instructions perform this delayed decrement, if
		 * needed. See the comments on
		 * num_groups_with_pending_reqs for details.
		 */
		if (entity->in_groups_with_pending_reqs) {
			entity->in_groups_with_pending_reqs = false;
			bfqd->num_groups_with_pending_reqs--;
		}
	}

	/*
	 * Next function is invoked last, because it causes bfqq to be
	 * freed if the following holds: bfqq is not in service and
	 * has no dispatched request. DO NOT use bfqq after the next
	 * function invocation.
	 */
	__bfq_weights_tree_remove(bfqd, bfqq,
				  &bfqd->queue_weights_tree);
}

/*
 * Return expired entry, or NULL to just start from scratch in rbtree.
 */
static struct request *bfq_check_fifo(struct bfq_queue *bfqq,
				      struct request *last)
{
	struct request *rq;

	if (bfq_bfqq_fifo_expire(bfqq))
		return NULL;

	bfq_mark_bfqq_fifo_expire(bfqq);

	rq = rq_entry_fifo(bfqq->fifo.next);

	if (rq == last || ktime_get_ns() < rq->fifo_time)
		return NULL;

	bfq_log_bfqq(bfqq->bfqd, bfqq, "check_fifo: returned %p", rq);
	return rq;
}

static struct request *bfq_find_next_rq(struct bfq_data *bfqd,
					struct bfq_queue *bfqq,
					struct request *last)
{
	struct rb_node *rbnext = rb_next(&last->rb_node);
	struct rb_node *rbprev = rb_prev(&last->rb_node);
	struct request *next, *prev = NULL;

	/* Follow expired path, else get first next available. */
	next = bfq_check_fifo(bfqq, last);
	if (next)
		return next;

	if (rbprev)
		prev = rb_entry_rq(rbprev);

	if (rbnext)
		next = rb_entry_rq(rbnext);
	else {
		rbnext = rb_first(&bfqq->sort_list);
		if (rbnext && rbnext != &last->rb_node)
			next = rb_entry_rq(rbnext);
	}

	return bfq_choose_req(bfqd, next, prev, blk_rq_pos(last));
}

/* see the definition of bfq_async_charge_factor for details */
static unsigned long bfq_serv_to_charge(struct request *rq,
					struct bfq_queue *bfqq)
{
	if (bfq_bfqq_sync(bfqq) || bfqq->wr_coeff > 1)
		return blk_rq_sectors(rq);

	return blk_rq_sectors(rq) * bfq_async_charge_factor;
}

/**
 * bfq_updated_next_req - update the queue after a new next_rq selection.
 * @bfqd: the device data the queue belongs to.
 * @bfqq: the queue to update.
 *
 * If the first request of a queue changes we make sure that the queue
 * has enough budget to serve at least its first request (if the
 * request has grown).  We do this because if the queue has not enough
 * budget for its first request, it has to go through two dispatch
 * rounds to actually get it dispatched.
 */
static void bfq_updated_next_req(struct bfq_data *bfqd,
				 struct bfq_queue *bfqq)
{
	struct bfq_entity *entity = &bfqq->entity;
	struct request *next_rq = bfqq->next_rq;
	unsigned long new_budget;

	if (!next_rq)
		return;

	if (bfqq == bfqd->in_service_queue)
		/*
		 * In order not to break guarantees, budgets cannot be
		 * changed after an entity has been selected.
		 */
		return;

	new_budget = max_t(unsigned long, bfqq->max_budget,
			   bfq_serv_to_charge(next_rq, bfqq));
	if (entity->budget != new_budget) {
		entity->budget = new_budget;
		bfq_log_bfqq(bfqd, bfqq, "updated next rq: new budget %lu",
					 new_budget);
		bfq_requeue_bfqq(bfqd, bfqq, false);
	}
}

static unsigned int bfq_wr_duration(struct bfq_data *bfqd)
{
	u64 dur;

	if (bfqd->bfq_wr_max_time > 0)
		return bfqd->bfq_wr_max_time;

	dur = bfqd->rate_dur_prod;
	do_div(dur, bfqd->peak_rate);

	/*
	 * Limit duration between 3 and 25 seconds. The upper limit
	 * has been conservatively set after the following worst case:
	 * on a QEMU/KVM virtual machine
	 * - running in a slow PC
	 * - with a virtual disk stacked on a slow low-end 5400rpm HDD
	 * - serving a heavy I/O workload, such as the sequential reading
	 *   of several files
	 * mplayer took 23 seconds to start, if constantly weight-raised.
	 *
	 * As for higher values than that accomodating the above bad
	 * scenario, tests show that higher values would often yield
	 * the opposite of the desired result, i.e., would worsen
	 * responsiveness by allowing non-interactive applications to
	 * preserve weight raising for too long.
	 *
	 * On the other end, lower values than 3 seconds make it
	 * difficult for most interactive tasks to complete their jobs
	 * before weight-raising finishes.
	 */
	return clamp_val(dur, msecs_to_jiffies(3000), msecs_to_jiffies(25000));
}

/* switch back from soft real-time to interactive weight raising */
static void switch_back_to_interactive_wr(struct bfq_queue *bfqq,
					  struct bfq_data *bfqd)
{
	bfqq->wr_coeff = bfqd->bfq_wr_coeff;
	bfqq->wr_cur_max_time = bfq_wr_duration(bfqd);
	bfqq->last_wr_start_finish = bfqq->wr_start_at_switch_to_srt;
}

static void
bfq_bfqq_resume_state(struct bfq_queue *bfqq, struct bfq_data *bfqd,
		      struct bfq_io_cq *bic, bool bfq_already_existing)
{
	unsigned int old_wr_coeff = bfqq->wr_coeff;
	bool busy = bfq_already_existing && bfq_bfqq_busy(bfqq);

	if (bic->saved_has_short_ttime)
		bfq_mark_bfqq_has_short_ttime(bfqq);
	else
		bfq_clear_bfqq_has_short_ttime(bfqq);

	if (bic->saved_IO_bound)
		bfq_mark_bfqq_IO_bound(bfqq);
	else
		bfq_clear_bfqq_IO_bound(bfqq);

	bfqq->ttime = bic->saved_ttime;
	bfqq->wr_coeff = bic->saved_wr_coeff;
	bfqq->wr_start_at_switch_to_srt = bic->saved_wr_start_at_switch_to_srt;
	bfqq->last_wr_start_finish = bic->saved_last_wr_start_finish;
	bfqq->wr_cur_max_time = bic->saved_wr_cur_max_time;

	if (bfqq->wr_coeff > 1 && (bfq_bfqq_in_large_burst(bfqq) ||
	    time_is_before_jiffies(bfqq->last_wr_start_finish +
				   bfqq->wr_cur_max_time))) {
		if (bfqq->wr_cur_max_time == bfqd->bfq_wr_rt_max_time &&
		    !bfq_bfqq_in_large_burst(bfqq) &&
		    time_is_after_eq_jiffies(bfqq->wr_start_at_switch_to_srt +
					     bfq_wr_duration(bfqd))) {
			switch_back_to_interactive_wr(bfqq, bfqd);
		} else {
			bfqq->wr_coeff = 1;
			bfq_log_bfqq(bfqq->bfqd, bfqq,
				     "resume state: switching off wr");
		}
	}

	/* make sure weight will be updated, however we got here */
	bfqq->entity.prio_changed = 1;

	if (likely(!busy))
		return;

	if (old_wr_coeff == 1 && bfqq->wr_coeff > 1)
		bfqd->wr_busy_queues++;
	else if (old_wr_coeff > 1 && bfqq->wr_coeff == 1)
		bfqd->wr_busy_queues--;
}

static int bfqq_process_refs(struct bfq_queue *bfqq)
{
	return bfqq->ref - bfqq->allocated - bfqq->entity.on_st -
		(bfqq->weight_counter != NULL);
}

/* Empty burst list and add just bfqq (see comments on bfq_handle_burst) */
static void bfq_reset_burst_list(struct bfq_data *bfqd, struct bfq_queue *bfqq)
{
	struct bfq_queue *item;
	struct hlist_node *n;

	hlist_for_each_entry_safe(item, n, &bfqd->burst_list, burst_list_node)
		hlist_del_init(&item->burst_list_node);
	hlist_add_head(&bfqq->burst_list_node, &bfqd->burst_list);
	bfqd->burst_size = 1;
	bfqd->burst_parent_entity = bfqq->entity.parent;
}

/* Add bfqq to the list of queues in current burst (see bfq_handle_burst) */
static void bfq_add_to_burst(struct bfq_data *bfqd, struct bfq_queue *bfqq)
{
	/* Increment burst size to take into account also bfqq */
	bfqd->burst_size++;

	if (bfqd->burst_size == bfqd->bfq_large_burst_thresh) {
		struct bfq_queue *pos, *bfqq_item;
		struct hlist_node *n;

		/*
		 * Enough queues have been activated shortly after each
		 * other to consider this burst as large.
		 */
		bfqd->large_burst = true;

		/*
		 * We can now mark all queues in the burst list as
		 * belonging to a large burst.
		 */
		hlist_for_each_entry(bfqq_item, &bfqd->burst_list,
				     burst_list_node)
			bfq_mark_bfqq_in_large_burst(bfqq_item);
		bfq_mark_bfqq_in_large_burst(bfqq);

		/*
		 * From now on, and until the current burst finishes, any
		 * new queue being activated shortly after the last queue
		 * was inserted in the burst can be immediately marked as
		 * belonging to a large burst. So the burst list is not
		 * needed any more. Remove it.
		 */
		hlist_for_each_entry_safe(pos, n, &bfqd->burst_list,
					  burst_list_node)
			hlist_del_init(&pos->burst_list_node);
	} else /*
		* Burst not yet large: add bfqq to the burst list. Do
		* not increment the ref counter for bfqq, because bfqq
		* is removed from the burst list before freeing bfqq
		* in put_queue.
		*/
		hlist_add_head(&bfqq->burst_list_node, &bfqd->burst_list);
}

/*
 * If many queues belonging to the same group happen to be created
 * shortly after each other, then the processes associated with these
 * queues have typically a common goal. In particular, bursts of queue
 * creations are usually caused by services or applications that spawn
 * many parallel threads/processes. Examples are systemd during boot,
 * or git grep. To help these processes get their job done as soon as
 * possible, it is usually better to not grant either weight-raising
 * or device idling to their queues.
 *
 * In this comment we describe, firstly, the reasons why this fact
 * holds, and, secondly, the next function, which implements the main
 * steps needed to properly mark these queues so that they can then be
 * treated in a different way.
 *
 * The above services or applications benefit mostly from a high
 * throughput: the quicker the requests of the activated queues are
 * cumulatively served, the sooner the target job of these queues gets
 * completed. As a consequence, weight-raising any of these queues,
 * which also implies idling the device for it, is almost always
 * counterproductive. In most cases it just lowers throughput.
 *
 * On the other hand, a burst of queue creations may be caused also by
 * the start of an application that does not consist of a lot of
 * parallel I/O-bound threads. In fact, with a complex application,
 * several short processes may need to be executed to start-up the
 * application. In this respect, to start an application as quickly as
 * possible, the best thing to do is in any case to privilege the I/O
 * related to the application with respect to all other
 * I/O. Therefore, the best strategy to start as quickly as possible
 * an application that causes a burst of queue creations is to
 * weight-raise all the queues created during the burst. This is the
 * exact opposite of the best strategy for the other type of bursts.
 *
 * In the end, to take the best action for each of the two cases, the
 * two types of bursts need to be distinguished. Fortunately, this
 * seems relatively easy, by looking at the sizes of the bursts. In
 * particular, we found a threshold such that only bursts with a
 * larger size than that threshold are apparently caused by
 * services or commands such as systemd or git grep. For brevity,
 * hereafter we call just 'large' these bursts. BFQ *does not*
 * weight-raise queues whose creation occurs in a large burst. In
 * addition, for each of these queues BFQ performs or does not perform
 * idling depending on which choice boosts the throughput more. The
 * exact choice depends on the device and request pattern at
 * hand.
 *
 * Unfortunately, false positives may occur while an interactive task
 * is starting (e.g., an application is being started). The
 * consequence is that the queues associated with the task do not
 * enjoy weight raising as expected. Fortunately these false positives
 * are very rare. They typically occur if some service happens to
 * start doing I/O exactly when the interactive task starts.
 *
 * Turning back to the next function, it implements all the steps
 * needed to detect the occurrence of a large burst and to properly
 * mark all the queues belonging to it (so that they can then be
 * treated in a different way). This goal is achieved by maintaining a
 * "burst list" that holds, temporarily, the queues that belong to the
 * burst in progress. The list is then used to mark these queues as
 * belonging to a large burst if the burst does become large. The main
 * steps are the following.
 *
 * . when the very first queue is created, the queue is inserted into the
 *   list (as it could be the first queue in a possible burst)
 *
 * . if the current burst has not yet become large, and a queue Q that does
 *   not yet belong to the burst is activated shortly after the last time
 *   at which a new queue entered the burst list, then the function appends
 *   Q to the burst list
 *
 * . if, as a consequence of the previous step, the burst size reaches
 *   the large-burst threshold, then
 *
 *     . all the queues in the burst list are marked as belonging to a
 *       large burst
 *
 *     . the burst list is deleted; in fact, the burst list already served
 *       its purpose (keeping temporarily track of the queues in a burst,
 *       so as to be able to mark them as belonging to a large burst in the
 *       previous sub-step), and now is not needed any more
 *
 *     . the device enters a large-burst mode
 *
 * . if a queue Q that does not belong to the burst is created while
 *   the device is in large-burst mode and shortly after the last time
 *   at which a queue either entered the burst list or was marked as
 *   belonging to the current large burst, then Q is immediately marked
 *   as belonging to a large burst.
 *
 * . if a queue Q that does not belong to the burst is created a while
 *   later, i.e., not shortly after, than the last time at which a queue
 *   either entered the burst list or was marked as belonging to the
 *   current large burst, then the current burst is deemed as finished and:
 *
 *        . the large-burst mode is reset if set
 *
 *        . the burst list is emptied
 *
 *        . Q is inserted in the burst list, as Q may be the first queue
 *          in a possible new burst (then the burst list contains just Q
 *          after this step).
 */
static void bfq_handle_burst(struct bfq_data *bfqd, struct bfq_queue *bfqq)
{
	/*
	 * If bfqq is already in the burst list or is part of a large
	 * burst, or finally has just been split, then there is
	 * nothing else to do.
	 */
	if (!hlist_unhashed(&bfqq->burst_list_node) ||
	    bfq_bfqq_in_large_burst(bfqq) ||
	    time_is_after_eq_jiffies(bfqq->split_time +
				     msecs_to_jiffies(10)))
		return;

	/*
	 * If bfqq's creation happens late enough, or bfqq belongs to
	 * a different group than the burst group, then the current
	 * burst is finished, and related data structures must be
	 * reset.
	 *
	 * In this respect, consider the special case where bfqq is
	 * the very first queue created after BFQ is selected for this
	 * device. In this case, last_ins_in_burst and
	 * burst_parent_entity are not yet significant when we get
	 * here. But it is easy to verify that, whether or not the
	 * following condition is true, bfqq will end up being
	 * inserted into the burst list. In particular the list will
	 * happen to contain only bfqq. And this is exactly what has
	 * to happen, as bfqq may be the first queue of the first
	 * burst.
	 */
	if (time_is_before_jiffies(bfqd->last_ins_in_burst +
	    bfqd->bfq_burst_interval) ||
	    bfqq->entity.parent != bfqd->burst_parent_entity) {
		bfqd->large_burst = false;
		bfq_reset_burst_list(bfqd, bfqq);
		goto end;
	}

	/*
	 * If we get here, then bfqq is being activated shortly after the
	 * last queue. So, if the current burst is also large, we can mark
	 * bfqq as belonging to this large burst immediately.
	 */
	if (bfqd->large_burst) {
		bfq_mark_bfqq_in_large_burst(bfqq);
		goto end;
	}

	/*
	 * If we get here, then a large-burst state has not yet been
	 * reached, but bfqq is being activated shortly after the last
	 * queue. Then we add bfqq to the burst.
	 */
	bfq_add_to_burst(bfqd, bfqq);
end:
	/*
	 * At this point, bfqq either has been added to the current
	 * burst or has caused the current burst to terminate and a
	 * possible new burst to start. In particular, in the second
	 * case, bfqq has become the first queue in the possible new
	 * burst.  In both cases last_ins_in_burst needs to be moved
	 * forward.
	 */
	bfqd->last_ins_in_burst = jiffies;
}

static int bfq_bfqq_budget_left(struct bfq_queue *bfqq)
{
	struct bfq_entity *entity = &bfqq->entity;

	return entity->budget - entity->service;
}

/*
 * If enough samples have been computed, return the current max budget
 * stored in bfqd, which is dynamically updated according to the
 * estimated disk peak rate; otherwise return the default max budget
 */
static int bfq_max_budget(struct bfq_data *bfqd)
{
	if (bfqd->budgets_assigned < bfq_stats_min_budgets)
		return bfq_default_max_budget;
	else
		return bfqd->bfq_max_budget;
}

/*
 * Return min budget, which is a fraction of the current or default
 * max budget (trying with 1/32)
 */
static int bfq_min_budget(struct bfq_data *bfqd)
{
	if (bfqd->budgets_assigned < bfq_stats_min_budgets)
		return bfq_default_max_budget / 32;
	else
		return bfqd->bfq_max_budget / 32;
}

/*
 * The next function, invoked after the input queue bfqq switches from
 * idle to busy, updates the budget of bfqq. The function also tells
 * whether the in-service queue should be expired, by returning
 * true. The purpose of expiring the in-service queue is to give bfqq
 * the chance to possibly preempt the in-service queue, and the reason
 * for preempting the in-service queue is to achieve one of the two
 * goals below.
 *
 * 1. Guarantee to bfqq its reserved bandwidth even if bfqq has
 * expired because it has remained idle. In particular, bfqq may have
 * expired for one of the following two reasons:
 *
 * - BFQQE_NO_MORE_REQUESTS bfqq did not enjoy any device idling
 *   and did not make it to issue a new request before its last
 *   request was served;
 *
 * - BFQQE_TOO_IDLE bfqq did enjoy device idling, but did not issue
 *   a new request before the expiration of the idling-time.
 *
 * Even if bfqq has expired for one of the above reasons, the process
 * associated with the queue may be however issuing requests greedily,
 * and thus be sensitive to the bandwidth it receives (bfqq may have
 * remained idle for other reasons: CPU high load, bfqq not enjoying
 * idling, I/O throttling somewhere in the path from the process to
 * the I/O scheduler, ...). But if, after every expiration for one of
 * the above two reasons, bfqq has to wait for the service of at least
 * one full budget of another queue before being served again, then
 * bfqq is likely to get a much lower bandwidth or resource time than
 * its reserved ones. To address this issue, two countermeasures need
 * to be taken.
 *
 * First, the budget and the timestamps of bfqq need to be updated in
 * a special way on bfqq reactivation: they need to be updated as if
 * bfqq did not remain idle and did not expire. In fact, if they are
 * computed as if bfqq expired and remained idle until reactivation,
 * then the process associated with bfqq is treated as if, instead of
 * being greedy, it stopped issuing requests when bfqq remained idle,
 * and restarts issuing requests only on this reactivation. In other
 * words, the scheduler does not help the process recover the "service
 * hole" between bfqq expiration and reactivation. As a consequence,
 * the process receives a lower bandwidth than its reserved one. In
 * contrast, to recover this hole, the budget must be updated as if
 * bfqq was not expired at all before this reactivation, i.e., it must
 * be set to the value of the remaining budget when bfqq was
 * expired. Along the same line, timestamps need to be assigned the
 * value they had the last time bfqq was selected for service, i.e.,
 * before last expiration. Thus timestamps need to be back-shifted
 * with respect to their normal computation (see [1] for more details
 * on this tricky aspect).
 *
 * Secondly, to allow the process to recover the hole, the in-service
 * queue must be expired too, to give bfqq the chance to preempt it
 * immediately. In fact, if bfqq has to wait for a full budget of the
 * in-service queue to be completed, then it may become impossible to
 * let the process recover the hole, even if the back-shifted
 * timestamps of bfqq are lower than those of the in-service queue. If
 * this happens for most or all of the holes, then the process may not
 * receive its reserved bandwidth. In this respect, it is worth noting
 * that, being the service of outstanding requests unpreemptible, a
 * little fraction of the holes may however be unrecoverable, thereby
 * causing a little loss of bandwidth.
 *
 * The last important point is detecting whether bfqq does need this
 * bandwidth recovery. In this respect, the next function deems the
 * process associated with bfqq greedy, and thus allows it to recover
 * the hole, if: 1) the process is waiting for the arrival of a new
 * request (which implies that bfqq expired for one of the above two
 * reasons), and 2) such a request has arrived soon. The first
 * condition is controlled through the flag non_blocking_wait_rq,
 * while the second through the flag arrived_in_time. If both
 * conditions hold, then the function computes the budget in the
 * above-described special way, and signals that the in-service queue
 * should be expired. Timestamp back-shifting is done later in
 * __bfq_activate_entity.
 *
 * 2. Reduce latency. Even if timestamps are not backshifted to let
 * the process associated with bfqq recover a service hole, bfqq may
 * however happen to have, after being (re)activated, a lower finish
 * timestamp than the in-service queue.	 That is, the next budget of
 * bfqq may have to be completed before the one of the in-service
 * queue. If this is the case, then preempting the in-service queue
 * allows this goal to be achieved, apart from the unpreemptible,
 * outstanding requests mentioned above.
 *
 * Unfortunately, regardless of which of the above two goals one wants
 * to achieve, service trees need first to be updated to know whether
 * the in-service queue must be preempted. To have service trees
 * correctly updated, the in-service queue must be expired and
 * rescheduled, and bfqq must be scheduled too. This is one of the
 * most costly operations (in future versions, the scheduling
 * mechanism may be re-designed in such a way to make it possible to
 * know whether preemption is needed without needing to update service
 * trees). In addition, queue preemptions almost always cause random
 * I/O, and thus loss of throughput. Because of these facts, the next
 * function adopts the following simple scheme to avoid both costly
 * operations and too frequent preemptions: it requests the expiration
 * of the in-service queue (unconditionally) only for queues that need
 * to recover a hole, or that either are weight-raised or deserve to
 * be weight-raised.
 */
static bool bfq_bfqq_update_budg_for_activation(struct bfq_data *bfqd,
						struct bfq_queue *bfqq,
						bool arrived_in_time,
						bool wr_or_deserves_wr)
{
	struct bfq_entity *entity = &bfqq->entity;

	if (bfq_bfqq_non_blocking_wait_rq(bfqq) && arrived_in_time) {
		/*
		 * We do not clear the flag non_blocking_wait_rq here, as
		 * the latter is used in bfq_activate_bfqq to signal
		 * that timestamps need to be back-shifted (and is
		 * cleared right after).
		 */

		/*
		 * In next assignment we rely on that either
		 * entity->service or entity->budget are not updated
		 * on expiration if bfqq is empty (see
		 * __bfq_bfqq_recalc_budget). Thus both quantities
		 * remain unchanged after such an expiration, and the
		 * following statement therefore assigns to
		 * entity->budget the remaining budget on such an
		 * expiration.
		 */
		entity->budget = min_t(unsigned long,
				       bfq_bfqq_budget_left(bfqq),
				       bfqq->max_budget);

		/*
		 * At this point, we have used entity->service to get
		 * the budget left (needed for updating
		 * entity->budget). Thus we finally can, and have to,
		 * reset entity->service. The latter must be reset
		 * because bfqq would otherwise be charged again for
		 * the service it has received during its previous
		 * service slot(s).
		 */
		entity->service = 0;

		return true;
	}

	/*
	 * We can finally complete expiration, by setting service to 0.
	 */
	entity->service = 0;
	entity->budget = max_t(unsigned long, bfqq->max_budget,
			       bfq_serv_to_charge(bfqq->next_rq, bfqq));
	bfq_clear_bfqq_non_blocking_wait_rq(bfqq);
	return wr_or_deserves_wr;
}

/*
 * Return the farthest past time instant according to jiffies
 * macros.
 */
static unsigned long bfq_smallest_from_now(void)
{
	return jiffies - MAX_JIFFY_OFFSET;
}

static void bfq_update_bfqq_wr_on_rq_arrival(struct bfq_data *bfqd,
					     struct bfq_queue *bfqq,
					     unsigned int old_wr_coeff,
					     bool wr_or_deserves_wr,
					     bool interactive,
					     bool in_burst,
					     bool soft_rt)
{
	if (old_wr_coeff == 1 && wr_or_deserves_wr) {
		/* start a weight-raising period */
		if (interactive) {
			bfqq->service_from_wr = 0;
			bfqq->wr_coeff = bfqd->bfq_wr_coeff;
			bfqq->wr_cur_max_time = bfq_wr_duration(bfqd);
		} else {
			/*
			 * No interactive weight raising in progress
			 * here: assign minus infinity to
			 * wr_start_at_switch_to_srt, to make sure
			 * that, at the end of the soft-real-time
			 * weight raising periods that is starting
			 * now, no interactive weight-raising period
			 * may be wrongly considered as still in
			 * progress (and thus actually started by
			 * mistake).
			 */
			bfqq->wr_start_at_switch_to_srt =
				bfq_smallest_from_now();
			bfqq->wr_coeff = bfqd->bfq_wr_coeff *
				BFQ_SOFTRT_WEIGHT_FACTOR;
			bfqq->wr_cur_max_time =
				bfqd->bfq_wr_rt_max_time;
		}

		/*
		 * If needed, further reduce budget to make sure it is
		 * close to bfqq's backlog, so as to reduce the
		 * scheduling-error component due to a too large
		 * budget. Do not care about throughput consequences,
		 * but only about latency. Finally, do not assign a
		 * too small budget either, to avoid increasing
		 * latency by causing too frequent expirations.
		 */
		bfqq->entity.budget = min_t(unsigned long,
					    bfqq->entity.budget,
					    2 * bfq_min_budget(bfqd));
	} else if (old_wr_coeff > 1) {
		if (interactive) { /* update wr coeff and duration */
			bfqq->wr_coeff = bfqd->bfq_wr_coeff;
			bfqq->wr_cur_max_time = bfq_wr_duration(bfqd);
		} else if (in_burst)
			bfqq->wr_coeff = 1;
		else if (soft_rt) {
			/*
			 * The application is now or still meeting the
			 * requirements for being deemed soft rt.  We
			 * can then correctly and safely (re)charge
			 * the weight-raising duration for the
			 * application with the weight-raising
			 * duration for soft rt applications.
			 *
			 * In particular, doing this recharge now, i.e.,
			 * before the weight-raising period for the
			 * application finishes, reduces the probability
			 * of the following negative scenario:
			 * 1) the weight of a soft rt application is
			 *    raised at startup (as for any newly
			 *    created application),
			 * 2) since the application is not interactive,
			 *    at a certain time weight-raising is
			 *    stopped for the application,
			 * 3) at that time the application happens to
			 *    still have pending requests, and hence
			 *    is destined to not have a chance to be
			 *    deemed soft rt before these requests are
			 *    completed (see the comments to the
			 *    function bfq_bfqq_softrt_next_start()
			 *    for details on soft rt detection),
			 * 4) these pending requests experience a high
			 *    latency because the application is not
			 *    weight-raised while they are pending.
			 */
			if (bfqq->wr_cur_max_time !=
				bfqd->bfq_wr_rt_max_time) {
				bfqq->wr_start_at_switch_to_srt =
					bfqq->last_wr_start_finish;

				bfqq->wr_cur_max_time =
					bfqd->bfq_wr_rt_max_time;
				bfqq->wr_coeff = bfqd->bfq_wr_coeff *
					BFQ_SOFTRT_WEIGHT_FACTOR;
			}
			bfqq->last_wr_start_finish = jiffies;
		}
	}
}

static bool bfq_bfqq_idle_for_long_time(struct bfq_data *bfqd,
					struct bfq_queue *bfqq)
{
	return bfqq->dispatched == 0 &&
		time_is_before_jiffies(
			bfqq->budget_timeout +
			bfqd->bfq_wr_min_idle_time);
}

static void bfq_bfqq_handle_idle_busy_switch(struct bfq_data *bfqd,
					     struct bfq_queue *bfqq,
					     int old_wr_coeff,
					     struct request *rq,
					     bool *interactive)
{
	bool soft_rt, in_burst,	wr_or_deserves_wr,
		bfqq_wants_to_preempt,
		idle_for_long_time = bfq_bfqq_idle_for_long_time(bfqd, bfqq),
		/*
		 * See the comments on
		 * bfq_bfqq_update_budg_for_activation for
		 * details on the usage of the next variable.
		 */
		arrived_in_time =  ktime_get_ns() <=
			bfqq->ttime.last_end_request +
			bfqd->bfq_slice_idle * 3;


	/*
	 * bfqq deserves to be weight-raised if:
	 * - it is sync,
	 * - it does not belong to a large burst,
	 * - it has been idle for enough time or is soft real-time,
	 * - is linked to a bfq_io_cq (it is not shared in any sense).
	 */
	in_burst = bfq_bfqq_in_large_burst(bfqq);
	soft_rt = bfqd->bfq_wr_max_softrt_rate > 0 &&
		!in_burst &&
		time_is_before_jiffies(bfqq->soft_rt_next_start) &&
		bfqq->dispatched == 0;
	*interactive = !in_burst && idle_for_long_time;
	wr_or_deserves_wr = bfqd->low_latency &&
		(bfqq->wr_coeff > 1 ||
		 (bfq_bfqq_sync(bfqq) &&
		  bfqq->bic && (*interactive || soft_rt)));

	/*
	 * Using the last flag, update budget and check whether bfqq
	 * may want to preempt the in-service queue.
	 */
	bfqq_wants_to_preempt =
		bfq_bfqq_update_budg_for_activation(bfqd, bfqq,
						    arrived_in_time,
						    wr_or_deserves_wr);

	/*
	 * If bfqq happened to be activated in a burst, but has been
	 * idle for much more than an interactive queue, then we
	 * assume that, in the overall I/O initiated in the burst, the
	 * I/O associated with bfqq is finished. So bfqq does not need
	 * to be treated as a queue belonging to a burst
	 * anymore. Accordingly, we reset bfqq's in_large_burst flag
	 * if set, and remove bfqq from the burst list if it's
	 * there. We do not decrement burst_size, because the fact
	 * that bfqq does not need to belong to the burst list any
	 * more does not invalidate the fact that bfqq was created in
	 * a burst.
	 */
	if (likely(!bfq_bfqq_just_created(bfqq)) &&
	    idle_for_long_time &&
	    time_is_before_jiffies(
		    bfqq->budget_timeout +
		    msecs_to_jiffies(10000))) {
		hlist_del_init(&bfqq->burst_list_node);
		bfq_clear_bfqq_in_large_burst(bfqq);
	}

	bfq_clear_bfqq_just_created(bfqq);


	if (!bfq_bfqq_IO_bound(bfqq)) {
		if (arrived_in_time) {
			bfqq->requests_within_timer++;
			if (bfqq->requests_within_timer >=
			    bfqd->bfq_requests_within_timer)
				bfq_mark_bfqq_IO_bound(bfqq);
		} else
			bfqq->requests_within_timer = 0;
	}

	if (bfqd->low_latency) {
		if (unlikely(time_is_after_jiffies(bfqq->split_time)))
			/* wraparound */
			bfqq->split_time =
				jiffies - bfqd->bfq_wr_min_idle_time - 1;

		if (time_is_before_jiffies(bfqq->split_time +
					   bfqd->bfq_wr_min_idle_time)) {
			bfq_update_bfqq_wr_on_rq_arrival(bfqd, bfqq,
							 old_wr_coeff,
							 wr_or_deserves_wr,
							 *interactive,
							 in_burst,
							 soft_rt);

			if (old_wr_coeff != bfqq->wr_coeff)
				bfqq->entity.prio_changed = 1;
		}
	}

	bfqq->last_idle_bklogged = jiffies;
	bfqq->service_from_backlogged = 0;
	bfq_clear_bfqq_softrt_update(bfqq);

	bfq_add_bfqq_busy(bfqd, bfqq);

	/*
	 * Expire in-service queue only if preemption may be needed
	 * for guarantees. In this respect, the function
	 * next_queue_may_preempt just checks a simple, necessary
	 * condition, and not a sufficient condition based on
	 * timestamps. In fact, for the latter condition to be
	 * evaluated, timestamps would need first to be updated, and
	 * this operation is quite costly (see the comments on the
	 * function bfq_bfqq_update_budg_for_activation).
	 */
	if (bfqd->in_service_queue && bfqq_wants_to_preempt &&
	    bfqd->in_service_queue->wr_coeff < bfqq->wr_coeff &&
	    next_queue_may_preempt(bfqd))
		bfq_bfqq_expire(bfqd, bfqd->in_service_queue,
				false, BFQQE_PREEMPTED);
}

static void bfq_add_request(struct request *rq)
{
	struct bfq_queue *bfqq = RQ_BFQQ(rq);
	struct bfq_data *bfqd = bfqq->bfqd;
	struct request *next_rq, *prev;
	unsigned int old_wr_coeff = bfqq->wr_coeff;
	bool interactive = false;

	bfq_log_bfqq(bfqd, bfqq, "add_request %d", rq_is_sync(rq));
	bfqq->queued[rq_is_sync(rq)]++;
	bfqd->queued++;

	elv_rb_add(&bfqq->sort_list, rq);

	/*
	 * Check if this request is a better next-serve candidate.
	 */
	prev = bfqq->next_rq;
	next_rq = bfq_choose_req(bfqd, bfqq->next_rq, rq, bfqd->last_position);
	bfqq->next_rq = next_rq;

	/*
	 * Adjust priority tree position, if next_rq changes.
	 */
	if (prev != bfqq->next_rq)
		bfq_pos_tree_add_move(bfqd, bfqq);

	if (!bfq_bfqq_busy(bfqq)) /* switching to busy ... */
		bfq_bfqq_handle_idle_busy_switch(bfqd, bfqq, old_wr_coeff,
						 rq, &interactive);
	else {
		if (bfqd->low_latency && old_wr_coeff == 1 && !rq_is_sync(rq) &&
		    time_is_before_jiffies(
				bfqq->last_wr_start_finish +
				bfqd->bfq_wr_min_inter_arr_async)) {
			bfqq->wr_coeff = bfqd->bfq_wr_coeff;
			bfqq->wr_cur_max_time = bfq_wr_duration(bfqd);

			bfqd->wr_busy_queues++;
			bfqq->entity.prio_changed = 1;
		}
		if (prev != bfqq->next_rq)
			bfq_updated_next_req(bfqd, bfqq);
	}

	/*
	 * Assign jiffies to last_wr_start_finish in the following
	 * cases:
	 *
	 * . if bfqq is not going to be weight-raised, because, for
	 *   non weight-raised queues, last_wr_start_finish stores the
	 *   arrival time of the last request; as of now, this piece
	 *   of information is used only for deciding whether to
	 *   weight-raise async queues
	 *
	 * . if bfqq is not weight-raised, because, if bfqq is now
	 *   switching to weight-raised, then last_wr_start_finish
	 *   stores the time when weight-raising starts
	 *
	 * . if bfqq is interactive, because, regardless of whether
	 *   bfqq is currently weight-raised, the weight-raising
	 *   period must start or restart (this case is considered
	 *   separately because it is not detected by the above
	 *   conditions, if bfqq is already weight-raised)
	 *
	 * last_wr_start_finish has to be updated also if bfqq is soft
	 * real-time, because the weight-raising period is constantly
	 * restarted on idle-to-busy transitions for these queues, but
	 * this is already done in bfq_bfqq_handle_idle_busy_switch if
	 * needed.
	 */
	if (bfqd->low_latency &&
		(old_wr_coeff == 1 || bfqq->wr_coeff == 1 || interactive))
		bfqq->last_wr_start_finish = jiffies;
}

static struct request *bfq_find_rq_fmerge(struct bfq_data *bfqd,
					  struct bio *bio,
					  struct request_queue *q)
{
	struct bfq_queue *bfqq = bfqd->bio_bfqq;


	if (bfqq)
		return elv_rb_find(&bfqq->sort_list, bio_end_sector(bio));

	return NULL;
}

static sector_t get_sdist(sector_t last_pos, struct request *rq)
{
	if (last_pos)
		return abs(blk_rq_pos(rq) - last_pos);

	return 0;
}

#if 0 /* Still not clear if we can do without next two functions */
static void bfq_activate_request(struct request_queue *q, struct request *rq)
{
	struct bfq_data *bfqd = q->elevator->elevator_data;

	bfqd->rq_in_driver++;
}

static void bfq_deactivate_request(struct request_queue *q, struct request *rq)
{
	struct bfq_data *bfqd = q->elevator->elevator_data;

	bfqd->rq_in_driver--;
}
#endif

static void bfq_remove_request(struct request_queue *q,
			       struct request *rq)
{
	struct bfq_queue *bfqq = RQ_BFQQ(rq);
	struct bfq_data *bfqd = bfqq->bfqd;
	const int sync = rq_is_sync(rq);

	if (bfqq->next_rq == rq) {
		bfqq->next_rq = bfq_find_next_rq(bfqd, bfqq, rq);
		bfq_updated_next_req(bfqd, bfqq);
	}

	if (rq->queuelist.prev != &rq->queuelist)
		list_del_init(&rq->queuelist);
	bfqq->queued[sync]--;
	bfqd->queued--;
	elv_rb_del(&bfqq->sort_list, rq);

	elv_rqhash_del(q, rq);
	if (q->last_merge == rq)
		q->last_merge = NULL;

	if (RB_EMPTY_ROOT(&bfqq->sort_list)) {
		bfqq->next_rq = NULL;

		if (bfq_bfqq_busy(bfqq) && bfqq != bfqd->in_service_queue) {
			bfq_del_bfqq_busy(bfqd, bfqq, false);
			/*
			 * bfqq emptied. In normal operation, when
			 * bfqq is empty, bfqq->entity.service and
			 * bfqq->entity.budget must contain,
			 * respectively, the service received and the
			 * budget used last time bfqq emptied. These
			 * facts do not hold in this case, as at least
			 * this last removal occurred while bfqq is
			 * not in service. To avoid inconsistencies,
			 * reset both bfqq->entity.service and
			 * bfqq->entity.budget, if bfqq has still a
			 * process that may issue I/O requests to it.
			 */
			bfqq->entity.budget = bfqq->entity.service = 0;
		}

		/*
		 * Remove queue from request-position tree as it is empty.
		 */
		if (bfqq->pos_root) {
			rb_erase(&bfqq->pos_node, bfqq->pos_root);
			bfqq->pos_root = NULL;
		}
	} else {
		bfq_pos_tree_add_move(bfqd, bfqq);
	}

	if (rq->cmd_flags & REQ_META)
		bfqq->meta_pending--;

}

static bool bfq_bio_merge(struct blk_mq_hw_ctx *hctx, struct bio *bio)
{
	struct request_queue *q = hctx->queue;
	struct bfq_data *bfqd = q->elevator->elevator_data;
	struct request *free = NULL;
	/*
	 * bfq_bic_lookup grabs the queue_lock: invoke it now and
	 * store its return value for later use, to avoid nesting
	 * queue_lock inside the bfqd->lock. We assume that the bic
	 * returned by bfq_bic_lookup does not go away before
	 * bfqd->lock is taken.
	 */
	struct bfq_io_cq *bic = bfq_bic_lookup(bfqd, current->io_context, q);
	bool ret;

	spin_lock_irq(&bfqd->lock);

	if (bic)
		bfqd->bio_bfqq = bic_to_bfqq(bic, op_is_sync(bio->bi_opf));
	else
		bfqd->bio_bfqq = NULL;
	bfqd->bio_bic = bic;

	ret = blk_mq_sched_try_merge(q, bio, &free);

	if (free)
		blk_mq_free_request(free);
	spin_unlock_irq(&bfqd->lock);

	return ret;
}

static int bfq_request_merge(struct request_queue *q, struct request **req,
			     struct bio *bio)
{
	struct bfq_data *bfqd = q->elevator->elevator_data;
	struct request *__rq;

	__rq = bfq_find_rq_fmerge(bfqd, bio, q);
	if (__rq && elv_bio_merge_ok(__rq, bio)) {
		*req = __rq;
		return ELEVATOR_FRONT_MERGE;
	}

	return ELEVATOR_NO_MERGE;
}

static struct bfq_queue *bfq_init_rq(struct request *rq);

static void bfq_request_merged(struct request_queue *q, struct request *req,
			       enum elv_merge type)
{
	if (type == ELEVATOR_FRONT_MERGE &&
	    rb_prev(&req->rb_node) &&
	    blk_rq_pos(req) <
	    blk_rq_pos(container_of(rb_prev(&req->rb_node),
				    struct request, rb_node))) {
		struct bfq_queue *bfqq = bfq_init_rq(req);
		struct bfq_data *bfqd;
		struct request *prev, *next_rq;

		if (!bfqq)
			return;

		bfqd = bfqq->bfqd;

		/* Reposition request in its sort_list */
		elv_rb_del(&bfqq->sort_list, req);
		elv_rb_add(&bfqq->sort_list, req);

		/* Choose next request to be served for bfqq */
		prev = bfqq->next_rq;
		next_rq = bfq_choose_req(bfqd, bfqq->next_rq, req,
					 bfqd->last_position);
		bfqq->next_rq = next_rq;
		/*
		 * If next_rq changes, update both the queue's budget to
		 * fit the new request and the queue's position in its
		 * rq_pos_tree.
		 */
		if (prev != bfqq->next_rq) {
			bfq_updated_next_req(bfqd, bfqq);
			bfq_pos_tree_add_move(bfqd, bfqq);
		}
	}
}

/*
 * This function is called to notify the scheduler that the requests
 * rq and 'next' have been merged, with 'next' going away.  BFQ
 * exploits this hook to address the following issue: if 'next' has a
 * fifo_time lower that rq, then the fifo_time of rq must be set to
 * the value of 'next', to not forget the greater age of 'next'.
 *
 * NOTE: in this function we assume that rq is in a bfq_queue, basing
 * on that rq is picked from the hash table q->elevator->hash, which,
 * in its turn, is filled only with I/O requests present in
 * bfq_queues, while BFQ is in use for the request queue q. In fact,
 * the function that fills this hash table (elv_rqhash_add) is called
 * only by bfq_insert_request.
 */
static void bfq_requests_merged(struct request_queue *q, struct request *rq,
				struct request *next)
{
	struct bfq_queue *bfqq = bfq_init_rq(rq),
		*next_bfqq = bfq_init_rq(next);

	if (!bfqq)
		return;

	/*
	 * If next and rq belong to the same bfq_queue and next is older
	 * than rq, then reposition rq in the fifo (by substituting next
	 * with rq). Otherwise, if next and rq belong to different
	 * bfq_queues, never reposition rq: in fact, we would have to
	 * reposition it with respect to next's position in its own fifo,
	 * which would most certainly be too expensive with respect to
	 * the benefits.
	 */
	if (bfqq == next_bfqq &&
	    !list_empty(&rq->queuelist) && !list_empty(&next->queuelist) &&
	    next->fifo_time < rq->fifo_time) {
		list_del_init(&rq->queuelist);
		list_replace_init(&next->queuelist, &rq->queuelist);
		rq->fifo_time = next->fifo_time;
	}

	if (bfqq->next_rq == next)
		bfqq->next_rq = rq;

	bfqg_stats_update_io_merged(bfqq_group(bfqq), next->cmd_flags);
}

/* Must be called with bfqq != NULL */
static void bfq_bfqq_end_wr(struct bfq_queue *bfqq)
{
	if (bfq_bfqq_busy(bfqq))
		bfqq->bfqd->wr_busy_queues--;
	bfqq->wr_coeff = 1;
	bfqq->wr_cur_max_time = 0;
	bfqq->last_wr_start_finish = jiffies;
	/*
	 * Trigger a weight change on the next invocation of
	 * __bfq_entity_update_weight_prio.
	 */
	bfqq->entity.prio_changed = 1;
}

void bfq_end_wr_async_queues(struct bfq_data *bfqd,
			     struct bfq_group *bfqg)
{
	int i, j;

	for (i = 0; i < 2; i++)
		for (j = 0; j < IOPRIO_BE_NR; j++)
			if (bfqg->async_bfqq[i][j])
				bfq_bfqq_end_wr(bfqg->async_bfqq[i][j]);
	if (bfqg->async_idle_bfqq)
		bfq_bfqq_end_wr(bfqg->async_idle_bfqq);
}

static void bfq_end_wr(struct bfq_data *bfqd)
{
	struct bfq_queue *bfqq;

	spin_lock_irq(&bfqd->lock);

	list_for_each_entry(bfqq, &bfqd->active_list, bfqq_list)
		bfq_bfqq_end_wr(bfqq);
	list_for_each_entry(bfqq, &bfqd->idle_list, bfqq_list)
		bfq_bfqq_end_wr(bfqq);
	bfq_end_wr_async(bfqd);

	spin_unlock_irq(&bfqd->lock);
}

static sector_t bfq_io_struct_pos(void *io_struct, bool request)
{
	if (request)
		return blk_rq_pos(io_struct);
	else
		return ((struct bio *)io_struct)->bi_iter.bi_sector;
}

static int bfq_rq_close_to_sector(void *io_struct, bool request,
				  sector_t sector)
{
	return abs(bfq_io_struct_pos(io_struct, request) - sector) <=
	       BFQQ_CLOSE_THR;
}

static struct bfq_queue *bfqq_find_close(struct bfq_data *bfqd,
					 struct bfq_queue *bfqq,
					 sector_t sector)
{
	struct rb_root *root = &bfq_bfqq_to_bfqg(bfqq)->rq_pos_tree;
	struct rb_node *parent, *node;
	struct bfq_queue *__bfqq;

	if (RB_EMPTY_ROOT(root))
		return NULL;

	/*
	 * First, if we find a request starting at the end of the last
	 * request, choose it.
	 */
	__bfqq = bfq_rq_pos_tree_lookup(bfqd, root, sector, &parent, NULL);
	if (__bfqq)
		return __bfqq;

	/*
	 * If the exact sector wasn't found, the parent of the NULL leaf
	 * will contain the closest sector (rq_pos_tree sorted by
	 * next_request position).
	 */
	__bfqq = rb_entry(parent, struct bfq_queue, pos_node);
	if (bfq_rq_close_to_sector(__bfqq->next_rq, true, sector))
		return __bfqq;

	if (blk_rq_pos(__bfqq->next_rq) < sector)
		node = rb_next(&__bfqq->pos_node);
	else
		node = rb_prev(&__bfqq->pos_node);
	if (!node)
		return NULL;

	__bfqq = rb_entry(node, struct bfq_queue, pos_node);
	if (bfq_rq_close_to_sector(__bfqq->next_rq, true, sector))
		return __bfqq;

	return NULL;
}

static struct bfq_queue *bfq_find_close_cooperator(struct bfq_data *bfqd,
						   struct bfq_queue *cur_bfqq,
						   sector_t sector)
{
	struct bfq_queue *bfqq;

	/*
	 * We shall notice if some of the queues are cooperating,
	 * e.g., working closely on the same area of the device. In
	 * that case, we can group them together and: 1) don't waste
	 * time idling, and 2) serve the union of their requests in
	 * the best possible order for throughput.
	 */
	bfqq = bfqq_find_close(bfqd, cur_bfqq, sector);
	if (!bfqq || bfqq == cur_bfqq)
		return NULL;

	return bfqq;
}

static struct bfq_queue *
bfq_setup_merge(struct bfq_queue *bfqq, struct bfq_queue *new_bfqq)
{
	int process_refs, new_process_refs;
	struct bfq_queue *__bfqq;

	/*
	 * If there are no process references on the new_bfqq, then it is
	 * unsafe to follow the ->new_bfqq chain as other bfqq's in the chain
	 * may have dropped their last reference (not just their last process
	 * reference).
	 */
	if (!bfqq_process_refs(new_bfqq))
		return NULL;

	/* Avoid a circular list and skip interim queue merges. */
	while ((__bfqq = new_bfqq->new_bfqq)) {
		if (__bfqq == bfqq)
			return NULL;
		new_bfqq = __bfqq;
	}

	process_refs = bfqq_process_refs(bfqq);
	new_process_refs = bfqq_process_refs(new_bfqq);
	/*
	 * If the process for the bfqq has gone away, there is no
	 * sense in merging the queues.
	 */
	if (process_refs == 0 || new_process_refs == 0)
		return NULL;

	bfq_log_bfqq(bfqq->bfqd, bfqq, "scheduling merge with queue %d",
		new_bfqq->pid);

	/*
	 * Merging is just a redirection: the requests of the process
	 * owning one of the two queues are redirected to the other queue.
	 * The latter queue, in its turn, is set as shared if this is the
	 * first time that the requests of some process are redirected to
	 * it.
	 *
	 * We redirect bfqq to new_bfqq and not the opposite, because
	 * we are in the context of the process owning bfqq, thus we
	 * have the io_cq of this process. So we can immediately
	 * configure this io_cq to redirect the requests of the
	 * process to new_bfqq. In contrast, the io_cq of new_bfqq is
	 * not available any more (new_bfqq->bic == NULL).
	 *
	 * Anyway, even in case new_bfqq coincides with the in-service
	 * queue, redirecting requests the in-service queue is the
	 * best option, as we feed the in-service queue with new
	 * requests close to the last request served and, by doing so,
	 * are likely to increase the throughput.
	 */
	bfqq->new_bfqq = new_bfqq;
	/*
	 * The above assignment schedules the following redirections:
	 * each time some I/O for bfqq arrives, the process that
	 * generated that I/O is disassociated from bfqq and
	 * associated with new_bfqq. Here we increases new_bfqq->ref
	 * in advance, adding the number of processes that are
	 * expected to be associated with new_bfqq as they happen to
	 * issue I/O.
	 */
	new_bfqq->ref += process_refs;
	return new_bfqq;
}

static bool bfq_may_be_close_cooperator(struct bfq_queue *bfqq,
					struct bfq_queue *new_bfqq)
{
	if (bfq_too_late_for_merging(new_bfqq))
		return false;

	if (bfq_class_idle(bfqq) || bfq_class_idle(new_bfqq) ||
	    (bfqq->ioprio_class != new_bfqq->ioprio_class))
		return false;

	/*
	 * If either of the queues has already been detected as seeky,
	 * then merging it with the other queue is unlikely to lead to
	 * sequential I/O.
	 */
	if (BFQQ_SEEKY(bfqq) || BFQQ_SEEKY(new_bfqq))
		return false;

	/*
	 * Interleaved I/O is known to be done by (some) applications
	 * only for reads, so it does not make sense to merge async
	 * queues.
	 */
	if (!bfq_bfqq_sync(bfqq) || !bfq_bfqq_sync(new_bfqq))
		return false;

	return true;
}

/*
 * Attempt to schedule a merge of bfqq with the currently in-service
 * queue or with a close queue among the scheduled queues.  Return
 * NULL if no merge was scheduled, a pointer to the shared bfq_queue
 * structure otherwise.
 *
 * The OOM queue is not allowed to participate to cooperation: in fact, since
 * the requests temporarily redirected to the OOM queue could be redirected
 * again to dedicated queues at any time, the state needed to correctly
 * handle merging with the OOM queue would be quite complex and expensive
 * to maintain. Besides, in such a critical condition as an out of memory,
 * the benefits of queue merging may be little relevant, or even negligible.
 *
 * WARNING: queue merging may impair fairness among non-weight raised
 * queues, for at least two reasons: 1) the original weight of a
 * merged queue may change during the merged state, 2) even being the
 * weight the same, a merged queue may be bloated with many more
 * requests than the ones produced by its originally-associated
 * process.
 */
static struct bfq_queue *
bfq_setup_cooperator(struct bfq_data *bfqd, struct bfq_queue *bfqq,
		     void *io_struct, bool request)
{
	struct bfq_queue *in_service_bfqq, *new_bfqq;

	/* if a merge has already been setup, then proceed with that first */
	if (bfqq->new_bfqq)
		return bfqq->new_bfqq;

	/*
	 * Prevent bfqq from being merged if it has been created too
	 * long ago. The idea is that true cooperating processes, and
	 * thus their associated bfq_queues, are supposed to be
	 * created shortly after each other. This is the case, e.g.,
	 * for KVM/QEMU and dump I/O threads. Basing on this
	 * assumption, the following filtering greatly reduces the
	 * probability that two non-cooperating processes, which just
	 * happen to do close I/O for some short time interval, have
	 * their queues merged by mistake.
	 */
	if (bfq_too_late_for_merging(bfqq))
		return NULL;

	if (!io_struct || unlikely(bfqq == &bfqd->oom_bfqq))
		return NULL;

	/* If there is only one backlogged queue, don't search. */
	if (bfqd->busy_queues == 1)
		return NULL;

	in_service_bfqq = bfqd->in_service_queue;

	if (in_service_bfqq && in_service_bfqq != bfqq &&
	    likely(in_service_bfqq != &bfqd->oom_bfqq) &&
	    bfq_rq_close_to_sector(io_struct, request,
				   bfqd->in_serv_last_pos) &&
	    bfqq->entity.parent == in_service_bfqq->entity.parent &&
	    bfq_may_be_close_cooperator(bfqq, in_service_bfqq)) {
		new_bfqq = bfq_setup_merge(bfqq, in_service_bfqq);
		if (new_bfqq)
			return new_bfqq;
	}
	/*
	 * Check whether there is a cooperator among currently scheduled
	 * queues. The only thing we need is that the bio/request is not
	 * NULL, as we need it to establish whether a cooperator exists.
	 */
	new_bfqq = bfq_find_close_cooperator(bfqd, bfqq,
			bfq_io_struct_pos(io_struct, request));

	if (new_bfqq && likely(new_bfqq != &bfqd->oom_bfqq) &&
	    bfq_may_be_close_cooperator(bfqq, new_bfqq))
		return bfq_setup_merge(bfqq, new_bfqq);

	return NULL;
}

static void bfq_bfqq_save_state(struct bfq_queue *bfqq)
{
	struct bfq_io_cq *bic = bfqq->bic;

	/*
	 * If !bfqq->bic, the queue is already shared or its requests
	 * have already been redirected to a shared queue; both idle window
	 * and weight raising state have already been saved. Do nothing.
	 */
	if (!bic)
		return;

	bic->saved_ttime = bfqq->ttime;
	bic->saved_has_short_ttime = bfq_bfqq_has_short_ttime(bfqq);
	bic->saved_IO_bound = bfq_bfqq_IO_bound(bfqq);
	bic->saved_in_large_burst = bfq_bfqq_in_large_burst(bfqq);
	bic->was_in_burst_list = !hlist_unhashed(&bfqq->burst_list_node);
	if (unlikely(bfq_bfqq_just_created(bfqq) &&
		     !bfq_bfqq_in_large_burst(bfqq) &&
		     bfqq->bfqd->low_latency)) {
		/*
		 * bfqq being merged right after being created: bfqq
		 * would have deserved interactive weight raising, but
		 * did not make it to be set in a weight-raised state,
		 * because of this early merge.	Store directly the
		 * weight-raising state that would have been assigned
		 * to bfqq, so that to avoid that bfqq unjustly fails
		 * to enjoy weight raising if split soon.
		 */
		bic->saved_wr_coeff = bfqq->bfqd->bfq_wr_coeff;
		bic->saved_wr_cur_max_time = bfq_wr_duration(bfqq->bfqd);
		bic->saved_last_wr_start_finish = jiffies;
	} else {
		bic->saved_wr_coeff = bfqq->wr_coeff;
		bic->saved_wr_start_at_switch_to_srt =
			bfqq->wr_start_at_switch_to_srt;
		bic->saved_last_wr_start_finish = bfqq->last_wr_start_finish;
		bic->saved_wr_cur_max_time = bfqq->wr_cur_max_time;
	}
}

static void
bfq_merge_bfqqs(struct bfq_data *bfqd, struct bfq_io_cq *bic,
		struct bfq_queue *bfqq, struct bfq_queue *new_bfqq)
{
	bfq_log_bfqq(bfqd, bfqq, "merging with queue %lu",
		(unsigned long)new_bfqq->pid);
	/* Save weight raising and idle window of the merged queues */
	bfq_bfqq_save_state(bfqq);
	bfq_bfqq_save_state(new_bfqq);
	if (bfq_bfqq_IO_bound(bfqq))
		bfq_mark_bfqq_IO_bound(new_bfqq);
	bfq_clear_bfqq_IO_bound(bfqq);

	/*
	 * If bfqq is weight-raised, then let new_bfqq inherit
	 * weight-raising. To reduce false positives, neglect the case
	 * where bfqq has just been created, but has not yet made it
	 * to be weight-raised (which may happen because EQM may merge
	 * bfqq even before bfq_add_request is executed for the first
	 * time for bfqq). Handling this case would however be very
	 * easy, thanks to the flag just_created.
	 */
	if (new_bfqq->wr_coeff == 1 && bfqq->wr_coeff > 1) {
		new_bfqq->wr_coeff = bfqq->wr_coeff;
		new_bfqq->wr_cur_max_time = bfqq->wr_cur_max_time;
		new_bfqq->last_wr_start_finish = bfqq->last_wr_start_finish;
		new_bfqq->wr_start_at_switch_to_srt =
			bfqq->wr_start_at_switch_to_srt;
		if (bfq_bfqq_busy(new_bfqq))
			bfqd->wr_busy_queues++;
		new_bfqq->entity.prio_changed = 1;
	}

	if (bfqq->wr_coeff > 1) { /* bfqq has given its wr to new_bfqq */
		bfqq->wr_coeff = 1;
		bfqq->entity.prio_changed = 1;
		if (bfq_bfqq_busy(bfqq))
			bfqd->wr_busy_queues--;
	}

	bfq_log_bfqq(bfqd, new_bfqq, "merge_bfqqs: wr_busy %d",
		     bfqd->wr_busy_queues);

	/*
	 * Merge queues (that is, let bic redirect its requests to new_bfqq)
	 */
	bic_set_bfqq(bic, new_bfqq, 1);
	bfq_mark_bfqq_coop(new_bfqq);
	/*
	 * new_bfqq now belongs to at least two bics (it is a shared queue):
	 * set new_bfqq->bic to NULL. bfqq either:
	 * - does not belong to any bic any more, and hence bfqq->bic must
	 *   be set to NULL, or
	 * - is a queue whose owning bics have already been redirected to a
	 *   different queue, hence the queue is destined to not belong to
	 *   any bic soon and bfqq->bic is already NULL (therefore the next
	 *   assignment causes no harm).
	 */
	new_bfqq->bic = NULL;
	bfqq->bic = NULL;
	/* release process reference to bfqq */
	bfq_put_queue(bfqq);
}

static bool bfq_allow_bio_merge(struct request_queue *q, struct request *rq,
				struct bio *bio)
{
	struct bfq_data *bfqd = q->elevator->elevator_data;
	bool is_sync = op_is_sync(bio->bi_opf);
	struct bfq_queue *bfqq = bfqd->bio_bfqq, *new_bfqq;

	/*
	 * Disallow merge of a sync bio into an async request.
	 */
	if (is_sync && !rq_is_sync(rq))
		return false;

	/*
	 * Lookup the bfqq that this bio will be queued with. Allow
	 * merge only if rq is queued there.
	 */
	if (!bfqq)
		return false;

	/*
	 * We take advantage of this function to perform an early merge
	 * of the queues of possible cooperating processes.
	 */
	new_bfqq = bfq_setup_cooperator(bfqd, bfqq, bio, false);
	if (new_bfqq) {
		/*
		 * bic still points to bfqq, then it has not yet been
		 * redirected to some other bfq_queue, and a queue
		 * merge beween bfqq and new_bfqq can be safely
		 * fulfillled, i.e., bic can be redirected to new_bfqq
		 * and bfqq can be put.
		 */
		bfq_merge_bfqqs(bfqd, bfqd->bio_bic, bfqq,
				new_bfqq);
		/*
		 * If we get here, bio will be queued into new_queue,
		 * so use new_bfqq to decide whether bio and rq can be
		 * merged.
		 */
		bfqq = new_bfqq;

		/*
		 * Change also bqfd->bio_bfqq, as
		 * bfqd->bio_bic now points to new_bfqq, and
		 * this function may be invoked again (and then may
		 * use again bqfd->bio_bfqq).
		 */
		bfqd->bio_bfqq = bfqq;
	}

	return bfqq == RQ_BFQQ(rq);
}

/*
 * Set the maximum time for the in-service queue to consume its
 * budget. This prevents seeky processes from lowering the throughput.
 * In practice, a time-slice service scheme is used with seeky
 * processes.
 */
static void bfq_set_budget_timeout(struct bfq_data *bfqd,
				   struct bfq_queue *bfqq)
{
	unsigned int timeout_coeff;

	if (bfqq->wr_cur_max_time == bfqd->bfq_wr_rt_max_time)
		timeout_coeff = 1;
	else
		timeout_coeff = bfqq->entity.weight / bfqq->entity.orig_weight;

	bfqd->last_budget_start = ktime_get();

	bfqq->budget_timeout = jiffies +
		bfqd->bfq_timeout * timeout_coeff;
}

static void __bfq_set_in_service_queue(struct bfq_data *bfqd,
				       struct bfq_queue *bfqq)
{
	if (bfqq) {
		bfq_clear_bfqq_fifo_expire(bfqq);

		bfqd->budgets_assigned = (bfqd->budgets_assigned * 7 + 256) / 8;

		if (time_is_before_jiffies(bfqq->last_wr_start_finish) &&
		    bfqq->wr_coeff > 1 &&
		    bfqq->wr_cur_max_time == bfqd->bfq_wr_rt_max_time &&
		    time_is_before_jiffies(bfqq->budget_timeout)) {
			/*
			 * For soft real-time queues, move the start
			 * of the weight-raising period forward by the
			 * time the queue has not received any
			 * service. Otherwise, a relatively long
			 * service delay is likely to cause the
			 * weight-raising period of the queue to end,
			 * because of the short duration of the
			 * weight-raising period of a soft real-time
			 * queue.  It is worth noting that this move
			 * is not so dangerous for the other queues,
			 * because soft real-time queues are not
			 * greedy.
			 *
			 * To not add a further variable, we use the
			 * overloaded field budget_timeout to
			 * determine for how long the queue has not
			 * received service, i.e., how much time has
			 * elapsed since the queue expired. However,
			 * this is a little imprecise, because
			 * budget_timeout is set to jiffies if bfqq
			 * not only expires, but also remains with no
			 * request.
			 */
			if (time_after(bfqq->budget_timeout,
				       bfqq->last_wr_start_finish))
				bfqq->last_wr_start_finish +=
					jiffies - bfqq->budget_timeout;
			else
				bfqq->last_wr_start_finish = jiffies;
		}

		bfq_set_budget_timeout(bfqd, bfqq);
		bfq_log_bfqq(bfqd, bfqq,
			     "set_in_service_queue, cur-budget = %d",
			     bfqq->entity.budget);
	}

	bfqd->in_service_queue = bfqq;
	bfqd->in_serv_last_pos = 0;
}

/*
 * Get and set a new queue for service.
 */
static struct bfq_queue *bfq_set_in_service_queue(struct bfq_data *bfqd)
{
	struct bfq_queue *bfqq = bfq_get_next_queue(bfqd);

	__bfq_set_in_service_queue(bfqd, bfqq);
	return bfqq;
}

static void bfq_arm_slice_timer(struct bfq_data *bfqd)
{
	struct bfq_queue *bfqq = bfqd->in_service_queue;
	u32 sl;

	bfq_mark_bfqq_wait_request(bfqq);

	/*
	 * We don't want to idle for seeks, but we do want to allow
	 * fair distribution of slice time for a process doing back-to-back
	 * seeks. So allow a little bit of time for him to submit a new rq.
	 */
	sl = bfqd->bfq_slice_idle;
	/*
	 * Unless the queue is being weight-raised or the scenario is
	 * asymmetric, grant only minimum idle time if the queue
	 * is seeky. A long idling is preserved for a weight-raised
	 * queue, or, more in general, in an asymmetric scenario,
	 * because a long idling is needed for guaranteeing to a queue
	 * its reserved share of the throughput (in particular, it is
	 * needed if the queue has a higher weight than some other
	 * queue).
	 */
	if (BFQQ_SEEKY(bfqq) && bfqq->wr_coeff == 1 &&
	    bfq_symmetric_scenario(bfqd))
		sl = min_t(u64, sl, BFQ_MIN_TT);
	else if (bfqq->wr_coeff > 1)
		sl = max_t(u32, sl, 20ULL * NSEC_PER_MSEC);

	bfqd->last_idling_start = ktime_get();
	hrtimer_start(&bfqd->idle_slice_timer, ns_to_ktime(sl),
		      HRTIMER_MODE_REL);
	bfqg_stats_set_start_idle_time(bfqq_group(bfqq));
}

/*
 * In autotuning mode, max_budget is dynamically recomputed as the
 * amount of sectors transferred in timeout at the estimated peak
 * rate. This enables BFQ to utilize a full timeslice with a full
 * budget, even if the in-service queue is served at peak rate. And
 * this maximises throughput with sequential workloads.
 */
static unsigned long bfq_calc_max_budget(struct bfq_data *bfqd)
{
	return (u64)bfqd->peak_rate * USEC_PER_MSEC *
		jiffies_to_msecs(bfqd->bfq_timeout)>>BFQ_RATE_SHIFT;
}

/*
 * Update parameters related to throughput and responsiveness, as a
 * function of the estimated peak rate. See comments on
 * bfq_calc_max_budget(), and on the ref_wr_duration array.
 */
static void update_thr_responsiveness_params(struct bfq_data *bfqd)
{
	if (bfqd->bfq_user_max_budget == 0) {
		bfqd->bfq_max_budget =
			bfq_calc_max_budget(bfqd);
		bfq_log(bfqd, "new max_budget = %d", bfqd->bfq_max_budget);
	}
}

static void bfq_reset_rate_computation(struct bfq_data *bfqd,
				       struct request *rq)
{
	if (rq != NULL) { /* new rq dispatch now, reset accordingly */
		bfqd->last_dispatch = bfqd->first_dispatch = ktime_get_ns();
		bfqd->peak_rate_samples = 1;
		bfqd->sequential_samples = 0;
		bfqd->tot_sectors_dispatched = bfqd->last_rq_max_size =
			blk_rq_sectors(rq);
	} else /* no new rq dispatched, just reset the number of samples */
		bfqd->peak_rate_samples = 0; /* full re-init on next disp. */

	bfq_log(bfqd,
		"reset_rate_computation at end, sample %u/%u tot_sects %llu",
		bfqd->peak_rate_samples, bfqd->sequential_samples,
		bfqd->tot_sectors_dispatched);
}

static void bfq_update_rate_reset(struct bfq_data *bfqd, struct request *rq)
{
	u32 rate, weight, divisor;

	/*
	 * For the convergence property to hold (see comments on
	 * bfq_update_peak_rate()) and for the assessment to be
	 * reliable, a minimum number of samples must be present, and
	 * a minimum amount of time must have elapsed. If not so, do
	 * not compute new rate. Just reset parameters, to get ready
	 * for a new evaluation attempt.
	 */
	if (bfqd->peak_rate_samples < BFQ_RATE_MIN_SAMPLES ||
	    bfqd->delta_from_first < BFQ_RATE_MIN_INTERVAL)
		goto reset_computation;

	/*
	 * If a new request completion has occurred after last
	 * dispatch, then, to approximate the rate at which requests
	 * have been served by the device, it is more precise to
	 * extend the observation interval to the last completion.
	 */
	bfqd->delta_from_first =
		max_t(u64, bfqd->delta_from_first,
		      bfqd->last_completion - bfqd->first_dispatch);

	/*
	 * Rate computed in sects/usec, and not sects/nsec, for
	 * precision issues.
	 */
	rate = div64_ul(bfqd->tot_sectors_dispatched<<BFQ_RATE_SHIFT,
			div_u64(bfqd->delta_from_first, NSEC_PER_USEC));

	/*
	 * Peak rate not updated if:
	 * - the percentage of sequential dispatches is below 3/4 of the
	 *   total, and rate is below the current estimated peak rate
	 * - rate is unreasonably high (> 20M sectors/sec)
	 */
	if ((bfqd->sequential_samples < (3 * bfqd->peak_rate_samples)>>2 &&
	     rate <= bfqd->peak_rate) ||
		rate > 20<<BFQ_RATE_SHIFT)
		goto reset_computation;

	/*
	 * We have to update the peak rate, at last! To this purpose,
	 * we use a low-pass filter. We compute the smoothing constant
	 * of the filter as a function of the 'weight' of the new
	 * measured rate.
	 *
	 * As can be seen in next formulas, we define this weight as a
	 * quantity proportional to how sequential the workload is,
	 * and to how long the observation time interval is.
	 *
	 * The weight runs from 0 to 8. The maximum value of the
	 * weight, 8, yields the minimum value for the smoothing
	 * constant. At this minimum value for the smoothing constant,
	 * the measured rate contributes for half of the next value of
	 * the estimated peak rate.
	 *
	 * So, the first step is to compute the weight as a function
	 * of how sequential the workload is. Note that the weight
	 * cannot reach 9, because bfqd->sequential_samples cannot
	 * become equal to bfqd->peak_rate_samples, which, in its
	 * turn, holds true because bfqd->sequential_samples is not
	 * incremented for the first sample.
	 */
	weight = (9 * bfqd->sequential_samples) / bfqd->peak_rate_samples;

	/*
	 * Second step: further refine the weight as a function of the
	 * duration of the observation interval.
	 */
	weight = min_t(u32, 8,
		       div_u64(weight * bfqd->delta_from_first,
			       BFQ_RATE_REF_INTERVAL));

	/*
	 * Divisor ranging from 10, for minimum weight, to 2, for
	 * maximum weight.
	 */
	divisor = 10 - weight;

	/*
	 * Finally, update peak rate:
	 *
	 * peak_rate = peak_rate * (divisor-1) / divisor  +  rate / divisor
	 */
	bfqd->peak_rate *= divisor-1;
	bfqd->peak_rate /= divisor;
	rate /= divisor; /* smoothing constant alpha = 1/divisor */

	bfqd->peak_rate += rate;

	/*
	 * For a very slow device, bfqd->peak_rate can reach 0 (see
	 * the minimum representable values reported in the comments
	 * on BFQ_RATE_SHIFT). Push to 1 if this happens, to avoid
	 * divisions by zero where bfqd->peak_rate is used as a
	 * divisor.
	 */
	bfqd->peak_rate = max_t(u32, 1, bfqd->peak_rate);

	update_thr_responsiveness_params(bfqd);

reset_computation:
	bfq_reset_rate_computation(bfqd, rq);
}

/*
 * Update the read/write peak rate (the main quantity used for
 * auto-tuning, see update_thr_responsiveness_params()).
 *
 * It is not trivial to estimate the peak rate (correctly): because of
 * the presence of sw and hw queues between the scheduler and the
 * device components that finally serve I/O requests, it is hard to
 * say exactly when a given dispatched request is served inside the
 * device, and for how long. As a consequence, it is hard to know
 * precisely at what rate a given set of requests is actually served
 * by the device.
 *
 * On the opposite end, the dispatch time of any request is trivially
 * available, and, from this piece of information, the "dispatch rate"
 * of requests can be immediately computed. So, the idea in the next
 * function is to use what is known, namely request dispatch times
 * (plus, when useful, request completion times), to estimate what is
 * unknown, namely in-device request service rate.
 *
 * The main issue is that, because of the above facts, the rate at
 * which a certain set of requests is dispatched over a certain time
 * interval can vary greatly with respect to the rate at which the
 * same requests are then served. But, since the size of any
 * intermediate queue is limited, and the service scheme is lossless
 * (no request is silently dropped), the following obvious convergence
 * property holds: the number of requests dispatched MUST become
 * closer and closer to the number of requests completed as the
 * observation interval grows. This is the key property used in
 * the next function to estimate the peak service rate as a function
 * of the observed dispatch rate. The function assumes to be invoked
 * on every request dispatch.
 */
static void bfq_update_peak_rate(struct bfq_data *bfqd, struct request *rq)
{
	u64 now_ns = ktime_get_ns();

	if (bfqd->peak_rate_samples == 0) { /* first dispatch */
		bfq_log(bfqd, "update_peak_rate: goto reset, samples %d",
			bfqd->peak_rate_samples);
		bfq_reset_rate_computation(bfqd, rq);
		goto update_last_values; /* will add one sample */
	}

	/*
	 * Device idle for very long: the observation interval lasting
	 * up to this dispatch cannot be a valid observation interval
	 * for computing a new peak rate (similarly to the late-
	 * completion event in bfq_completed_request()). Go to
	 * update_rate_and_reset to have the following three steps
	 * taken:
	 * - close the observation interval at the last (previous)
	 *   request dispatch or completion
	 * - compute rate, if possible, for that observation interval
	 * - start a new observation interval with this dispatch
	 */
	if (now_ns - bfqd->last_dispatch > 100*NSEC_PER_MSEC &&
	    bfqd->rq_in_driver == 0)
		goto update_rate_and_reset;

	/* Update sampling information */
	bfqd->peak_rate_samples++;

	if ((bfqd->rq_in_driver > 0 ||
		now_ns - bfqd->last_completion < BFQ_MIN_TT)
	     && get_sdist(bfqd->last_position, rq) < BFQQ_SEEK_THR)
		bfqd->sequential_samples++;

	bfqd->tot_sectors_dispatched += blk_rq_sectors(rq);

	/* Reset max observed rq size every 32 dispatches */
	if (likely(bfqd->peak_rate_samples % 32))
		bfqd->last_rq_max_size =
			max_t(u32, blk_rq_sectors(rq), bfqd->last_rq_max_size);
	else
		bfqd->last_rq_max_size = blk_rq_sectors(rq);

	bfqd->delta_from_first = now_ns - bfqd->first_dispatch;

	/* Target observation interval not yet reached, go on sampling */
	if (bfqd->delta_from_first < BFQ_RATE_REF_INTERVAL)
		goto update_last_values;

update_rate_and_reset:
	bfq_update_rate_reset(bfqd, rq);
update_last_values:
	bfqd->last_position = blk_rq_pos(rq) + blk_rq_sectors(rq);
	if (RQ_BFQQ(rq) == bfqd->in_service_queue)
		bfqd->in_serv_last_pos = bfqd->last_position;
	bfqd->last_dispatch = now_ns;
}

/*
 * Remove request from internal lists.
 */
static void bfq_dispatch_remove(struct request_queue *q, struct request *rq)
{
	struct bfq_queue *bfqq = RQ_BFQQ(rq);

	/*
	 * For consistency, the next instruction should have been
	 * executed after removing the request from the queue and
	 * dispatching it.  We execute instead this instruction before
	 * bfq_remove_request() (and hence introduce a temporary
	 * inconsistency), for efficiency.  In fact, should this
	 * dispatch occur for a non in-service bfqq, this anticipated
	 * increment prevents two counters related to bfqq->dispatched
	 * from risking to be, first, uselessly decremented, and then
	 * incremented again when the (new) value of bfqq->dispatched
	 * happens to be taken into account.
	 */
	bfqq->dispatched++;
	bfq_update_peak_rate(q->elevator->elevator_data, rq);

	bfq_remove_request(q, rq);
}

static bool __bfq_bfqq_expire(struct bfq_data *bfqd, struct bfq_queue *bfqq)
{
	/*
	 * If this bfqq is shared between multiple processes, check
	 * to make sure that those processes are still issuing I/Os
	 * within the mean seek distance. If not, it may be time to
	 * break the queues apart again.
	 */
	if (bfq_bfqq_coop(bfqq) && BFQQ_SEEKY(bfqq))
		bfq_mark_bfqq_split_coop(bfqq);

	if (RB_EMPTY_ROOT(&bfqq->sort_list)) {
		if (bfqq->dispatched == 0)
			/*
			 * Overloading budget_timeout field to store
			 * the time at which the queue remains with no
			 * backlog and no outstanding request; used by
			 * the weight-raising mechanism.
			 */
			bfqq->budget_timeout = jiffies;

		bfq_del_bfqq_busy(bfqd, bfqq, true);
	} else {
		bfq_requeue_bfqq(bfqd, bfqq, true);
		/*
		 * Resort priority tree of potential close cooperators.
		 */
		bfq_pos_tree_add_move(bfqd, bfqq);
	}

	/*
	 * All in-service entities must have been properly deactivated
	 * or requeued before executing the next function, which
	 * resets all in-service entities as no more in service. This
	 * may cause bfqq to be freed. If this happens, the next
	 * function returns true.
	 */
	return __bfq_bfqd_reset_in_service(bfqd);
}

/**
 * __bfq_bfqq_recalc_budget - try to adapt the budget to the @bfqq behavior.
 * @bfqd: device data.
 * @bfqq: queue to update.
 * @reason: reason for expiration.
 *
 * Handle the feedback on @bfqq budget at queue expiration.
 * See the body for detailed comments.
 */
static void __bfq_bfqq_recalc_budget(struct bfq_data *bfqd,
				     struct bfq_queue *bfqq,
				     enum bfqq_expiration reason)
{
	struct request *next_rq;
	int budget, min_budget;

	min_budget = bfq_min_budget(bfqd);

	if (bfqq->wr_coeff == 1)
		budget = bfqq->max_budget;
	else /*
	      * Use a constant, low budget for weight-raised queues,
	      * to help achieve a low latency. Keep it slightly higher
	      * than the minimum possible budget, to cause a little
	      * bit fewer expirations.
	      */
		budget = 2 * min_budget;

	bfq_log_bfqq(bfqd, bfqq, "recalc_budg: last budg %d, budg left %d",
		bfqq->entity.budget, bfq_bfqq_budget_left(bfqq));
	bfq_log_bfqq(bfqd, bfqq, "recalc_budg: last max_budg %d, min budg %d",
		budget, bfq_min_budget(bfqd));
	bfq_log_bfqq(bfqd, bfqq, "recalc_budg: sync %d, seeky %d",
		bfq_bfqq_sync(bfqq), BFQQ_SEEKY(bfqd->in_service_queue));

	if (bfq_bfqq_sync(bfqq) && bfqq->wr_coeff == 1) {
		switch (reason) {
		/*
		 * Caveat: in all the following cases we trade latency
		 * for throughput.
		 */
		case BFQQE_TOO_IDLE:
			/*
			 * This is the only case where we may reduce
			 * the budget: if there is no request of the
			 * process still waiting for completion, then
			 * we assume (tentatively) that the timer has
			 * expired because the batch of requests of
			 * the process could have been served with a
			 * smaller budget.  Hence, betting that
			 * process will behave in the same way when it
			 * becomes backlogged again, we reduce its
			 * next budget.  As long as we guess right,
			 * this budget cut reduces the latency
			 * experienced by the process.
			 *
			 * However, if there are still outstanding
			 * requests, then the process may have not yet
			 * issued its next request just because it is
			 * still waiting for the completion of some of
			 * the still outstanding ones.  So in this
			 * subcase we do not reduce its budget, on the
			 * contrary we increase it to possibly boost
			 * the throughput, as discussed in the
			 * comments to the BUDGET_TIMEOUT case.
			 */
			if (bfqq->dispatched > 0) /* still outstanding reqs */
				budget = min(budget * 2, bfqd->bfq_max_budget);
			else {
				if (budget > 5 * min_budget)
					budget -= 4 * min_budget;
				else
					budget = min_budget;
			}
			break;
		case BFQQE_BUDGET_TIMEOUT:
			/*
			 * We double the budget here because it gives
			 * the chance to boost the throughput if this
			 * is not a seeky process (and has bumped into
			 * this timeout because of, e.g., ZBR).
			 */
			budget = min(budget * 2, bfqd->bfq_max_budget);
			break;
		case BFQQE_BUDGET_EXHAUSTED:
			/*
			 * The process still has backlog, and did not
			 * let either the budget timeout or the disk
			 * idling timeout expire. Hence it is not
			 * seeky, has a short thinktime and may be
			 * happy with a higher budget too. So
			 * definitely increase the budget of this good
			 * candidate to boost the disk throughput.
			 */
			budget = min(budget * 4, bfqd->bfq_max_budget);
			break;
		case BFQQE_NO_MORE_REQUESTS:
			/*
			 * For queues that expire for this reason, it
			 * is particularly important to keep the
			 * budget close to the actual service they
			 * need. Doing so reduces the timestamp
			 * misalignment problem described in the
			 * comments in the body of
			 * __bfq_activate_entity. In fact, suppose
			 * that a queue systematically expires for
			 * BFQQE_NO_MORE_REQUESTS and presents a
			 * new request in time to enjoy timestamp
			 * back-shifting. The larger the budget of the
			 * queue is with respect to the service the
			 * queue actually requests in each service
			 * slot, the more times the queue can be
			 * reactivated with the same virtual finish
			 * time. It follows that, even if this finish
			 * time is pushed to the system virtual time
			 * to reduce the consequent timestamp
			 * misalignment, the queue unjustly enjoys for
			 * many re-activations a lower finish time
			 * than all newly activated queues.
			 *
			 * The service needed by bfqq is measured
			 * quite precisely by bfqq->entity.service.
			 * Since bfqq does not enjoy device idling,
			 * bfqq->entity.service is equal to the number
			 * of sectors that the process associated with
			 * bfqq requested to read/write before waiting
			 * for request completions, or blocking for
			 * other reasons.
			 */
			budget = max_t(int, bfqq->entity.service, min_budget);
			break;
		default:
			return;
		}
	} else if (!bfq_bfqq_sync(bfqq)) {
		/*
		 * Async queues get always the maximum possible
		 * budget, as for them we do not care about latency
		 * (in addition, their ability to dispatch is limited
		 * by the charging factor).
		 */
		budget = bfqd->bfq_max_budget;
	}

	bfqq->max_budget = budget;

	if (bfqd->budgets_assigned >= bfq_stats_min_budgets &&
	    !bfqd->bfq_user_max_budget)
		bfqq->max_budget = min(bfqq->max_budget, bfqd->bfq_max_budget);

	/*
	 * If there is still backlog, then assign a new budget, making
	 * sure that it is large enough for the next request.  Since
	 * the finish time of bfqq must be kept in sync with the
	 * budget, be sure to call __bfq_bfqq_expire() *after* this
	 * update.
	 *
	 * If there is no backlog, then no need to update the budget;
	 * it will be updated on the arrival of a new request.
	 */
	next_rq = bfqq->next_rq;
	if (next_rq)
		bfqq->entity.budget = max_t(unsigned long, bfqq->max_budget,
					    bfq_serv_to_charge(next_rq, bfqq));

	bfq_log_bfqq(bfqd, bfqq, "head sect: %u, new budget %d",
			next_rq ? blk_rq_sectors(next_rq) : 0,
			bfqq->entity.budget);
}

/*
 * Return true if the process associated with bfqq is "slow". The slow
 * flag is used, in addition to the budget timeout, to reduce the
 * amount of service provided to seeky processes, and thus reduce
 * their chances to lower the throughput. More details in the comments
 * on the function bfq_bfqq_expire().
 *
 * An important observation is in order: as discussed in the comments
 * on the function bfq_update_peak_rate(), with devices with internal
 * queues, it is hard if ever possible to know when and for how long
 * an I/O request is processed by the device (apart from the trivial
 * I/O pattern where a new request is dispatched only after the
 * previous one has been completed). This makes it hard to evaluate
 * the real rate at which the I/O requests of each bfq_queue are
 * served.  In fact, for an I/O scheduler like BFQ, serving a
 * bfq_queue means just dispatching its requests during its service
 * slot (i.e., until the budget of the queue is exhausted, or the
 * queue remains idle, or, finally, a timeout fires). But, during the
 * service slot of a bfq_queue, around 100 ms at most, the device may
 * be even still processing requests of bfq_queues served in previous
 * service slots. On the opposite end, the requests of the in-service
 * bfq_queue may be completed after the service slot of the queue
 * finishes.
 *
 * Anyway, unless more sophisticated solutions are used
 * (where possible), the sum of the sizes of the requests dispatched
 * during the service slot of a bfq_queue is probably the only
 * approximation available for the service received by the bfq_queue
 * during its service slot. And this sum is the quantity used in this
 * function to evaluate the I/O speed of a process.
 */
static bool bfq_bfqq_is_slow(struct bfq_data *bfqd, struct bfq_queue *bfqq,
				 bool compensate, enum bfqq_expiration reason,
				 unsigned long *delta_ms)
{
	ktime_t delta_ktime;
	u32 delta_usecs;
	bool slow = BFQQ_SEEKY(bfqq); /* if delta too short, use seekyness */

	if (!bfq_bfqq_sync(bfqq))
		return false;

	if (compensate)
		delta_ktime = bfqd->last_idling_start;
	else
		delta_ktime = ktime_get();
	delta_ktime = ktime_sub(delta_ktime, bfqd->last_budget_start);
	delta_usecs = ktime_to_us(delta_ktime);

	/* don't use too short time intervals */
	if (delta_usecs < 1000) {
		if (blk_queue_nonrot(bfqd->queue))
			 /*
			  * give same worst-case guarantees as idling
			  * for seeky
			  */
			*delta_ms = BFQ_MIN_TT / NSEC_PER_MSEC;
		else /* charge at least one seek */
			*delta_ms = bfq_slice_idle / NSEC_PER_MSEC;

		return slow;
	}

	*delta_ms = delta_usecs / USEC_PER_MSEC;

	/*
	 * Use only long (> 20ms) intervals to filter out excessive
	 * spikes in service rate estimation.
	 */
	if (delta_usecs > 20000) {
		/*
		 * Caveat for rotational devices: processes doing I/O
		 * in the slower disk zones tend to be slow(er) even
		 * if not seeky. In this respect, the estimated peak
		 * rate is likely to be an average over the disk
		 * surface. Accordingly, to not be too harsh with
		 * unlucky processes, a process is deemed slow only if
		 * its rate has been lower than half of the estimated
		 * peak rate.
		 */
		slow = bfqq->entity.service < bfqd->bfq_max_budget / 2;
	}

	bfq_log_bfqq(bfqd, bfqq, "bfq_bfqq_is_slow: slow %d", slow);

	return slow;
}

/*
 * To be deemed as soft real-time, an application must meet two
 * requirements. First, the application must not require an average
 * bandwidth higher than the approximate bandwidth required to playback or
 * record a compressed high-definition video.
 * The next function is invoked on the completion of the last request of a
 * batch, to compute the next-start time instant, soft_rt_next_start, such
 * that, if the next request of the application does not arrive before
 * soft_rt_next_start, then the above requirement on the bandwidth is met.
 *
 * The second requirement is that the request pattern of the application is
 * isochronous, i.e., that, after issuing a request or a batch of requests,
 * the application stops issuing new requests until all its pending requests
 * have been completed. After that, the application may issue a new batch,
 * and so on.
 * For this reason the next function is invoked to compute
 * soft_rt_next_start only for applications that meet this requirement,
 * whereas soft_rt_next_start is set to infinity for applications that do
 * not.
 *
 * Unfortunately, even a greedy (i.e., I/O-bound) application may
 * happen to meet, occasionally or systematically, both the above
 * bandwidth and isochrony requirements. This may happen at least in
 * the following circumstances. First, if the CPU load is high. The
 * application may stop issuing requests while the CPUs are busy
 * serving other processes, then restart, then stop again for a while,
 * and so on. The other circumstances are related to the storage
 * device: the storage device is highly loaded or reaches a low-enough
 * throughput with the I/O of the application (e.g., because the I/O
 * is random and/or the device is slow). In all these cases, the
 * I/O of the application may be simply slowed down enough to meet
 * the bandwidth and isochrony requirements. To reduce the probability
 * that greedy applications are deemed as soft real-time in these
 * corner cases, a further rule is used in the computation of
 * soft_rt_next_start: the return value of this function is forced to
 * be higher than the maximum between the following two quantities.
 *
 * (a) Current time plus: (1) the maximum time for which the arrival
 *     of a request is waited for when a sync queue becomes idle,
 *     namely bfqd->bfq_slice_idle, and (2) a few extra jiffies. We
 *     postpone for a moment the reason for adding a few extra
 *     jiffies; we get back to it after next item (b).  Lower-bounding
 *     the return value of this function with the current time plus
 *     bfqd->bfq_slice_idle tends to filter out greedy applications,
 *     because the latter issue their next request as soon as possible
 *     after the last one has been completed. In contrast, a soft
 *     real-time application spends some time processing data, after a
 *     batch of its requests has been completed.
 *
 * (b) Current value of bfqq->soft_rt_next_start. As pointed out
 *     above, greedy applications may happen to meet both the
 *     bandwidth and isochrony requirements under heavy CPU or
 *     storage-device load. In more detail, in these scenarios, these
 *     applications happen, only for limited time periods, to do I/O
 *     slowly enough to meet all the requirements described so far,
 *     including the filtering in above item (a). These slow-speed
 *     time intervals are usually interspersed between other time
 *     intervals during which these applications do I/O at a very high
 *     speed. Fortunately, exactly because of the high speed of the
 *     I/O in the high-speed intervals, the values returned by this
 *     function happen to be so high, near the end of any such
 *     high-speed interval, to be likely to fall *after* the end of
 *     the low-speed time interval that follows. These high values are
 *     stored in bfqq->soft_rt_next_start after each invocation of
 *     this function. As a consequence, if the last value of
 *     bfqq->soft_rt_next_start is constantly used to lower-bound the
 *     next value that this function may return, then, from the very
 *     beginning of a low-speed interval, bfqq->soft_rt_next_start is
 *     likely to be constantly kept so high that any I/O request
 *     issued during the low-speed interval is considered as arriving
 *     to soon for the application to be deemed as soft
 *     real-time. Then, in the high-speed interval that follows, the
 *     application will not be deemed as soft real-time, just because
 *     it will do I/O at a high speed. And so on.
 *
 * Getting back to the filtering in item (a), in the following two
 * cases this filtering might be easily passed by a greedy
 * application, if the reference quantity was just
 * bfqd->bfq_slice_idle:
 * 1) HZ is so low that the duration of a jiffy is comparable to or
 *    higher than bfqd->bfq_slice_idle. This happens, e.g., on slow
 *    devices with HZ=100. The time granularity may be so coarse
 *    that the approximation, in jiffies, of bfqd->bfq_slice_idle
 *    is rather lower than the exact value.
 * 2) jiffies, instead of increasing at a constant rate, may stop increasing
 *    for a while, then suddenly 'jump' by several units to recover the lost
 *    increments. This seems to happen, e.g., inside virtual machines.
 * To address this issue, in the filtering in (a) we do not use as a
 * reference time interval just bfqd->bfq_slice_idle, but
 * bfqd->bfq_slice_idle plus a few jiffies. In particular, we add the
 * minimum number of jiffies for which the filter seems to be quite
 * precise also in embedded systems and KVM/QEMU virtual machines.
 */
static unsigned long bfq_bfqq_softrt_next_start(struct bfq_data *bfqd,
						struct bfq_queue *bfqq)
{
	return max3(bfqq->soft_rt_next_start,
		    bfqq->last_idle_bklogged +
		    HZ * bfqq->service_from_backlogged /
		    bfqd->bfq_wr_max_softrt_rate,
		    jiffies + nsecs_to_jiffies(bfqq->bfqd->bfq_slice_idle) + 4);
}

static bool bfq_bfqq_injectable(struct bfq_queue *bfqq)
{
	return BFQQ_SEEKY(bfqq) && bfqq->wr_coeff == 1 &&
		blk_queue_nonrot(bfqq->bfqd->queue) &&
		bfqq->bfqd->hw_tag;
}

/**
 * bfq_bfqq_expire - expire a queue.
 * @bfqd: device owning the queue.
 * @bfqq: the queue to expire.
 * @compensate: if true, compensate for the time spent idling.
 * @reason: the reason causing the expiration.
 *
 * If the process associated with bfqq does slow I/O (e.g., because it
 * issues random requests), we charge bfqq with the time it has been
 * in service instead of the service it has received (see
 * bfq_bfqq_charge_time for details on how this goal is achieved). As
 * a consequence, bfqq will typically get higher timestamps upon
 * reactivation, and hence it will be rescheduled as if it had
 * received more service than what it has actually received. In the
 * end, bfqq receives less service in proportion to how slowly its
 * associated process consumes its budgets (and hence how seriously it
 * tends to lower the throughput). In addition, this time-charging
 * strategy guarantees time fairness among slow processes. In
 * contrast, if the process associated with bfqq is not slow, we
 * charge bfqq exactly with the service it has received.
 *
 * Charging time to the first type of queues and the exact service to
 * the other has the effect of using the WF2Q+ policy to schedule the
 * former on a timeslice basis, without violating service domain
 * guarantees among the latter.
 */
void bfq_bfqq_expire(struct bfq_data *bfqd,
		     struct bfq_queue *bfqq,
		     bool compensate,
		     enum bfqq_expiration reason)
{
	bool slow;
	unsigned long delta = 0;
	struct bfq_entity *entity = &bfqq->entity;

	/*
	 * Check whether the process is slow (see bfq_bfqq_is_slow).
	 */
	slow = bfq_bfqq_is_slow(bfqd, bfqq, compensate, reason, &delta);

	/*
	 * As above explained, charge slow (typically seeky) and
	 * timed-out queues with the time and not the service
	 * received, to favor sequential workloads.
	 *
	 * Processes doing I/O in the slower disk zones will tend to
	 * be slow(er) even if not seeky. Therefore, since the
	 * estimated peak rate is actually an average over the disk
	 * surface, these processes may timeout just for bad luck. To
	 * avoid punishing them, do not charge time to processes that
	 * succeeded in consuming at least 2/3 of their budget. This
	 * allows BFQ to preserve enough elasticity to still perform
	 * bandwidth, and not time, distribution with little unlucky
	 * or quasi-sequential processes.
	 */
	if (bfqq->wr_coeff == 1 &&
	    (slow ||
	     (reason == BFQQE_BUDGET_TIMEOUT &&
	      bfq_bfqq_budget_left(bfqq) >=  entity->budget / 3)))
		bfq_bfqq_charge_time(bfqd, bfqq, delta);

	if (reason == BFQQE_TOO_IDLE &&
	    entity->service <= 2 * entity->budget / 10)
		bfq_clear_bfqq_IO_bound(bfqq);

	if (bfqd->low_latency && bfqq->wr_coeff == 1)
		bfqq->last_wr_start_finish = jiffies;

	if (bfqd->low_latency && bfqd->bfq_wr_max_softrt_rate > 0 &&
	    RB_EMPTY_ROOT(&bfqq->sort_list)) {
		/*
		 * If we get here, and there are no outstanding
		 * requests, then the request pattern is isochronous
		 * (see the comments on the function
		 * bfq_bfqq_softrt_next_start()). Thus we can compute
		 * soft_rt_next_start. If, instead, the queue still
		 * has outstanding requests, then we have to wait for
		 * the completion of all the outstanding requests to
		 * discover whether the request pattern is actually
		 * isochronous.
		 */
		if (bfqq->dispatched == 0)
			bfqq->soft_rt_next_start =
				bfq_bfqq_softrt_next_start(bfqd, bfqq);
		else {
			/*
			 * Schedule an update of soft_rt_next_start to when
			 * the task may be discovered to be isochronous.
			 */
			bfq_mark_bfqq_softrt_update(bfqq);
		}
	}

	bfq_log_bfqq(bfqd, bfqq,
		"expire (%d, slow %d, num_disp %d, short_ttime %d)", reason,
		slow, bfqq->dispatched, bfq_bfqq_has_short_ttime(bfqq));

	/*
	 * Increase, decrease or leave budget unchanged according to
	 * reason.
	 */
	__bfq_bfqq_recalc_budget(bfqd, bfqq, reason);
	if (__bfq_bfqq_expire(bfqd, bfqq))
		/* bfqq is gone, no more actions on it */
		return;

	bfqq->injected_service = 0;

	/* mark bfqq as waiting a request only if a bic still points to it */
	if (!bfq_bfqq_busy(bfqq) &&
	    reason != BFQQE_BUDGET_TIMEOUT &&
	    reason != BFQQE_BUDGET_EXHAUSTED) {
		bfq_mark_bfqq_non_blocking_wait_rq(bfqq);
		/*
		 * Not setting service to 0, because, if the next rq
		 * arrives in time, the queue will go on receiving
		 * service with this same budget (as if it never expired)
		 */
	} else
		entity->service = 0;

	/*
	 * Reset the received-service counter for every parent entity.
	 * Differently from what happens with bfqq->entity.service,
	 * the resetting of this counter never needs to be postponed
	 * for parent entities. In fact, in case bfqq may have a
	 * chance to go on being served using the last, partially
	 * consumed budget, bfqq->entity.service needs to be kept,
	 * because if bfqq then actually goes on being served using
	 * the same budget, the last value of bfqq->entity.service is
	 * needed to properly decrement bfqq->entity.budget by the
	 * portion already consumed. In contrast, it is not necessary
	 * to keep entity->service for parent entities too, because
	 * the bubble up of the new value of bfqq->entity.budget will
	 * make sure that the budgets of parent entities are correct,
	 * even in case bfqq and thus parent entities go on receiving
	 * service with the same budget.
	 */
	entity = entity->parent;
	for_each_entity(entity)
		entity->service = 0;
}

/*
 * Budget timeout is not implemented through a dedicated timer, but
 * just checked on request arrivals and completions, as well as on
 * idle timer expirations.
 */
static bool bfq_bfqq_budget_timeout(struct bfq_queue *bfqq)
{
	return time_is_before_eq_jiffies(bfqq->budget_timeout);
}

/*
 * If we expire a queue that is actively waiting (i.e., with the
 * device idled) for the arrival of a new request, then we may incur
 * the timestamp misalignment problem described in the body of the
 * function __bfq_activate_entity. Hence we return true only if this
 * condition does not hold, or if the queue is slow enough to deserve
 * only to be kicked off for preserving a high throughput.
 */
static bool bfq_may_expire_for_budg_timeout(struct bfq_queue *bfqq)
{
	bfq_log_bfqq(bfqq->bfqd, bfqq,
		"may_budget_timeout: wait_request %d left %d timeout %d",
		bfq_bfqq_wait_request(bfqq),
			bfq_bfqq_budget_left(bfqq) >=  bfqq->entity.budget / 3,
		bfq_bfqq_budget_timeout(bfqq));

	return (!bfq_bfqq_wait_request(bfqq) ||
		bfq_bfqq_budget_left(bfqq) >=  bfqq->entity.budget / 3)
		&&
		bfq_bfqq_budget_timeout(bfqq);
}

/*
 * For a queue that becomes empty, device idling is allowed only if
 * this function returns true for the queue. As a consequence, since
 * device idling plays a critical role in both throughput boosting and
 * service guarantees, the return value of this function plays a
 * critical role in both these aspects as well.
 *
 * In a nutshell, this function returns true only if idling is
 * beneficial for throughput or, even if detrimental for throughput,
 * idling is however necessary to preserve service guarantees (low
 * latency, desired throughput distribution, ...). In particular, on
 * NCQ-capable devices, this function tries to return false, so as to
 * help keep the drives' internal queues full, whenever this helps the
 * device boost the throughput without causing any service-guarantee
 * issue.
 *
 * In more detail, the return value of this function is obtained by,
 * first, computing a number of boolean variables that take into
 * account throughput and service-guarantee issues, and, then,
 * combining these variables in a logical expression. Most of the
 * issues taken into account are not trivial. We discuss these issues
 * individually while introducing the variables.
 */
static bool bfq_better_to_idle(struct bfq_queue *bfqq)
{
	struct bfq_data *bfqd = bfqq->bfqd;
	bool rot_without_queueing =
		!blk_queue_nonrot(bfqd->queue) && !bfqd->hw_tag,
		bfqq_sequential_and_IO_bound,
		idling_boosts_thr, idling_boosts_thr_without_issues,
		idling_needed_for_service_guarantees,
		asymmetric_scenario;

	if (bfqd->strict_guarantees)
		return true;

	/*
	 * Idling is performed only if slice_idle > 0. In addition, we
	 * do not idle if
	 * (a) bfqq is async
	 * (b) bfqq is in the idle io prio class: in this case we do
	 * not idle because we want to minimize the bandwidth that
	 * queues in this class can steal to higher-priority queues
	 */
	if (bfqd->bfq_slice_idle == 0 || !bfq_bfqq_sync(bfqq) ||
	    bfq_class_idle(bfqq))
		return false;

	bfqq_sequential_and_IO_bound = !BFQQ_SEEKY(bfqq) &&
		bfq_bfqq_IO_bound(bfqq) && bfq_bfqq_has_short_ttime(bfqq);

	/*
	 * The next variable takes into account the cases where idling
	 * boosts the throughput.
	 *
	 * The value of the variable is computed considering, first, that
	 * idling is virtually always beneficial for the throughput if:
	 * (a) the device is not NCQ-capable and rotational, or
	 * (b) regardless of the presence of NCQ, the device is rotational and
	 *     the request pattern for bfqq is I/O-bound and sequential, or
	 * (c) regardless of whether it is rotational, the device is
	 *     not NCQ-capable and the request pattern for bfqq is
	 *     I/O-bound and sequential.
	 *
	 * Secondly, and in contrast to the above item (b), idling an
	 * NCQ-capable flash-based device would not boost the
	 * throughput even with sequential I/O; rather it would lower
	 * the throughput in proportion to how fast the device
	 * is. Accordingly, the next variable is true if any of the
	 * above conditions (a), (b) or (c) is true, and, in
	 * particular, happens to be false if bfqd is an NCQ-capable
	 * flash-based device.
	 */
	idling_boosts_thr = rot_without_queueing ||
		((!blk_queue_nonrot(bfqd->queue) || !bfqd->hw_tag) &&
		 bfqq_sequential_and_IO_bound);

	/*
	 * The value of the next variable,
	 * idling_boosts_thr_without_issues, is equal to that of
	 * idling_boosts_thr, unless a special case holds. In this
	 * special case, described below, idling may cause problems to
	 * weight-raised queues.
	 *
	 * When the request pool is saturated (e.g., in the presence
	 * of write hogs), if the processes associated with
	 * non-weight-raised queues ask for requests at a lower rate,
	 * then processes associated with weight-raised queues have a
	 * higher probability to get a request from the pool
	 * immediately (or at least soon) when they need one. Thus
	 * they have a higher probability to actually get a fraction
	 * of the device throughput proportional to their high
	 * weight. This is especially true with NCQ-capable drives,
	 * which enqueue several requests in advance, and further
	 * reorder internally-queued requests.
	 *
	 * For this reason, we force to false the value of
	 * idling_boosts_thr_without_issues if there are weight-raised
	 * busy queues. In this case, and if bfqq is not weight-raised,
	 * this guarantees that the device is not idled for bfqq (if,
	 * instead, bfqq is weight-raised, then idling will be
	 * guaranteed by another variable, see below). Combined with
	 * the timestamping rules of BFQ (see [1] for details), this
	 * behavior causes bfqq, and hence any sync non-weight-raised
	 * queue, to get a lower number of requests served, and thus
	 * to ask for a lower number of requests from the request
	 * pool, before the busy weight-raised queues get served
	 * again. This often mitigates starvation problems in the
	 * presence of heavy write workloads and NCQ, thereby
	 * guaranteeing a higher application and system responsiveness
	 * in these hostile scenarios.
	 */
	idling_boosts_thr_without_issues = idling_boosts_thr &&
		bfqd->wr_busy_queues == 0;

	/*
	 * There is then a case where idling must be performed not
	 * for throughput concerns, but to preserve service
	 * guarantees.
	 *
	 * To introduce this case, we can note that allowing the drive
	 * to enqueue more than one request at a time, and hence
	 * delegating de facto final scheduling decisions to the
	 * drive's internal scheduler, entails loss of control on the
	 * actual request service order. In particular, the critical
	 * situation is when requests from different processes happen
	 * to be present, at the same time, in the internal queue(s)
	 * of the drive. In such a situation, the drive, by deciding
	 * the service order of the internally-queued requests, does
	 * determine also the actual throughput distribution among
	 * these processes. But the drive typically has no notion or
	 * concern about per-process throughput distribution, and
	 * makes its decisions only on a per-request basis. Therefore,
	 * the service distribution enforced by the drive's internal
	 * scheduler is likely to coincide with the desired
	 * device-throughput distribution only in a completely
	 * symmetric scenario where:
	 * (i)  each of these processes must get the same throughput as
	 *      the others;
	 * (ii) the I/O of each process has the same properties, in
	 *      terms of locality (sequential or random), direction
	 *      (reads or writes), request sizes, greediness
	 *      (from I/O-bound to sporadic), and so on.
	 * In fact, in such a scenario, the drive tends to treat
	 * the requests of each of these processes in about the same
	 * way as the requests of the others, and thus to provide
	 * each of these processes with about the same throughput
	 * (which is exactly the desired throughput distribution). In
	 * contrast, in any asymmetric scenario, device idling is
	 * certainly needed to guarantee that bfqq receives its
	 * assigned fraction of the device throughput (see [1] for
	 * details).
	 * The problem is that idling may significantly reduce
	 * throughput with certain combinations of types of I/O and
	 * devices. An important example is sync random I/O, on flash
	 * storage with command queueing. So, unless bfqq falls in the
	 * above cases where idling also boosts throughput, it would
	 * be important to check conditions (i) and (ii) accurately,
	 * so as to avoid idling when not strictly needed for service
	 * guarantees.
	 *
	 * Unfortunately, it is extremely difficult to thoroughly
	 * check condition (ii). And, in case there are active groups,
	 * it becomes very difficult to check condition (i) too. In
	 * fact, if there are active groups, then, for condition (i)
	 * to become false, it is enough that an active group contains
	 * more active processes or sub-groups than some other active
	 * group. More precisely, for condition (i) to hold because of
	 * such a group, it is not even necessary that the group is
	 * (still) active: it is sufficient that, even if the group
	 * has become inactive, some of its descendant processes still
	 * have some request already dispatched but still waiting for
	 * completion. In fact, requests have still to be guaranteed
	 * their share of the throughput even after being
	 * dispatched. In this respect, it is easy to show that, if a
	 * group frequently becomes inactive while still having
	 * in-flight requests, and if, when this happens, the group is
	 * not considered in the calculation of whether the scenario
	 * is asymmetric, then the group may fail to be guaranteed its
	 * fair share of the throughput (basically because idling may
	 * not be performed for the descendant processes of the group,
	 * but it had to be).  We address this issue with the
	 * following bi-modal behavior, implemented in the function
	 * bfq_symmetric_scenario().
	 *
	 * If there are groups with requests waiting for completion
	 * (as commented above, some of these groups may even be
	 * already inactive), then the scenario is tagged as
	 * asymmetric, conservatively, without checking any of the
	 * conditions (i) and (ii). So the device is idled for bfqq.
	 * This behavior matches also the fact that groups are created
	 * exactly if controlling I/O is a primary concern (to
	 * preserve bandwidth and latency guarantees).
	 *
	 * On the opposite end, if there are no groups with requests
	 * waiting for completion, then only condition (i) is actually
	 * controlled, i.e., provided that condition (i) holds, idling
	 * is not performed, regardless of whether condition (ii)
	 * holds. In other words, only if condition (i) does not hold,
	 * then idling is allowed, and the device tends to be
	 * prevented from queueing many requests, possibly of several
	 * processes. Since there are no groups with requests waiting
	 * for completion, then, to control condition (i) it is enough
	 * to check just whether all the queues with requests waiting
	 * for completion also have the same weight.
	 *
	 * Not checking condition (ii) evidently exposes bfqq to the
	 * risk of getting less throughput than its fair share.
	 * However, for queues with the same weight, a further
	 * mechanism, preemption, mitigates or even eliminates this
	 * problem. And it does so without consequences on overall
	 * throughput. This mechanism and its benefits are explained
	 * in the next three paragraphs.
	 *
	 * Even if a queue, say Q, is expired when it remains idle, Q
	 * can still preempt the new in-service queue if the next
	 * request of Q arrives soon (see the comments on
	 * bfq_bfqq_update_budg_for_activation). If all queues and
	 * groups have the same weight, this form of preemption,
	 * combined with the hole-recovery heuristic described in the
	 * comments on function bfq_bfqq_update_budg_for_activation,
	 * are enough to preserve a correct bandwidth distribution in
	 * the mid term, even without idling. In fact, even if not
	 * idling allows the internal queues of the device to contain
	 * many requests, and thus to reorder requests, we can rather
	 * safely assume that the internal scheduler still preserves a
	 * minimum of mid-term fairness.
	 *
	 * More precisely, this preemption-based, idleless approach
	 * provides fairness in terms of IOPS, and not sectors per
	 * second. This can be seen with a simple example. Suppose
	 * that there are two queues with the same weight, but that
	 * the first queue receives requests of 8 sectors, while the
	 * second queue receives requests of 1024 sectors. In
	 * addition, suppose that each of the two queues contains at
	 * most one request at a time, which implies that each queue
	 * always remains idle after it is served. Finally, after
	 * remaining idle, each queue receives very quickly a new
	 * request. It follows that the two queues are served
	 * alternatively, preempting each other if needed. This
	 * implies that, although both queues have the same weight,
	 * the queue with large requests receives a service that is
	 * 1024/8 times as high as the service received by the other
	 * queue.
	 *
	 * The motivation for using preemption instead of idling (for
	 * queues with the same weight) is that, by not idling,
	 * service guarantees are preserved (completely or at least in
	 * part) without minimally sacrificing throughput. And, if
	 * there is no active group, then the primary expectation for
	 * this device is probably a high throughput.
	 *
	 * We are now left only with explaining the additional
	 * compound condition that is checked below for deciding
	 * whether the scenario is asymmetric. To explain this
	 * compound condition, we need to add that the function
	 * bfq_symmetric_scenario checks the weights of only
	 * non-weight-raised queues, for efficiency reasons (see
	 * comments on bfq_weights_tree_add()). Then the fact that
	 * bfqq is weight-raised is checked explicitly here. More
	 * precisely, the compound condition below takes into account
	 * also the fact that, even if bfqq is being weight-raised,
	 * the scenario is still symmetric if all queues with requests
	 * waiting for completion happen to be
	 * weight-raised. Actually, we should be even more precise
	 * here, and differentiate between interactive weight raising
	 * and soft real-time weight raising.
	 *
	 * As a side note, it is worth considering that the above
	 * device-idling countermeasures may however fail in the
	 * following unlucky scenario: if idling is (correctly)
	 * disabled in a time period during which all symmetry
	 * sub-conditions hold, and hence the device is allowed to
	 * enqueue many requests, but at some later point in time some
	 * sub-condition stops to hold, then it may become impossible
	 * to let requests be served in the desired order until all
	 * the requests already queued in the device have been served.
	 */
	asymmetric_scenario = (bfqq->wr_coeff > 1 &&
			       bfqd->wr_busy_queues < bfqd->busy_queues) ||
		!bfq_symmetric_scenario(bfqd);

	/*
	 * Finally, there is a case where maximizing throughput is the
	 * best choice even if it may cause unfairness toward
	 * bfqq. Such a case is when bfqq became active in a burst of
	 * queue activations. Queues that became active during a large
	 * burst benefit only from throughput, as discussed in the
	 * comments on bfq_handle_burst. Thus, if bfqq became active
	 * in a burst and not idling the device maximizes throughput,
	 * then the device must no be idled, because not idling the
	 * device provides bfqq and all other queues in the burst with
	 * maximum benefit. Combining this and the above case, we can
	 * now establish when idling is actually needed to preserve
	 * service guarantees.
	 */
	idling_needed_for_service_guarantees =
		asymmetric_scenario && !bfq_bfqq_in_large_burst(bfqq);

	/*
	 * We have now all the components we need to compute the
	 * return value of the function, which is true only if idling
	 * either boosts the throughput (without issues), or is
	 * necessary to preserve service guarantees.
	 */
	return idling_boosts_thr_without_issues ||
		idling_needed_for_service_guarantees;
}

/*
 * If the in-service queue is empty but the function bfq_better_to_idle
 * returns true, then:
 * 1) the queue must remain in service and cannot be expired, and
 * 2) the device must be idled to wait for the possible arrival of a new
 *    request for the queue.
 * See the comments on the function bfq_better_to_idle for the reasons
 * why performing device idling is the best choice to boost the throughput
 * and preserve service guarantees when bfq_better_to_idle itself
 * returns true.
 */
static bool bfq_bfqq_must_idle(struct bfq_queue *bfqq)
{
	return RB_EMPTY_ROOT(&bfqq->sort_list) && bfq_better_to_idle(bfqq);
}

static struct bfq_queue *bfq_choose_bfqq_for_injection(struct bfq_data *bfqd)
{
	struct bfq_queue *bfqq;

	/*
	 * A linear search; but, with a high probability, very few
	 * steps are needed to find a candidate queue, i.e., a queue
	 * with enough budget left for its next request. In fact:
	 * - BFQ dynamically updates the budget of every queue so as
	 *   to accommodate the expected backlog of the queue;
	 * - if a queue gets all its requests dispatched as injected
	 *   service, then the queue is removed from the active list
	 *   (and re-added only if it gets new requests, but with
	 *   enough budget for its new backlog).
	 */
	list_for_each_entry(bfqq, &bfqd->active_list, bfqq_list)
		if (!RB_EMPTY_ROOT(&bfqq->sort_list) &&
		    bfq_serv_to_charge(bfqq->next_rq, bfqq) <=
		    bfq_bfqq_budget_left(bfqq))
			return bfqq;

	return NULL;
}

/*
 * Select a queue for service.  If we have a current queue in service,
 * check whether to continue servicing it, or retrieve and set a new one.
 */
static struct bfq_queue *bfq_select_queue(struct bfq_data *bfqd)
{
	struct bfq_queue *bfqq;
	struct request *next_rq;
	enum bfqq_expiration reason = BFQQE_BUDGET_TIMEOUT;

	bfqq = bfqd->in_service_queue;
	if (!bfqq)
		goto new_queue;

	bfq_log_bfqq(bfqd, bfqq, "select_queue: already in-service queue");

	/*
	 * Do not expire bfqq for budget timeout if bfqq may be about
	 * to enjoy device idling. The reason why, in this case, we
	 * prevent bfqq from expiring is the same as in the comments
	 * on the case where bfq_bfqq_must_idle() returns true, in
	 * bfq_completed_request().
	 */
	if (bfq_may_expire_for_budg_timeout(bfqq) &&
	    !bfq_bfqq_must_idle(bfqq))
		goto expire;

check_queue:
	/*
	 * This loop is rarely executed more than once. Even when it
	 * happens, it is much more convenient to re-execute this loop
	 * than to return NULL and trigger a new dispatch to get a
	 * request served.
	 */
	next_rq = bfqq->next_rq;
	/*
	 * If bfqq has requests queued and it has enough budget left to
	 * serve them, keep the queue, otherwise expire it.
	 */
	if (next_rq) {
		if (bfq_serv_to_charge(next_rq, bfqq) >
			bfq_bfqq_budget_left(bfqq)) {
			/*
			 * Expire the queue for budget exhaustion,
			 * which makes sure that the next budget is
			 * enough to serve the next request, even if
			 * it comes from the fifo expired path.
			 */
			reason = BFQQE_BUDGET_EXHAUSTED;
			goto expire;
		} else {
			/*
			 * The idle timer may be pending because we may
			 * not disable disk idling even when a new request
			 * arrives.
			 */
			if (bfq_bfqq_wait_request(bfqq)) {
				/*
				 * If we get here: 1) at least a new request
				 * has arrived but we have not disabled the
				 * timer because the request was too small,
				 * 2) then the block layer has unplugged
				 * the device, causing the dispatch to be
				 * invoked.
				 *
				 * Since the device is unplugged, now the
				 * requests are probably large enough to
				 * provide a reasonable throughput.
				 * So we disable idling.
				 */
				bfq_clear_bfqq_wait_request(bfqq);
				hrtimer_try_to_cancel(&bfqd->idle_slice_timer);
			}
			goto keep_queue;
		}
	}

	/*
	 * No requests pending. However, if the in-service queue is idling
	 * for a new request, or has requests waiting for a completion and
	 * may idle after their completion, then keep it anyway.
	 *
	 * Yet, to boost throughput, inject service from other queues if
	 * possible.
	 */
	if (bfq_bfqq_wait_request(bfqq) ||
	    (bfqq->dispatched != 0 && bfq_better_to_idle(bfqq))) {
		if (bfq_bfqq_injectable(bfqq) &&
		    bfqq->injected_service * bfqq->inject_coeff <
		    bfqq->entity.service * 10)
			bfqq = bfq_choose_bfqq_for_injection(bfqd);
		else
			bfqq = NULL;

		goto keep_queue;
	}

	reason = BFQQE_NO_MORE_REQUESTS;
expire:
	bfq_bfqq_expire(bfqd, bfqq, false, reason);
new_queue:
	bfqq = bfq_set_in_service_queue(bfqd);
	if (bfqq) {
		bfq_log_bfqq(bfqd, bfqq, "select_queue: checking new queue");
		goto check_queue;
	}
keep_queue:
	if (bfqq)
		bfq_log_bfqq(bfqd, bfqq, "select_queue: returned this queue");
	else
		bfq_log(bfqd, "select_queue: no queue returned");

	return bfqq;
}

static void bfq_update_wr_data(struct bfq_data *bfqd, struct bfq_queue *bfqq)
{
	struct bfq_entity *entity = &bfqq->entity;

	if (bfqq->wr_coeff > 1) { /* queue is being weight-raised */
		bfq_log_bfqq(bfqd, bfqq,
			"raising period dur %u/%u msec, old coeff %u, w %d(%d)",
			jiffies_to_msecs(jiffies - bfqq->last_wr_start_finish),
			jiffies_to_msecs(bfqq->wr_cur_max_time),
			bfqq->wr_coeff,
			bfqq->entity.weight, bfqq->entity.orig_weight);

		if (entity->prio_changed)
			bfq_log_bfqq(bfqd, bfqq, "WARN: pending prio change");

		/*
		 * If the queue was activated in a burst, or too much
		 * time has elapsed from the beginning of this
		 * weight-raising period, then end weight raising.
		 */
		if (bfq_bfqq_in_large_burst(bfqq))
			bfq_bfqq_end_wr(bfqq);
		else if (time_is_before_jiffies(bfqq->last_wr_start_finish +
						bfqq->wr_cur_max_time)) {
			if (bfqq->wr_cur_max_time != bfqd->bfq_wr_rt_max_time ||
			time_is_before_jiffies(bfqq->wr_start_at_switch_to_srt +
					       bfq_wr_duration(bfqd)))
				bfq_bfqq_end_wr(bfqq);
			else {
				switch_back_to_interactive_wr(bfqq, bfqd);
				bfqq->entity.prio_changed = 1;
			}
		}
		if (bfqq->wr_coeff > 1 &&
		    bfqq->wr_cur_max_time != bfqd->bfq_wr_rt_max_time &&
		    bfqq->service_from_wr > max_service_from_wr) {
			/* see comments on max_service_from_wr */
			bfq_bfqq_end_wr(bfqq);
		}
	}
	/*
	 * To improve latency (for this or other queues), immediately
	 * update weight both if it must be raised and if it must be
	 * lowered. Since, entity may be on some active tree here, and
	 * might have a pending change of its ioprio class, invoke
	 * next function with the last parameter unset (see the
	 * comments on the function).
	 */
	if ((entity->weight > entity->orig_weight) != (bfqq->wr_coeff > 1))
		__bfq_entity_update_weight_prio(bfq_entity_service_tree(entity),
						entity, false);
}

/*
 * Dispatch next request from bfqq.
 */
static struct request *bfq_dispatch_rq_from_bfqq(struct bfq_data *bfqd,
						 struct bfq_queue *bfqq)
{
	struct request *rq = bfqq->next_rq;
	unsigned long service_to_charge;

	service_to_charge = bfq_serv_to_charge(rq, bfqq);

	bfq_bfqq_served(bfqq, service_to_charge);

	bfq_dispatch_remove(bfqd->queue, rq);

	if (bfqq != bfqd->in_service_queue) {
		if (likely(bfqd->in_service_queue))
			bfqd->in_service_queue->injected_service +=
				bfq_serv_to_charge(rq, bfqq);

		goto return_rq;
	}

	/*
	 * If weight raising has to terminate for bfqq, then next
	 * function causes an immediate update of bfqq's weight,
	 * without waiting for next activation. As a consequence, on
	 * expiration, bfqq will be timestamped as if has never been
	 * weight-raised during this service slot, even if it has
	 * received part or even most of the service as a
	 * weight-raised queue. This inflates bfqq's timestamps, which
	 * is beneficial, as bfqq is then more willing to leave the
	 * device immediately to possible other weight-raised queues.
	 */
	bfq_update_wr_data(bfqd, bfqq);

	/*
	 * Expire bfqq, pretending that its budget expired, if bfqq
	 * belongs to CLASS_IDLE and other queues are waiting for
	 * service.
	 */
	if (!(bfqd->busy_queues > 1 && bfq_class_idle(bfqq)))
		goto return_rq;

	bfq_bfqq_expire(bfqd, bfqq, false, BFQQE_BUDGET_EXHAUSTED);

return_rq:
	return rq;
}

static bool bfq_has_work(struct blk_mq_hw_ctx *hctx)
{
	struct bfq_data *bfqd = hctx->queue->elevator->elevator_data;

	/*
	 * Avoiding lock: a race on bfqd->busy_queues should cause at
	 * most a call to dispatch for nothing
	 */
	return !list_empty_careful(&bfqd->dispatch) ||
		bfqd->busy_queues > 0;
}

static struct request *__bfq_dispatch_request(struct blk_mq_hw_ctx *hctx)
{
	struct bfq_data *bfqd = hctx->queue->elevator->elevator_data;
	struct request *rq = NULL;
	struct bfq_queue *bfqq = NULL;

	if (!list_empty(&bfqd->dispatch)) {
		rq = list_first_entry(&bfqd->dispatch, struct request,
				      queuelist);
		list_del_init(&rq->queuelist);

		bfqq = RQ_BFQQ(rq);

		if (bfqq) {
			/*
			 * Increment counters here, because this
			 * dispatch does not follow the standard
			 * dispatch flow (where counters are
			 * incremented)
			 */
			bfqq->dispatched++;

			goto inc_in_driver_start_rq;
		}

		/*
		 * We exploit the bfq_finish_requeue_request hook to
		 * decrement rq_in_driver, but
		 * bfq_finish_requeue_request will not be invoked on
		 * this request. So, to avoid unbalance, just start
		 * this request, without incrementing rq_in_driver. As
		 * a negative consequence, rq_in_driver is deceptively
		 * lower than it should be while this request is in
		 * service. This may cause bfq_schedule_dispatch to be
		 * invoked uselessly.
		 *
		 * As for implementing an exact solution, the
		 * bfq_finish_requeue_request hook, if defined, is
		 * probably invoked also on this request. So, by
		 * exploiting this hook, we could 1) increment
		 * rq_in_driver here, and 2) decrement it in
		 * bfq_finish_requeue_request. Such a solution would
		 * let the value of the counter be always accurate,
		 * but it would entail using an extra interface
		 * function. This cost seems higher than the benefit,
		 * being the frequency of non-elevator-private
		 * requests very low.
		 */
		goto start_rq;
	}

	bfq_log(bfqd, "dispatch requests: %d busy queues", bfqd->busy_queues);

	if (bfqd->busy_queues == 0)
		goto exit;

	/*
	 * Force device to serve one request at a time if
	 * strict_guarantees is true. Forcing this service scheme is
	 * currently the ONLY way to guarantee that the request
	 * service order enforced by the scheduler is respected by a
	 * queueing device. Otherwise the device is free even to make
	 * some unlucky request wait for as long as the device
	 * wishes.
	 *
	 * Of course, serving one request at at time may cause loss of
	 * throughput.
	 */
	if (bfqd->strict_guarantees && bfqd->rq_in_driver > 0)
		goto exit;

	bfqq = bfq_select_queue(bfqd);
	if (!bfqq)
		goto exit;

	rq = bfq_dispatch_rq_from_bfqq(bfqd, bfqq);

	if (rq) {
inc_in_driver_start_rq:
		bfqd->rq_in_driver++;
start_rq:
		rq->rq_flags |= RQF_STARTED;
	}
exit:
	return rq;
}

#if defined(CONFIG_BFQ_GROUP_IOSCHED) && defined(CONFIG_DEBUG_BLK_CGROUP)
static void bfq_update_dispatch_stats(struct request_queue *q,
				      struct request *rq,
				      bool idle_timer_disabled)
{
	struct bfq_queue *bfqq = rq ? RQ_BFQQ(rq) : NULL;

	if (!idle_timer_disabled && !bfqq)
		return;

	/*
	 * rq and bfqq are guaranteed to exist until this function
	 * ends, for the following reasons. First, rq can be
	 * dispatched to the device, and then can be completed and
	 * freed, only after this function ends. Second, rq cannot be
	 * merged (and thus freed because of a merge) any longer,
	 * because it has already started. Thus rq cannot be freed
	 * before this function ends, and, since rq has a reference to
	 * bfqq, the same guarantee holds for bfqq too.
	 *
	 * In addition, the following queue lock guarantees that
	 * bfqq_group(bfqq) exists as well.
	 */
	spin_lock_irq(q->queue_lock);
	if (bfqq && idle_timer_disabled)
		/*
		 * It could be possible that current active
		 * queue and group might got updated along with
		 * request via. __bfq_dispatch_request.
		 * So, always use current active request to
		 * derive its associated bfq queue and group.
		 */
		bfqg_stats_update_idle_time(bfqq_group(bfqq));
	if (bfqq) {
		struct bfq_group *bfqg = bfqq_group(bfqq);

		bfqg_stats_update_avg_queue_size(bfqg);
		bfqg_stats_set_start_empty_time(bfqg);
		bfqg_stats_update_io_remove(bfqg, rq->cmd_flags);
	}
	spin_unlock_irq(q->queue_lock);
}
#else
static inline void bfq_update_dispatch_stats(struct request_queue *q,
					     struct request *rq,
					     bool idle_timer_disabled) {}
#endif

static struct request *bfq_dispatch_request(struct blk_mq_hw_ctx *hctx)
{
	struct bfq_data *bfqd = hctx->queue->elevator->elevator_data;
	struct request *rq;
	struct bfq_queue *in_serv_queue;
	bool waiting_rq, idle_timer_disabled = false;

	spin_lock_irq(&bfqd->lock);

	in_serv_queue = bfqd->in_service_queue;
	waiting_rq = in_serv_queue && bfq_bfqq_wait_request(in_serv_queue);

	rq = __bfq_dispatch_request(hctx);
	if (in_serv_queue == bfqd->in_service_queue) {
		idle_timer_disabled =
			waiting_rq && !bfq_bfqq_wait_request(in_serv_queue);
	}

	spin_unlock_irq(&bfqd->lock);
<<<<<<< HEAD

	bfq_update_dispatch_stats(hctx->queue, rq,
				  idle_timer_disabled);
=======
	bfq_update_dispatch_stats(hctx->queue, rq,
			idle_timer_disabled ? in_serv_queue : NULL,
				idle_timer_disabled);
>>>>>>> b6d1b4b4

	return rq;
}

/*
 * Task holds one reference to the queue, dropped when task exits.  Each rq
 * in-flight on this queue also holds a reference, dropped when rq is freed.
 *
 * Scheduler lock must be held here. Recall not to use bfqq after calling
 * this function on it.
 */
void bfq_put_queue(struct bfq_queue *bfqq)
{
#ifdef CONFIG_BFQ_GROUP_IOSCHED
	struct bfq_group *bfqg = bfqq_group(bfqq);
#endif

	if (bfqq->bfqd)
		bfq_log_bfqq(bfqq->bfqd, bfqq, "put_queue: %p %d",
			     bfqq, bfqq->ref);

	bfqq->ref--;
	if (bfqq->ref)
		return;

	if (!hlist_unhashed(&bfqq->burst_list_node)) {
		hlist_del_init(&bfqq->burst_list_node);
		/*
		 * Decrement also burst size after the removal, if the
		 * process associated with bfqq is exiting, and thus
		 * does not contribute to the burst any longer. This
		 * decrement helps filter out false positives of large
		 * bursts, when some short-lived process (often due to
		 * the execution of commands by some service) happens
		 * to start and exit while a complex application is
		 * starting, and thus spawning several processes that
		 * do I/O (and that *must not* be treated as a large
		 * burst, see comments on bfq_handle_burst).
		 *
		 * In particular, the decrement is performed only if:
		 * 1) bfqq is not a merged queue, because, if it is,
		 * then this free of bfqq is not triggered by the exit
		 * of the process bfqq is associated with, but exactly
		 * by the fact that bfqq has just been merged.
		 * 2) burst_size is greater than 0, to handle
		 * unbalanced decrements. Unbalanced decrements may
		 * happen in te following case: bfqq is inserted into
		 * the current burst list--without incrementing
		 * bust_size--because of a split, but the current
		 * burst list is not the burst list bfqq belonged to
		 * (see comments on the case of a split in
		 * bfq_set_request).
		 */
		if (bfqq->bic && bfqq->bfqd->burst_size > 0)
			bfqq->bfqd->burst_size--;
	}

	kmem_cache_free(bfq_pool, bfqq);
#ifdef CONFIG_BFQ_GROUP_IOSCHED
	bfqg_and_blkg_put(bfqg);
#endif
}

static void bfq_put_cooperator(struct bfq_queue *bfqq)
{
	struct bfq_queue *__bfqq, *next;

	/*
	 * If this queue was scheduled to merge with another queue, be
	 * sure to drop the reference taken on that queue (and others in
	 * the merge chain). See bfq_setup_merge and bfq_merge_bfqqs.
	 */
	__bfqq = bfqq->new_bfqq;
	while (__bfqq) {
		if (__bfqq == bfqq)
			break;
		next = __bfqq->new_bfqq;
		bfq_put_queue(__bfqq);
		__bfqq = next;
	}
}

static void bfq_exit_bfqq(struct bfq_data *bfqd, struct bfq_queue *bfqq)
{
	if (bfqq == bfqd->in_service_queue) {
		__bfq_bfqq_expire(bfqd, bfqq);
		bfq_schedule_dispatch(bfqd);
	}

	bfq_log_bfqq(bfqd, bfqq, "exit_bfqq: %p, %d", bfqq, bfqq->ref);

	bfq_put_cooperator(bfqq);

	bfq_put_queue(bfqq); /* release process reference */
}

static void bfq_exit_icq_bfqq(struct bfq_io_cq *bic, bool is_sync)
{
	struct bfq_queue *bfqq = bic_to_bfqq(bic, is_sync);
	struct bfq_data *bfqd;

	if (bfqq)
		bfqd = bfqq->bfqd; /* NULL if scheduler already exited */

	if (bfqq && bfqd) {
		unsigned long flags;

		spin_lock_irqsave(&bfqd->lock, flags);
		bfqq->bic = NULL;
		bfq_exit_bfqq(bfqd, bfqq);
		bic_set_bfqq(bic, NULL, is_sync);
		spin_unlock_irqrestore(&bfqd->lock, flags);
	}
}

static void bfq_exit_icq(struct io_cq *icq)
{
	struct bfq_io_cq *bic = icq_to_bic(icq);

	bfq_exit_icq_bfqq(bic, true);
	bfq_exit_icq_bfqq(bic, false);
}

/*
 * Update the entity prio values; note that the new values will not
 * be used until the next (re)activation.
 */
static void
bfq_set_next_ioprio_data(struct bfq_queue *bfqq, struct bfq_io_cq *bic)
{
	struct task_struct *tsk = current;
	int ioprio_class;
	struct bfq_data *bfqd = bfqq->bfqd;

	if (!bfqd)
		return;

	ioprio_class = IOPRIO_PRIO_CLASS(bic->ioprio);
	switch (ioprio_class) {
	default:
		pr_err("bdi %s: bfq: bad prio class %d\n",
				bdi_dev_name(bfqq->bfqd->queue->backing_dev_info),
				ioprio_class);
		/* fall through */
	case IOPRIO_CLASS_NONE:
		/*
		 * No prio set, inherit CPU scheduling settings.
		 */
		bfqq->new_ioprio = task_nice_ioprio(tsk);
		bfqq->new_ioprio_class = task_nice_ioclass(tsk);
		break;
	case IOPRIO_CLASS_RT:
		bfqq->new_ioprio = IOPRIO_PRIO_DATA(bic->ioprio);
		bfqq->new_ioprio_class = IOPRIO_CLASS_RT;
		break;
	case IOPRIO_CLASS_BE:
		bfqq->new_ioprio = IOPRIO_PRIO_DATA(bic->ioprio);
		bfqq->new_ioprio_class = IOPRIO_CLASS_BE;
		break;
	case IOPRIO_CLASS_IDLE:
		bfqq->new_ioprio_class = IOPRIO_CLASS_IDLE;
		bfqq->new_ioprio = 7;
		break;
	}

	if (bfqq->new_ioprio >= IOPRIO_BE_NR) {
		pr_crit("bfq_set_next_ioprio_data: new_ioprio %d\n",
			bfqq->new_ioprio);
		bfqq->new_ioprio = IOPRIO_BE_NR - 1;
	}

	bfqq->entity.new_weight = bfq_ioprio_to_weight(bfqq->new_ioprio);
	bfqq->entity.prio_changed = 1;
}

static struct bfq_queue *bfq_get_queue(struct bfq_data *bfqd,
				       struct bio *bio, bool is_sync,
				       struct bfq_io_cq *bic);

static void bfq_check_ioprio_change(struct bfq_io_cq *bic, struct bio *bio)
{
	struct bfq_data *bfqd = bic_to_bfqd(bic);
	struct bfq_queue *bfqq;
	int ioprio = bic->icq.ioc->ioprio;

	/*
	 * This condition may trigger on a newly created bic, be sure to
	 * drop the lock before returning.
	 */
	if (unlikely(!bfqd) || likely(bic->ioprio == ioprio))
		return;

	bic->ioprio = ioprio;

	bfqq = bic_to_bfqq(bic, false);
	if (bfqq) {
		/* release process reference on this queue */
		bfq_put_queue(bfqq);
		bfqq = bfq_get_queue(bfqd, bio, BLK_RW_ASYNC, bic);
		bic_set_bfqq(bic, bfqq, false);
	}

	bfqq = bic_to_bfqq(bic, true);
	if (bfqq)
		bfq_set_next_ioprio_data(bfqq, bic);
}

static void bfq_init_bfqq(struct bfq_data *bfqd, struct bfq_queue *bfqq,
			  struct bfq_io_cq *bic, pid_t pid, int is_sync)
{
	RB_CLEAR_NODE(&bfqq->entity.rb_node);
	INIT_LIST_HEAD(&bfqq->fifo);
	INIT_HLIST_NODE(&bfqq->burst_list_node);

	bfqq->ref = 0;
	bfqq->bfqd = bfqd;

	if (bic)
		bfq_set_next_ioprio_data(bfqq, bic);

	if (is_sync) {
		/*
		 * No need to mark as has_short_ttime if in
		 * idle_class, because no device idling is performed
		 * for queues in idle class
		 */
		if (!bfq_class_idle(bfqq))
			/* tentatively mark as has_short_ttime */
			bfq_mark_bfqq_has_short_ttime(bfqq);
		bfq_mark_bfqq_sync(bfqq);
		bfq_mark_bfqq_just_created(bfqq);
		/*
		 * Aggressively inject a lot of service: up to 90%.
		 * This coefficient remains constant during bfqq life,
		 * but this behavior might be changed, after enough
		 * testing and tuning.
		 */
		bfqq->inject_coeff = 1;
	} else
		bfq_clear_bfqq_sync(bfqq);

	/* set end request to minus infinity from now */
	bfqq->ttime.last_end_request = ktime_get_ns() + 1;

	bfq_mark_bfqq_IO_bound(bfqq);

	bfqq->pid = pid;

	/* Tentative initial value to trade off between thr and lat */
	bfqq->max_budget = (2 * bfq_max_budget(bfqd)) / 3;
	bfqq->budget_timeout = bfq_smallest_from_now();

	bfqq->wr_coeff = 1;
	bfqq->last_wr_start_finish = jiffies;
	bfqq->wr_start_at_switch_to_srt = bfq_smallest_from_now();
	bfqq->split_time = bfq_smallest_from_now();

	/*
	 * To not forget the possibly high bandwidth consumed by a
	 * process/queue in the recent past,
	 * bfq_bfqq_softrt_next_start() returns a value at least equal
	 * to the current value of bfqq->soft_rt_next_start (see
	 * comments on bfq_bfqq_softrt_next_start).  Set
	 * soft_rt_next_start to now, to mean that bfqq has consumed
	 * no bandwidth so far.
	 */
	bfqq->soft_rt_next_start = jiffies;

	/* first request is almost certainly seeky */
	bfqq->seek_history = 1;
}

static struct bfq_queue **bfq_async_queue_prio(struct bfq_data *bfqd,
					       struct bfq_group *bfqg,
					       int ioprio_class, int ioprio)
{
	switch (ioprio_class) {
	case IOPRIO_CLASS_RT:
		return &bfqg->async_bfqq[0][ioprio];
	case IOPRIO_CLASS_NONE:
		ioprio = IOPRIO_NORM;
		/* fall through */
	case IOPRIO_CLASS_BE:
		return &bfqg->async_bfqq[1][ioprio];
	case IOPRIO_CLASS_IDLE:
		return &bfqg->async_idle_bfqq;
	default:
		return NULL;
	}
}

static struct bfq_queue *bfq_get_queue(struct bfq_data *bfqd,
				       struct bio *bio, bool is_sync,
				       struct bfq_io_cq *bic)
{
	const int ioprio = IOPRIO_PRIO_DATA(bic->ioprio);
	const int ioprio_class = IOPRIO_PRIO_CLASS(bic->ioprio);
	struct bfq_queue **async_bfqq = NULL;
	struct bfq_queue *bfqq;
	struct bfq_group *bfqg;

	rcu_read_lock();

	bfqg = bfq_find_set_group(bfqd, bio_blkcg(bio));
	if (!bfqg) {
		bfqq = &bfqd->oom_bfqq;
		goto out;
	}

	if (!is_sync) {
		async_bfqq = bfq_async_queue_prio(bfqd, bfqg, ioprio_class,
						  ioprio);
		bfqq = *async_bfqq;
		if (bfqq)
			goto out;
	}

	bfqq = kmem_cache_alloc_node(bfq_pool,
				     GFP_NOWAIT | __GFP_ZERO | __GFP_NOWARN,
				     bfqd->queue->node);

	if (bfqq) {
		bfq_init_bfqq(bfqd, bfqq, bic, current->pid,
			      is_sync);
		bfq_init_entity(&bfqq->entity, bfqg);
		bfq_log_bfqq(bfqd, bfqq, "allocated");
	} else {
		bfqq = &bfqd->oom_bfqq;
		bfq_log_bfqq(bfqd, bfqq, "using oom bfqq");
		goto out;
	}

	/*
	 * Pin the queue now that it's allocated, scheduler exit will
	 * prune it.
	 */
	if (async_bfqq) {
		bfqq->ref++; /*
			      * Extra group reference, w.r.t. sync
			      * queue. This extra reference is removed
			      * only if bfqq->bfqg disappears, to
			      * guarantee that this queue is not freed
			      * until its group goes away.
			      */
		bfq_log_bfqq(bfqd, bfqq, "get_queue, bfqq not in async: %p, %d",
			     bfqq, bfqq->ref);
		*async_bfqq = bfqq;
	}

out:
	bfqq->ref++; /* get a process reference to this queue */
	bfq_log_bfqq(bfqd, bfqq, "get_queue, at end: %p, %d", bfqq, bfqq->ref);
	rcu_read_unlock();
	return bfqq;
}

static void bfq_update_io_thinktime(struct bfq_data *bfqd,
				    struct bfq_queue *bfqq)
{
	struct bfq_ttime *ttime = &bfqq->ttime;
	u64 elapsed = ktime_get_ns() - bfqq->ttime.last_end_request;

	elapsed = min_t(u64, elapsed, 2ULL * bfqd->bfq_slice_idle);

	ttime->ttime_samples = (7*bfqq->ttime.ttime_samples + 256) / 8;
	ttime->ttime_total = div_u64(7*ttime->ttime_total + 256*elapsed,  8);
	ttime->ttime_mean = div64_ul(ttime->ttime_total + 128,
				     ttime->ttime_samples);
}

static void
bfq_update_io_seektime(struct bfq_data *bfqd, struct bfq_queue *bfqq,
		       struct request *rq)
{
	bfqq->seek_history <<= 1;
	bfqq->seek_history |=
		get_sdist(bfqq->last_request_pos, rq) > BFQQ_SEEK_THR &&
		(!blk_queue_nonrot(bfqd->queue) ||
		 blk_rq_sectors(rq) < BFQQ_SECT_THR_NONROT);
}

static void bfq_update_has_short_ttime(struct bfq_data *bfqd,
				       struct bfq_queue *bfqq,
				       struct bfq_io_cq *bic)
{
	bool has_short_ttime = true;

	/*
	 * No need to update has_short_ttime if bfqq is async or in
	 * idle io prio class, or if bfq_slice_idle is zero, because
	 * no device idling is performed for bfqq in this case.
	 */
	if (!bfq_bfqq_sync(bfqq) || bfq_class_idle(bfqq) ||
	    bfqd->bfq_slice_idle == 0)
		return;

	/* Idle window just restored, statistics are meaningless. */
	if (time_is_after_eq_jiffies(bfqq->split_time +
				     bfqd->bfq_wr_min_idle_time))
		return;

	/* Think time is infinite if no process is linked to
	 * bfqq. Otherwise check average think time to
	 * decide whether to mark as has_short_ttime
	 */
	if (atomic_read(&bic->icq.ioc->active_ref) == 0 ||
	    (bfq_sample_valid(bfqq->ttime.ttime_samples) &&
	     bfqq->ttime.ttime_mean > bfqd->bfq_slice_idle))
		has_short_ttime = false;

	bfq_log_bfqq(bfqd, bfqq, "update_has_short_ttime: has_short_ttime %d",
		     has_short_ttime);

	if (has_short_ttime)
		bfq_mark_bfqq_has_short_ttime(bfqq);
	else
		bfq_clear_bfqq_has_short_ttime(bfqq);
}

/*
 * Called when a new fs request (rq) is added to bfqq.  Check if there's
 * something we should do about it.
 */
static void bfq_rq_enqueued(struct bfq_data *bfqd, struct bfq_queue *bfqq,
			    struct request *rq)
{
	struct bfq_io_cq *bic = RQ_BIC(rq);

	if (rq->cmd_flags & REQ_META)
		bfqq->meta_pending++;

	bfq_update_io_thinktime(bfqd, bfqq);
	bfq_update_has_short_ttime(bfqd, bfqq, bic);
	bfq_update_io_seektime(bfqd, bfqq, rq);

	bfq_log_bfqq(bfqd, bfqq,
		     "rq_enqueued: has_short_ttime=%d (seeky %d)",
		     bfq_bfqq_has_short_ttime(bfqq), BFQQ_SEEKY(bfqq));

	bfqq->last_request_pos = blk_rq_pos(rq) + blk_rq_sectors(rq);

	if (bfqq == bfqd->in_service_queue && bfq_bfqq_wait_request(bfqq)) {
		bool small_req = bfqq->queued[rq_is_sync(rq)] == 1 &&
				 blk_rq_sectors(rq) < 32;
		bool budget_timeout = bfq_bfqq_budget_timeout(bfqq);

		/*
		 * There is just this request queued: if the request
		 * is small and the queue is not to be expired, then
		 * just exit.
		 *
		 * In this way, if the device is being idled to wait
		 * for a new request from the in-service queue, we
		 * avoid unplugging the device and committing the
		 * device to serve just a small request. On the
		 * contrary, we wait for the block layer to decide
		 * when to unplug the device: hopefully, new requests
		 * will be merged to this one quickly, then the device
		 * will be unplugged and larger requests will be
		 * dispatched.
		 */
		if (small_req && !budget_timeout)
			return;

		/*
		 * A large enough request arrived, or the queue is to
		 * be expired: in both cases disk idling is to be
		 * stopped, so clear wait_request flag and reset
		 * timer.
		 */
		bfq_clear_bfqq_wait_request(bfqq);
		hrtimer_try_to_cancel(&bfqd->idle_slice_timer);

		/*
		 * The queue is not empty, because a new request just
		 * arrived. Hence we can safely expire the queue, in
		 * case of budget timeout, without risking that the
		 * timestamps of the queue are not updated correctly.
		 * See [1] for more details.
		 */
		if (budget_timeout)
			bfq_bfqq_expire(bfqd, bfqq, false,
					BFQQE_BUDGET_TIMEOUT);
	}
}

/* returns true if it causes the idle timer to be disabled */
static bool __bfq_insert_request(struct bfq_data *bfqd, struct request *rq)
{
	struct bfq_queue *bfqq = RQ_BFQQ(rq),
		*new_bfqq = bfq_setup_cooperator(bfqd, bfqq, rq, true);
	bool waiting, idle_timer_disabled = false;

	if (new_bfqq) {
		if (bic_to_bfqq(RQ_BIC(rq), 1) != bfqq)
			new_bfqq = bic_to_bfqq(RQ_BIC(rq), 1);
		/*
		 * Release the request's reference to the old bfqq
		 * and make sure one is taken to the shared queue.
		 */
		new_bfqq->allocated++;
		bfqq->allocated--;
		new_bfqq->ref++;
		/*
		 * If the bic associated with the process
		 * issuing this request still points to bfqq
		 * (and thus has not been already redirected
		 * to new_bfqq or even some other bfq_queue),
		 * then complete the merge and redirect it to
		 * new_bfqq.
		 */
		if (bic_to_bfqq(RQ_BIC(rq), 1) == bfqq)
			bfq_merge_bfqqs(bfqd, RQ_BIC(rq),
					bfqq, new_bfqq);

		bfq_clear_bfqq_just_created(bfqq);
		/*
		 * rq is about to be enqueued into new_bfqq,
		 * release rq reference on bfqq
		 */
		bfq_put_queue(bfqq);
		rq->elv.priv[1] = new_bfqq;
		bfqq = new_bfqq;
	}

	waiting = bfqq && bfq_bfqq_wait_request(bfqq);
	bfq_add_request(rq);
	idle_timer_disabled = waiting && !bfq_bfqq_wait_request(bfqq);

	rq->fifo_time = ktime_get_ns() + bfqd->bfq_fifo_expire[rq_is_sync(rq)];
	list_add_tail(&rq->queuelist, &bfqq->fifo);

	bfq_rq_enqueued(bfqd, bfqq, rq);

	return idle_timer_disabled;
}

#if defined(CONFIG_BFQ_GROUP_IOSCHED) && defined(CONFIG_DEBUG_BLK_CGROUP)
static void bfq_update_insert_stats(struct request_queue *q,
				    struct bfq_queue *bfqq,
				    bool idle_timer_disabled,
				    unsigned int cmd_flags)
{
	if (!bfqq)
		return;

	/*
	 * bfqq still exists, because it can disappear only after
	 * either it is merged with another queue, or the process it
	 * is associated with exits. But both actions must be taken by
	 * the same process currently executing this flow of
	 * instructions.
	 *
	 * In addition, the following queue lock guarantees that
	 * bfqq_group(bfqq) exists as well.
	 */
	spin_lock_irq(q->queue_lock);
	bfqg_stats_update_io_add(bfqq_group(bfqq), bfqq, cmd_flags);
	if (idle_timer_disabled)
		bfqg_stats_update_idle_time(bfqq_group(bfqq));
	spin_unlock_irq(q->queue_lock);
}
#else
static inline void bfq_update_insert_stats(struct request_queue *q,
					   struct bfq_queue *bfqq,
					   bool idle_timer_disabled,
					   unsigned int cmd_flags) {}
#endif

static void bfq_insert_request(struct blk_mq_hw_ctx *hctx, struct request *rq,
			       bool at_head)
{
	struct request_queue *q = hctx->queue;
	struct bfq_data *bfqd = q->elevator->elevator_data;
	struct bfq_queue *bfqq;
	bool idle_timer_disabled = false;
	unsigned int cmd_flags;

	spin_lock_irq(&bfqd->lock);
	if (blk_mq_sched_try_insert_merge(q, rq)) {
		spin_unlock_irq(&bfqd->lock);
		return;
	}

	spin_unlock_irq(&bfqd->lock);

	blk_mq_sched_request_inserted(rq);

	spin_lock_irq(&bfqd->lock);
	bfqq = bfq_init_rq(rq);
	if (!bfqq || at_head || blk_rq_is_passthrough(rq)) {
		if (at_head)
			list_add(&rq->queuelist, &bfqd->dispatch);
		else
			list_add_tail(&rq->queuelist, &bfqd->dispatch);
	} else {
		idle_timer_disabled = __bfq_insert_request(bfqd, rq);
		/*
		 * Update bfqq, because, if a queue merge has occurred
		 * in __bfq_insert_request, then rq has been
		 * redirected into a new queue.
		 */
		bfqq = RQ_BFQQ(rq);

		if (rq_mergeable(rq)) {
			elv_rqhash_add(q, rq);
			if (!q->last_merge)
				q->last_merge = rq;
		}
	}

	/*
	 * Cache cmd_flags before releasing scheduler lock, because rq
	 * may disappear afterwards (for example, because of a request
	 * merge).
	 */
	cmd_flags = rq->cmd_flags;

	spin_unlock_irq(&bfqd->lock);

	bfq_update_insert_stats(q, bfqq, idle_timer_disabled,
				cmd_flags);
}

static void bfq_insert_requests(struct blk_mq_hw_ctx *hctx,
				struct list_head *list, bool at_head)
{
	while (!list_empty(list)) {
		struct request *rq;

		rq = list_first_entry(list, struct request, queuelist);
		list_del_init(&rq->queuelist);
		bfq_insert_request(hctx, rq, at_head);
	}
}

static void bfq_update_hw_tag(struct bfq_data *bfqd)
{
	bfqd->max_rq_in_driver = max_t(int, bfqd->max_rq_in_driver,
				       bfqd->rq_in_driver);

	if (bfqd->hw_tag == 1)
		return;

	/*
	 * This sample is valid if the number of outstanding requests
	 * is large enough to allow a queueing behavior.  Note that the
	 * sum is not exact, as it's not taking into account deactivated
	 * requests.
	 */
	if (bfqd->rq_in_driver + bfqd->queued < BFQ_HW_QUEUE_THRESHOLD)
		return;

	if (bfqd->hw_tag_samples++ < BFQ_HW_QUEUE_SAMPLES)
		return;

	bfqd->hw_tag = bfqd->max_rq_in_driver > BFQ_HW_QUEUE_THRESHOLD;
	bfqd->max_rq_in_driver = 0;
	bfqd->hw_tag_samples = 0;
}

static void bfq_completed_request(struct bfq_queue *bfqq, struct bfq_data *bfqd)
{
	u64 now_ns;
	u32 delta_us;

	bfq_update_hw_tag(bfqd);

	bfqd->rq_in_driver--;
	bfqq->dispatched--;

	if (!bfqq->dispatched && !bfq_bfqq_busy(bfqq)) {
		/*
		 * Set budget_timeout (which we overload to store the
		 * time at which the queue remains with no backlog and
		 * no outstanding request; used by the weight-raising
		 * mechanism).
		 */
		bfqq->budget_timeout = jiffies;

		bfq_weights_tree_remove(bfqd, bfqq);
	}

	now_ns = ktime_get_ns();

	bfqq->ttime.last_end_request = now_ns;

	/*
	 * Using us instead of ns, to get a reasonable precision in
	 * computing rate in next check.
	 */
	delta_us = div_u64(now_ns - bfqd->last_completion, NSEC_PER_USEC);

	/*
	 * If the request took rather long to complete, and, according
	 * to the maximum request size recorded, this completion latency
	 * implies that the request was certainly served at a very low
	 * rate (less than 1M sectors/sec), then the whole observation
	 * interval that lasts up to this time instant cannot be a
	 * valid time interval for computing a new peak rate.  Invoke
	 * bfq_update_rate_reset to have the following three steps
	 * taken:
	 * - close the observation interval at the last (previous)
	 *   request dispatch or completion
	 * - compute rate, if possible, for that observation interval
	 * - reset to zero samples, which will trigger a proper
	 *   re-initialization of the observation interval on next
	 *   dispatch
	 */
	if (delta_us > BFQ_MIN_TT/NSEC_PER_USEC &&
	   (bfqd->last_rq_max_size<<BFQ_RATE_SHIFT)/delta_us <
			1UL<<(BFQ_RATE_SHIFT - 10))
		bfq_update_rate_reset(bfqd, NULL);
	bfqd->last_completion = now_ns;

	/*
	 * If we are waiting to discover whether the request pattern
	 * of the task associated with the queue is actually
	 * isochronous, and both requisites for this condition to hold
	 * are now satisfied, then compute soft_rt_next_start (see the
	 * comments on the function bfq_bfqq_softrt_next_start()). We
	 * schedule this delayed check when bfqq expires, if it still
	 * has in-flight requests.
	 */
	if (bfq_bfqq_softrt_update(bfqq) && bfqq->dispatched == 0 &&
	    RB_EMPTY_ROOT(&bfqq->sort_list))
		bfqq->soft_rt_next_start =
			bfq_bfqq_softrt_next_start(bfqd, bfqq);

	/*
	 * If this is the in-service queue, check if it needs to be expired,
	 * or if we want to idle in case it has no pending requests.
	 */
	if (bfqd->in_service_queue == bfqq) {
		if (bfq_bfqq_must_idle(bfqq)) {
			if (bfqq->dispatched == 0)
				bfq_arm_slice_timer(bfqd);
			/*
			 * If we get here, we do not expire bfqq, even
			 * if bfqq was in budget timeout or had no
			 * more requests (as controlled in the next
			 * conditional instructions). The reason for
			 * not expiring bfqq is as follows.
			 *
			 * Here bfqq->dispatched > 0 holds, but
			 * bfq_bfqq_must_idle() returned true. This
			 * implies that, even if no request arrives
			 * for bfqq before bfqq->dispatched reaches 0,
			 * bfqq will, however, not be expired on the
			 * completion event that causes bfqq->dispatch
			 * to reach zero. In contrast, on this event,
			 * bfqq will start enjoying device idling
			 * (I/O-dispatch plugging).
			 *
			 * But, if we expired bfqq here, bfqq would
			 * not have the chance to enjoy device idling
			 * when bfqq->dispatched finally reaches
			 * zero. This would expose bfqq to violation
			 * of its reserved service guarantees.
			 */
			return;
		} else if (bfq_may_expire_for_budg_timeout(bfqq))
			bfq_bfqq_expire(bfqd, bfqq, false,
					BFQQE_BUDGET_TIMEOUT);
		else if (RB_EMPTY_ROOT(&bfqq->sort_list) &&
			 (bfqq->dispatched == 0 ||
			  !bfq_better_to_idle(bfqq)))
			bfq_bfqq_expire(bfqd, bfqq, false,
					BFQQE_NO_MORE_REQUESTS);
	}

	if (!bfqd->rq_in_driver)
		bfq_schedule_dispatch(bfqd);
}

static void bfq_finish_requeue_request_body(struct bfq_queue *bfqq)
{
	bfqq->allocated--;

	bfq_put_queue(bfqq);
}

/*
 * Handle either a requeue or a finish for rq. The things to do are
 * the same in both cases: all references to rq are to be dropped. In
 * particular, rq is considered completed from the point of view of
 * the scheduler.
 */
static void bfq_finish_requeue_request(struct request *rq)
{
	struct bfq_queue *bfqq = RQ_BFQQ(rq);
	struct bfq_data *bfqd;

	/*
	 * Requeue and finish hooks are invoked in blk-mq without
	 * checking whether the involved request is actually still
	 * referenced in the scheduler. To handle this fact, the
	 * following two checks make this function exit in case of
	 * spurious invocations, for which there is nothing to do.
	 *
	 * First, check whether rq has nothing to do with an elevator.
	 */
	if (unlikely(!(rq->rq_flags & RQF_ELVPRIV)))
		return;

	/*
	 * rq either is not associated with any icq, or is an already
	 * requeued request that has not (yet) been re-inserted into
	 * a bfq_queue.
	 */
	if (!rq->elv.icq || !bfqq)
		return;

	bfqd = bfqq->bfqd;

	if (rq->rq_flags & RQF_STARTED)
		bfqg_stats_update_completion(bfqq_group(bfqq),
					     rq->start_time_ns,
					     rq->io_start_time_ns,
					     rq->cmd_flags);

	if (likely(rq->rq_flags & RQF_STARTED)) {
		unsigned long flags;

		spin_lock_irqsave(&bfqd->lock, flags);

		bfq_completed_request(bfqq, bfqd);
		bfq_finish_requeue_request_body(bfqq);

		spin_unlock_irqrestore(&bfqd->lock, flags);
	} else {
		/*
		 * Request rq may be still/already in the scheduler,
		 * in which case we need to remove it (this should
		 * never happen in case of requeue). And we cannot
		 * defer such a check and removal, to avoid
		 * inconsistencies in the time interval from the end
		 * of this function to the start of the deferred work.
		 * This situation seems to occur only in process
		 * context, as a consequence of a merge. In the
		 * current version of the code, this implies that the
		 * lock is held.
		 */

		if (!RB_EMPTY_NODE(&rq->rb_node)) {
			bfq_remove_request(rq->q, rq);
			bfqg_stats_update_io_remove(bfqq_group(bfqq),
						    rq->cmd_flags);
		}
		bfq_finish_requeue_request_body(bfqq);
	}

	/*
	 * Reset private fields. In case of a requeue, this allows
	 * this function to correctly do nothing if it is spuriously
	 * invoked again on this same request (see the check at the
	 * beginning of the function). Probably, a better general
	 * design would be to prevent blk-mq from invoking the requeue
	 * or finish hooks of an elevator, for a request that is not
	 * referred by that elevator.
	 *
	 * Resetting the following fields would break the
	 * request-insertion logic if rq is re-inserted into a bfq
	 * internal queue, without a re-preparation. Here we assume
	 * that re-insertions of requeued requests, without
	 * re-preparation, can happen only for pass_through or at_head
	 * requests (which are not re-inserted into bfq internal
	 * queues).
	 */
	rq->elv.priv[0] = NULL;
	rq->elv.priv[1] = NULL;
}

/*
 * Returns NULL if a new bfqq should be allocated, or the old bfqq if this
 * was the last process referring to that bfqq.
 */
static struct bfq_queue *
bfq_split_bfqq(struct bfq_io_cq *bic, struct bfq_queue *bfqq)
{
	bfq_log_bfqq(bfqq->bfqd, bfqq, "splitting queue");

	if (bfqq_process_refs(bfqq) == 1) {
		bfqq->pid = current->pid;
		bfq_clear_bfqq_coop(bfqq);
		bfq_clear_bfqq_split_coop(bfqq);
		return bfqq;
	}

	bic_set_bfqq(bic, NULL, 1);

	bfq_put_cooperator(bfqq);

	bfq_put_queue(bfqq);
	return NULL;
}

static struct bfq_queue *bfq_get_bfqq_handle_split(struct bfq_data *bfqd,
						   struct bfq_io_cq *bic,
						   struct bio *bio,
						   bool split, bool is_sync,
						   bool *new_queue)
{
	struct bfq_queue *bfqq = bic_to_bfqq(bic, is_sync);

	if (likely(bfqq && bfqq != &bfqd->oom_bfqq))
		return bfqq;

	if (new_queue)
		*new_queue = true;

	if (bfqq)
		bfq_put_queue(bfqq);
	bfqq = bfq_get_queue(bfqd, bio, is_sync, bic);

	bic_set_bfqq(bic, bfqq, is_sync);
	if (split && is_sync) {
		if ((bic->was_in_burst_list && bfqd->large_burst) ||
		    bic->saved_in_large_burst)
			bfq_mark_bfqq_in_large_burst(bfqq);
		else {
			bfq_clear_bfqq_in_large_burst(bfqq);
			if (bic->was_in_burst_list)
				/*
				 * If bfqq was in the current
				 * burst list before being
				 * merged, then we have to add
				 * it back. And we do not need
				 * to increase burst_size, as
				 * we did not decrement
				 * burst_size when we removed
				 * bfqq from the burst list as
				 * a consequence of a merge
				 * (see comments in
				 * bfq_put_queue). In this
				 * respect, it would be rather
				 * costly to know whether the
				 * current burst list is still
				 * the same burst list from
				 * which bfqq was removed on
				 * the merge. To avoid this
				 * cost, if bfqq was in a
				 * burst list, then we add
				 * bfqq to the current burst
				 * list without any further
				 * check. This can cause
				 * inappropriate insertions,
				 * but rarely enough to not
				 * harm the detection of large
				 * bursts significantly.
				 */
				hlist_add_head(&bfqq->burst_list_node,
					       &bfqd->burst_list);
		}
		bfqq->split_time = jiffies;
	}

	return bfqq;
}

/*
 * Only reset private fields. The actual request preparation will be
 * performed by bfq_init_rq, when rq is either inserted or merged. See
 * comments on bfq_init_rq for the reason behind this delayed
 * preparation.
 */
static void bfq_prepare_request(struct request *rq, struct bio *bio)
{
	/*
	 * Regardless of whether we have an icq attached, we have to
	 * clear the scheduler pointers, as they might point to
	 * previously allocated bic/bfqq structs.
	 */
	rq->elv.priv[0] = rq->elv.priv[1] = NULL;
}

/*
 * If needed, init rq, allocate bfq data structures associated with
 * rq, and increment reference counters in the destination bfq_queue
 * for rq. Return the destination bfq_queue for rq, or NULL is rq is
 * not associated with any bfq_queue.
 *
 * This function is invoked by the functions that perform rq insertion
 * or merging. One may have expected the above preparation operations
 * to be performed in bfq_prepare_request, and not delayed to when rq
 * is inserted or merged. The rationale behind this delayed
 * preparation is that, after the prepare_request hook is invoked for
 * rq, rq may still be transformed into a request with no icq, i.e., a
 * request not associated with any queue. No bfq hook is invoked to
 * signal this tranformation. As a consequence, should these
 * preparation operations be performed when the prepare_request hook
 * is invoked, and should rq be transformed one moment later, bfq
 * would end up in an inconsistent state, because it would have
 * incremented some queue counters for an rq destined to
 * transformation, without any chance to correctly lower these
 * counters back. In contrast, no transformation can still happen for
 * rq after rq has been inserted or merged. So, it is safe to execute
 * these preparation operations when rq is finally inserted or merged.
 */
static struct bfq_queue *bfq_init_rq(struct request *rq)
{
	struct request_queue *q = rq->q;
	struct bio *bio = rq->bio;
	struct bfq_data *bfqd = q->elevator->elevator_data;
	struct bfq_io_cq *bic;
	const int is_sync = rq_is_sync(rq);
	struct bfq_queue *bfqq;
	bool new_queue = false;
	bool bfqq_already_existing = false, split = false;

	if (unlikely(!rq->elv.icq))
		return NULL;

	/*
	 * Assuming that elv.priv[1] is set only if everything is set
	 * for this rq. This holds true, because this function is
	 * invoked only for insertion or merging, and, after such
	 * events, a request cannot be manipulated any longer before
	 * being removed from bfq.
	 */
	if (rq->elv.priv[1])
		return rq->elv.priv[1];

	bic = icq_to_bic(rq->elv.icq);

	bfq_check_ioprio_change(bic, bio);

	bfq_bic_update_cgroup(bic, bio);

	bfqq = bfq_get_bfqq_handle_split(bfqd, bic, bio, false, is_sync,
					 &new_queue);

	if (likely(!new_queue)) {
		/* If the queue was seeky for too long, break it apart. */
		if (bfq_bfqq_coop(bfqq) && bfq_bfqq_split_coop(bfqq)) {
			bfq_log_bfqq(bfqd, bfqq, "breaking apart bfqq");

			/* Update bic before losing reference to bfqq */
			if (bfq_bfqq_in_large_burst(bfqq))
				bic->saved_in_large_burst = true;

			bfqq = bfq_split_bfqq(bic, bfqq);
			split = true;

			if (!bfqq)
				bfqq = bfq_get_bfqq_handle_split(bfqd, bic, bio,
								 true, is_sync,
								 NULL);
			else
				bfqq_already_existing = true;
		}
	}

	bfqq->allocated++;
	bfqq->ref++;
	bfq_log_bfqq(bfqd, bfqq, "get_request %p: bfqq %p, %d",
		     rq, bfqq, bfqq->ref);

	rq->elv.priv[0] = bic;
	rq->elv.priv[1] = bfqq;

	/*
	 * If a bfq_queue has only one process reference, it is owned
	 * by only this bic: we can then set bfqq->bic = bic. in
	 * addition, if the queue has also just been split, we have to
	 * resume its state.
	 */
	if (likely(bfqq != &bfqd->oom_bfqq) && bfqq_process_refs(bfqq) == 1) {
		bfqq->bic = bic;
		if (split) {
			/*
			 * The queue has just been split from a shared
			 * queue: restore the idle window and the
			 * possible weight raising period.
			 */
			bfq_bfqq_resume_state(bfqq, bfqd, bic,
					      bfqq_already_existing);
		}
	}

	if (unlikely(bfq_bfqq_just_created(bfqq)))
		bfq_handle_burst(bfqd, bfqq);

	return bfqq;
}

static void
bfq_idle_slice_timer_body(struct bfq_data *bfqd, struct bfq_queue *bfqq)
{
	enum bfqq_expiration reason;
	unsigned long flags;

	spin_lock_irqsave(&bfqd->lock, flags);

	/*
	 * Considering that bfqq may be in race, we should firstly check
	 * whether bfqq is in service before doing something on it. If
	 * the bfqq in race is not in service, it has already been expired
	 * through __bfq_bfqq_expire func and its wait_request flags has
	 * been cleared in __bfq_bfqd_reset_in_service func.
	 */
	if (bfqq != bfqd->in_service_queue) {
		spin_unlock_irqrestore(&bfqd->lock, flags);
		return;
	}

	bfq_clear_bfqq_wait_request(bfqq);

	if (bfq_bfqq_budget_timeout(bfqq))
		/*
		 * Also here the queue can be safely expired
		 * for budget timeout without wasting
		 * guarantees
		 */
		reason = BFQQE_BUDGET_TIMEOUT;
	else if (bfqq->queued[0] == 0 && bfqq->queued[1] == 0)
		/*
		 * The queue may not be empty upon timer expiration,
		 * because we may not disable the timer when the
		 * first request of the in-service queue arrives
		 * during disk idling.
		 */
		reason = BFQQE_TOO_IDLE;
	else
		goto schedule_dispatch;

	bfq_bfqq_expire(bfqd, bfqq, true, reason);

schedule_dispatch:
	spin_unlock_irqrestore(&bfqd->lock, flags);
	bfq_schedule_dispatch(bfqd);
}

/*
 * Handler of the expiration of the timer running if the in-service queue
 * is idling inside its time slice.
 */
static enum hrtimer_restart bfq_idle_slice_timer(struct hrtimer *timer)
{
	struct bfq_data *bfqd = container_of(timer, struct bfq_data,
					     idle_slice_timer);
	struct bfq_queue *bfqq = bfqd->in_service_queue;

	/*
	 * Theoretical race here: the in-service queue can be NULL or
	 * different from the queue that was idling if a new request
	 * arrives for the current queue and there is a full dispatch
	 * cycle that changes the in-service queue.  This can hardly
	 * happen, but in the worst case we just expire a queue too
	 * early.
	 */
	if (bfqq)
		bfq_idle_slice_timer_body(bfqd, bfqq);

	return HRTIMER_NORESTART;
}

static void __bfq_put_async_bfqq(struct bfq_data *bfqd,
				 struct bfq_queue **bfqq_ptr)
{
	struct bfq_queue *bfqq = *bfqq_ptr;

	bfq_log(bfqd, "put_async_bfqq: %p", bfqq);
	if (bfqq) {
		bfq_bfqq_move(bfqd, bfqq, bfqd->root_group);

		bfq_log_bfqq(bfqd, bfqq, "put_async_bfqq: putting %p, %d",
			     bfqq, bfqq->ref);
		bfq_put_queue(bfqq);
		*bfqq_ptr = NULL;
	}
}

/*
 * Release all the bfqg references to its async queues.  If we are
 * deallocating the group these queues may still contain requests, so
 * we reparent them to the root cgroup (i.e., the only one that will
 * exist for sure until all the requests on a device are gone).
 */
void bfq_put_async_queues(struct bfq_data *bfqd, struct bfq_group *bfqg)
{
	int i, j;

	for (i = 0; i < 2; i++)
		for (j = 0; j < IOPRIO_BE_NR; j++)
			__bfq_put_async_bfqq(bfqd, &bfqg->async_bfqq[i][j]);

	__bfq_put_async_bfqq(bfqd, &bfqg->async_idle_bfqq);
}

/*
 * See the comments on bfq_limit_depth for the purpose of
 * the depths set in the function. Return minimum shallow depth we'll use.
 */
static unsigned int bfq_update_depths(struct bfq_data *bfqd,
				      struct sbitmap_queue *bt)
{
	unsigned int i, j, min_shallow = UINT_MAX;

	/*
	 * In-word depths if no bfq_queue is being weight-raised:
	 * leaving 25% of tags only for sync reads.
	 *
	 * In next formulas, right-shift the value
	 * (1U<<bt->sb.shift), instead of computing directly
	 * (1U<<(bt->sb.shift - something)), to be robust against
	 * any possible value of bt->sb.shift, without having to
	 * limit 'something'.
	 */
	/* no more than 50% of tags for async I/O */
	bfqd->word_depths[0][0] = max((1U << bt->sb.shift) >> 1, 1U);
	/*
	 * no more than 75% of tags for sync writes (25% extra tags
	 * w.r.t. async I/O, to prevent async I/O from starving sync
	 * writes)
	 */
	bfqd->word_depths[0][1] = max(((1U << bt->sb.shift) * 3) >> 2, 1U);

	/*
	 * In-word depths in case some bfq_queue is being weight-
	 * raised: leaving ~63% of tags for sync reads. This is the
	 * highest percentage for which, in our tests, application
	 * start-up times didn't suffer from any regression due to tag
	 * shortage.
	 */
	/* no more than ~18% of tags for async I/O */
	bfqd->word_depths[1][0] = max(((1U << bt->sb.shift) * 3) >> 4, 1U);
	/* no more than ~37% of tags for sync writes (~20% extra tags) */
	bfqd->word_depths[1][1] = max(((1U << bt->sb.shift) * 6) >> 4, 1U);

	for (i = 0; i < 2; i++)
		for (j = 0; j < 2; j++)
			min_shallow = min(min_shallow, bfqd->word_depths[i][j]);

	return min_shallow;
}

static void bfq_depth_updated(struct blk_mq_hw_ctx *hctx)
{
	struct bfq_data *bfqd = hctx->queue->elevator->elevator_data;
	struct blk_mq_tags *tags = hctx->sched_tags;
	unsigned int min_shallow;

	min_shallow = bfq_update_depths(bfqd, &tags->bitmap_tags);
	sbitmap_queue_min_shallow_depth(&tags->bitmap_tags, min_shallow);
}

static int bfq_init_hctx(struct blk_mq_hw_ctx *hctx, unsigned int index)
{
	bfq_depth_updated(hctx);
	return 0;
}

static void bfq_exit_queue(struct elevator_queue *e)
{
	struct bfq_data *bfqd = e->elevator_data;
	struct bfq_queue *bfqq, *n;

	hrtimer_cancel(&bfqd->idle_slice_timer);

	spin_lock_irq(&bfqd->lock);
	list_for_each_entry_safe(bfqq, n, &bfqd->idle_list, bfqq_list)
		bfq_deactivate_bfqq(bfqd, bfqq, false, false);
	spin_unlock_irq(&bfqd->lock);

	hrtimer_cancel(&bfqd->idle_slice_timer);

#ifdef CONFIG_BFQ_GROUP_IOSCHED
	/* release oom-queue reference to root group */
	bfqg_and_blkg_put(bfqd->root_group);

	blkcg_deactivate_policy(bfqd->queue, &blkcg_policy_bfq);
#else
	spin_lock_irq(&bfqd->lock);
	bfq_put_async_queues(bfqd, bfqd->root_group);
	kfree(bfqd->root_group);
	spin_unlock_irq(&bfqd->lock);
#endif

	wbt_enable_default(bfqd->queue);

	kfree(bfqd);
}

static void bfq_init_root_group(struct bfq_group *root_group,
				struct bfq_data *bfqd)
{
	int i;

#ifdef CONFIG_BFQ_GROUP_IOSCHED
	root_group->entity.parent = NULL;
	root_group->my_entity = NULL;
	root_group->bfqd = bfqd;
#endif
	root_group->rq_pos_tree = RB_ROOT;
	for (i = 0; i < BFQ_IOPRIO_CLASSES; i++)
		root_group->sched_data.service_tree[i] = BFQ_SERVICE_TREE_INIT;
	root_group->sched_data.bfq_class_idle_last_service = jiffies;
}

static int bfq_init_queue(struct request_queue *q, struct elevator_type *e)
{
	struct bfq_data *bfqd;
	struct elevator_queue *eq;

	eq = elevator_alloc(q, e);
	if (!eq)
		return -ENOMEM;

	bfqd = kzalloc_node(sizeof(*bfqd), GFP_KERNEL, q->node);
	if (!bfqd) {
		kobject_put(&eq->kobj);
		return -ENOMEM;
	}
	eq->elevator_data = bfqd;

	spin_lock_irq(q->queue_lock);
	q->elevator = eq;
	spin_unlock_irq(q->queue_lock);

	/*
	 * Our fallback bfqq if bfq_find_alloc_queue() runs into OOM issues.
	 * Grab a permanent reference to it, so that the normal code flow
	 * will not attempt to free it.
	 */
	bfq_init_bfqq(bfqd, &bfqd->oom_bfqq, NULL, 1, 0);
	bfqd->oom_bfqq.ref++;
	bfqd->oom_bfqq.new_ioprio = BFQ_DEFAULT_QUEUE_IOPRIO;
	bfqd->oom_bfqq.new_ioprio_class = IOPRIO_CLASS_BE;
	bfqd->oom_bfqq.entity.new_weight =
		bfq_ioprio_to_weight(bfqd->oom_bfqq.new_ioprio);

	/* oom_bfqq does not participate to bursts */
	bfq_clear_bfqq_just_created(&bfqd->oom_bfqq);

	/*
	 * Trigger weight initialization, according to ioprio, at the
	 * oom_bfqq's first activation. The oom_bfqq's ioprio and ioprio
	 * class won't be changed any more.
	 */
	bfqd->oom_bfqq.entity.prio_changed = 1;

	bfqd->queue = q;

	INIT_LIST_HEAD(&bfqd->dispatch);

	hrtimer_init(&bfqd->idle_slice_timer, CLOCK_MONOTONIC,
		     HRTIMER_MODE_REL);
	bfqd->idle_slice_timer.function = bfq_idle_slice_timer;

	bfqd->queue_weights_tree = RB_ROOT;
	bfqd->num_groups_with_pending_reqs = 0;

	INIT_LIST_HEAD(&bfqd->active_list);
	INIT_LIST_HEAD(&bfqd->idle_list);
	INIT_HLIST_HEAD(&bfqd->burst_list);

	bfqd->hw_tag = -1;

	bfqd->bfq_max_budget = bfq_default_max_budget;

	bfqd->bfq_fifo_expire[0] = bfq_fifo_expire[0];
	bfqd->bfq_fifo_expire[1] = bfq_fifo_expire[1];
	bfqd->bfq_back_max = bfq_back_max;
	bfqd->bfq_back_penalty = bfq_back_penalty;
	bfqd->bfq_slice_idle = bfq_slice_idle;
	bfqd->bfq_timeout = bfq_timeout;

	bfqd->bfq_requests_within_timer = 120;

	bfqd->bfq_large_burst_thresh = 8;
	bfqd->bfq_burst_interval = msecs_to_jiffies(180);

	bfqd->low_latency = true;

	/*
	 * Trade-off between responsiveness and fairness.
	 */
	bfqd->bfq_wr_coeff = 30;
	bfqd->bfq_wr_rt_max_time = msecs_to_jiffies(300);
	bfqd->bfq_wr_max_time = 0;
	bfqd->bfq_wr_min_idle_time = msecs_to_jiffies(2000);
	bfqd->bfq_wr_min_inter_arr_async = msecs_to_jiffies(500);
	bfqd->bfq_wr_max_softrt_rate = 7000; /*
					      * Approximate rate required
					      * to playback or record a
					      * high-definition compressed
					      * video.
					      */
	bfqd->wr_busy_queues = 0;

	/*
	 * Begin by assuming, optimistically, that the device peak
	 * rate is equal to 2/3 of the highest reference rate.
	 */
	bfqd->rate_dur_prod = ref_rate[blk_queue_nonrot(bfqd->queue)] *
		ref_wr_duration[blk_queue_nonrot(bfqd->queue)];
	bfqd->peak_rate = ref_rate[blk_queue_nonrot(bfqd->queue)] * 2 / 3;

	spin_lock_init(&bfqd->lock);

	/*
	 * The invocation of the next bfq_create_group_hierarchy
	 * function is the head of a chain of function calls
	 * (bfq_create_group_hierarchy->blkcg_activate_policy->
	 * blk_mq_freeze_queue) that may lead to the invocation of the
	 * has_work hook function. For this reason,
	 * bfq_create_group_hierarchy is invoked only after all
	 * scheduler data has been initialized, apart from the fields
	 * that can be initialized only after invoking
	 * bfq_create_group_hierarchy. This, in particular, enables
	 * has_work to correctly return false. Of course, to avoid
	 * other inconsistencies, the blk-mq stack must then refrain
	 * from invoking further scheduler hooks before this init
	 * function is finished.
	 */
	bfqd->root_group = bfq_create_group_hierarchy(bfqd, q->node);
	if (!bfqd->root_group)
		goto out_free;
	bfq_init_root_group(bfqd->root_group, bfqd);
	bfq_init_entity(&bfqd->oom_bfqq.entity, bfqd->root_group);

	wbt_disable_default(q);
	return 0;

out_free:
	kfree(bfqd);
	kobject_put(&eq->kobj);
	return -ENOMEM;
}

static void bfq_registered_queue(struct request_queue *q)
{
	struct elevator_queue *e = q->elevator;
	struct bfq_data *bfqd = e->elevator_data;

	/*
	 * Default to IOPS mode with no idling for SSDs
	 */
	if (blk_queue_nonrot(q))
		bfqd->bfq_slice_idle = 0;
}

static void bfq_slab_kill(void)
{
	kmem_cache_destroy(bfq_pool);
}

static int __init bfq_slab_setup(void)
{
	bfq_pool = KMEM_CACHE(bfq_queue, 0);
	if (!bfq_pool)
		return -ENOMEM;
	return 0;
}

static ssize_t bfq_var_show(unsigned int var, char *page)
{
	return sprintf(page, "%u\n", var);
}

static int bfq_var_store(unsigned long *var, const char *page)
{
	unsigned long new_val;
	int ret = kstrtoul(page, 10, &new_val);

	if (ret)
		return ret;
	*var = new_val;
	return 0;
}

#define SHOW_FUNCTION(__FUNC, __VAR, __CONV)				\
static ssize_t __FUNC(struct elevator_queue *e, char *page)		\
{									\
	struct bfq_data *bfqd = e->elevator_data;			\
	u64 __data = __VAR;						\
	if (__CONV == 1)						\
		__data = jiffies_to_msecs(__data);			\
	else if (__CONV == 2)						\
		__data = div_u64(__data, NSEC_PER_MSEC);		\
	return bfq_var_show(__data, (page));				\
}
SHOW_FUNCTION(bfq_fifo_expire_sync_show, bfqd->bfq_fifo_expire[1], 2);
SHOW_FUNCTION(bfq_fifo_expire_async_show, bfqd->bfq_fifo_expire[0], 2);
SHOW_FUNCTION(bfq_back_seek_max_show, bfqd->bfq_back_max, 0);
SHOW_FUNCTION(bfq_back_seek_penalty_show, bfqd->bfq_back_penalty, 0);
SHOW_FUNCTION(bfq_slice_idle_show, bfqd->bfq_slice_idle, 2);
SHOW_FUNCTION(bfq_max_budget_show, bfqd->bfq_user_max_budget, 0);
SHOW_FUNCTION(bfq_timeout_sync_show, bfqd->bfq_timeout, 1);
SHOW_FUNCTION(bfq_strict_guarantees_show, bfqd->strict_guarantees, 0);
SHOW_FUNCTION(bfq_low_latency_show, bfqd->low_latency, 0);
#undef SHOW_FUNCTION

#define USEC_SHOW_FUNCTION(__FUNC, __VAR)				\
static ssize_t __FUNC(struct elevator_queue *e, char *page)		\
{									\
	struct bfq_data *bfqd = e->elevator_data;			\
	u64 __data = __VAR;						\
	__data = div_u64(__data, NSEC_PER_USEC);			\
	return bfq_var_show(__data, (page));				\
}
USEC_SHOW_FUNCTION(bfq_slice_idle_us_show, bfqd->bfq_slice_idle);
#undef USEC_SHOW_FUNCTION

#define STORE_FUNCTION(__FUNC, __PTR, MIN, MAX, __CONV)			\
static ssize_t								\
__FUNC(struct elevator_queue *e, const char *page, size_t count)	\
{									\
	struct bfq_data *bfqd = e->elevator_data;			\
	unsigned long __data, __min = (MIN), __max = (MAX);		\
	int ret;							\
									\
	ret = bfq_var_store(&__data, (page));				\
	if (ret)							\
		return ret;						\
	if (__data < __min)						\
		__data = __min;						\
	else if (__data > __max)					\
		__data = __max;						\
	if (__CONV == 1)						\
		*(__PTR) = msecs_to_jiffies(__data);			\
	else if (__CONV == 2)						\
		*(__PTR) = (u64)__data * NSEC_PER_MSEC;			\
	else								\
		*(__PTR) = __data;					\
	return count;							\
}
STORE_FUNCTION(bfq_fifo_expire_sync_store, &bfqd->bfq_fifo_expire[1], 1,
		INT_MAX, 2);
STORE_FUNCTION(bfq_fifo_expire_async_store, &bfqd->bfq_fifo_expire[0], 1,
		INT_MAX, 2);
STORE_FUNCTION(bfq_back_seek_max_store, &bfqd->bfq_back_max, 0, INT_MAX, 0);
STORE_FUNCTION(bfq_back_seek_penalty_store, &bfqd->bfq_back_penalty, 1,
		INT_MAX, 0);
STORE_FUNCTION(bfq_slice_idle_store, &bfqd->bfq_slice_idle, 0, INT_MAX, 2);
#undef STORE_FUNCTION

#define USEC_STORE_FUNCTION(__FUNC, __PTR, MIN, MAX)			\
static ssize_t __FUNC(struct elevator_queue *e, const char *page, size_t count)\
{									\
	struct bfq_data *bfqd = e->elevator_data;			\
	unsigned long __data, __min = (MIN), __max = (MAX);		\
	int ret;							\
									\
	ret = bfq_var_store(&__data, (page));				\
	if (ret)							\
		return ret;						\
	if (__data < __min)						\
		__data = __min;						\
	else if (__data > __max)					\
		__data = __max;						\
	*(__PTR) = (u64)__data * NSEC_PER_USEC;				\
	return count;							\
}
USEC_STORE_FUNCTION(bfq_slice_idle_us_store, &bfqd->bfq_slice_idle, 0,
		    UINT_MAX);
#undef USEC_STORE_FUNCTION

static ssize_t bfq_max_budget_store(struct elevator_queue *e,
				    const char *page, size_t count)
{
	struct bfq_data *bfqd = e->elevator_data;
	unsigned long __data;
	int ret;

	ret = bfq_var_store(&__data, (page));
	if (ret)
		return ret;

	if (__data == 0)
		bfqd->bfq_max_budget = bfq_calc_max_budget(bfqd);
	else {
		if (__data > INT_MAX)
			__data = INT_MAX;
		bfqd->bfq_max_budget = __data;
	}

	bfqd->bfq_user_max_budget = __data;

	return count;
}

/*
 * Leaving this name to preserve name compatibility with cfq
 * parameters, but this timeout is used for both sync and async.
 */
static ssize_t bfq_timeout_sync_store(struct elevator_queue *e,
				      const char *page, size_t count)
{
	struct bfq_data *bfqd = e->elevator_data;
	unsigned long __data;
	int ret;

	ret = bfq_var_store(&__data, (page));
	if (ret)
		return ret;

	if (__data < 1)
		__data = 1;
	else if (__data > INT_MAX)
		__data = INT_MAX;

	bfqd->bfq_timeout = msecs_to_jiffies(__data);
	if (bfqd->bfq_user_max_budget == 0)
		bfqd->bfq_max_budget = bfq_calc_max_budget(bfqd);

	return count;
}

static ssize_t bfq_strict_guarantees_store(struct elevator_queue *e,
				     const char *page, size_t count)
{
	struct bfq_data *bfqd = e->elevator_data;
	unsigned long __data;
	int ret;

	ret = bfq_var_store(&__data, (page));
	if (ret)
		return ret;

	if (__data > 1)
		__data = 1;
	if (!bfqd->strict_guarantees && __data == 1
	    && bfqd->bfq_slice_idle < 8 * NSEC_PER_MSEC)
		bfqd->bfq_slice_idle = 8 * NSEC_PER_MSEC;

	bfqd->strict_guarantees = __data;

	return count;
}

static ssize_t bfq_low_latency_store(struct elevator_queue *e,
				     const char *page, size_t count)
{
	struct bfq_data *bfqd = e->elevator_data;
	unsigned long __data;
	int ret;

	ret = bfq_var_store(&__data, (page));
	if (ret)
		return ret;

	if (__data > 1)
		__data = 1;
	if (__data == 0 && bfqd->low_latency != 0)
		bfq_end_wr(bfqd);
	bfqd->low_latency = __data;

	return count;
}

#define BFQ_ATTR(name) \
	__ATTR(name, 0644, bfq_##name##_show, bfq_##name##_store)

static struct elv_fs_entry bfq_attrs[] = {
	BFQ_ATTR(fifo_expire_sync),
	BFQ_ATTR(fifo_expire_async),
	BFQ_ATTR(back_seek_max),
	BFQ_ATTR(back_seek_penalty),
	BFQ_ATTR(slice_idle),
	BFQ_ATTR(slice_idle_us),
	BFQ_ATTR(max_budget),
	BFQ_ATTR(timeout_sync),
	BFQ_ATTR(strict_guarantees),
	BFQ_ATTR(low_latency),
	__ATTR_NULL
};

static struct elevator_type iosched_bfq_mq = {
	.ops.mq = {
		.limit_depth		= bfq_limit_depth,
		.prepare_request	= bfq_prepare_request,
		.requeue_request        = bfq_finish_requeue_request,
		.finish_request		= bfq_finish_requeue_request,
		.exit_icq		= bfq_exit_icq,
		.insert_requests	= bfq_insert_requests,
		.dispatch_request	= bfq_dispatch_request,
		.next_request		= elv_rb_latter_request,
		.former_request		= elv_rb_former_request,
		.allow_merge		= bfq_allow_bio_merge,
		.bio_merge		= bfq_bio_merge,
		.request_merge		= bfq_request_merge,
		.requests_merged	= bfq_requests_merged,
		.request_merged		= bfq_request_merged,
		.has_work		= bfq_has_work,
		.depth_updated		= bfq_depth_updated,
		.init_hctx		= bfq_init_hctx,
		.init_sched		= bfq_init_queue,
		.exit_sched		= bfq_exit_queue,
		.elevator_registered_fn = bfq_registered_queue,
	},

	.uses_mq =		true,
	.icq_size =		sizeof(struct bfq_io_cq),
	.icq_align =		__alignof__(struct bfq_io_cq),
	.elevator_attrs =	bfq_attrs,
	.elevator_name =	"bfq",
	.elevator_owner =	THIS_MODULE,
};
MODULE_ALIAS("bfq-iosched");

static int __init bfq_init(void)
{
	int ret;

#ifdef CONFIG_BFQ_GROUP_IOSCHED
	ret = blkcg_policy_register(&blkcg_policy_bfq);
	if (ret)
		return ret;
#endif

	ret = -ENOMEM;
	if (bfq_slab_setup())
		goto err_pol_unreg;

	/*
	 * Times to load large popular applications for the typical
	 * systems installed on the reference devices (see the
	 * comments before the definition of the next
	 * array). Actually, we use slightly lower values, as the
	 * estimated peak rate tends to be smaller than the actual
	 * peak rate.  The reason for this last fact is that estimates
	 * are computed over much shorter time intervals than the long
	 * intervals typically used for benchmarking. Why? First, to
	 * adapt more quickly to variations. Second, because an I/O
	 * scheduler cannot rely on a peak-rate-evaluation workload to
	 * be run for a long time.
	 */
	ref_wr_duration[0] = msecs_to_jiffies(7000); /* actually 8 sec */
	ref_wr_duration[1] = msecs_to_jiffies(2500); /* actually 3 sec */

	ret = elv_register(&iosched_bfq_mq);
	if (ret)
		goto slab_kill;

	return 0;

slab_kill:
	bfq_slab_kill();
err_pol_unreg:
#ifdef CONFIG_BFQ_GROUP_IOSCHED
	blkcg_policy_unregister(&blkcg_policy_bfq);
#endif
	return ret;
}

static void __exit bfq_exit(void)
{
	elv_unregister(&iosched_bfq_mq);
#ifdef CONFIG_BFQ_GROUP_IOSCHED
	blkcg_policy_unregister(&blkcg_policy_bfq);
#endif
	bfq_slab_kill();
}

module_init(bfq_init);
module_exit(bfq_exit);

MODULE_AUTHOR("Paolo Valente");
MODULE_LICENSE("GPL");
MODULE_DESCRIPTION("MQ Budget Fair Queueing I/O Scheduler");<|MERGE_RESOLUTION|>--- conflicted
+++ resolved
@@ -4128,7 +4128,7 @@
 	struct bfq_data *bfqd = hctx->queue->elevator->elevator_data;
 	struct request *rq;
 	struct bfq_queue *in_serv_queue;
-	bool waiting_rq, idle_timer_disabled = false;
+	bool waiting_rq, idle_timer_disabled;
 
 	spin_lock_irq(&bfqd->lock);
 
@@ -4136,21 +4136,14 @@
 	waiting_rq = in_serv_queue && bfq_bfqq_wait_request(in_serv_queue);
 
 	rq = __bfq_dispatch_request(hctx);
-	if (in_serv_queue == bfqd->in_service_queue) {
-		idle_timer_disabled =
-			waiting_rq && !bfq_bfqq_wait_request(in_serv_queue);
-	}
+
+	idle_timer_disabled =
+		waiting_rq && !bfq_bfqq_wait_request(in_serv_queue);
 
 	spin_unlock_irq(&bfqd->lock);
-<<<<<<< HEAD
 
 	bfq_update_dispatch_stats(hctx->queue, rq,
 				  idle_timer_disabled);
-=======
-	bfq_update_dispatch_stats(hctx->queue, rq,
-			idle_timer_disabled ? in_serv_queue : NULL,
-				idle_timer_disabled);
->>>>>>> b6d1b4b4
 
 	return rq;
 }
